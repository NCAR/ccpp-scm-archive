#!/bin/bash

echo "Setting environment variables for SCM-CCPP on Hera with icc/ifort"

#load the modules in order to compile the GMTB SCM
echo "Loading intel and netcdf modules..."
module purge
module load intel/18.0.5.274
module load impi/2018.0.4
module load netcdf/4.7.0

echo "Setting CC/CXX/FC environment variables"
export CC=icc
export CXX=icpc
export FC=ifort

echo "Setting NCEPLIBS environment variables"
module use -a /scratch1/BMC/gmtb/software/modulefiles/intel-18.0.5.274/impi-2018.0.4
module load NCEPlibs/1.1.0

echo "Loading cmake"
module load cmake/3.16.1
export CMAKE_C_COMPILER=icc
export CMAKE_CXX_COMPILER=icpc
export CMAKE_Fortran_COMPILER=ifort
export CMAKE_Platform=hera.intel

echo "Loading the anaconda python distribution"
module use -a /contrib/anaconda/modulefiles
<<<<<<< HEAD
module load anaconda/anaconda2
=======
module load anaconda/anaconda3-4.4.0
>>>>>>> e17d3541

#install f90nml for the local user

#check to see if f90nml is installed locally
echo "Checking if f90nml python module is installed"
python -c "import f90nml"

if [ $? -ne 0 ]; then
	echo "Not found; installing f90nml"
	pip install -e git://github.com/marshallward/f90nml.git@v0.19#egg=f90nml --user
else
	echo "f90nml is installed"
fi

#install shapely for the local user

#check to see if shapely is installed locally
echo "Checking if shapely python module is installed"
python -c "import shapely"

if [ $? -ne 0 ]; then
	echo "Not found; installing shapely"
	pip install --index-url http://anaconda.rdhpcs.noaa.gov/simple --trusted-host anaconda.rdhpcs.noaa.gov shapely --user
else
	echo "shapely is installed"
fi

#check to see if configobj is installed locally
echo "Checking if configobj python module is installed"
python -c "import configobj"

if [ $? -ne 0 ]; then
	echo "Not found; installing configobj"
	pip install --index-url http://anaconda.rdhpcs.noaa.gov/simple --trusted-host anaconda.rdhpcs.noaa.gov configobj --user
else
	echo "configobj is installed"
fi

#check to see if netCDF4 is installed locally
echo "Checking if netCDF4 python module is installed"
python -c "import netCDF4"

if [ $? -ne 0 ]; then
	echo "Not found; installing netCDF4"
	pip install --index-url http://anaconda.rdhpcs.noaa.gov/simple --trusted-host anaconda.rdhpcs.noaa.gov netCDF4 --user
else
	echo "netCDF4 is installed"
fi<|MERGE_RESOLUTION|>--- conflicted
+++ resolved
@@ -27,11 +27,7 @@
 
 echo "Loading the anaconda python distribution"
 module use -a /contrib/anaconda/modulefiles
-<<<<<<< HEAD
-module load anaconda/anaconda2
-=======
 module load anaconda/anaconda3-4.4.0
->>>>>>> e17d3541
 
 #install f90nml for the local user
 
