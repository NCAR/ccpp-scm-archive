!> \file gmtb_scm_time_integration.f90
!!  Contains subroutines to handle the SCM time stepping

module gmtb_scm_time_integration

use gmtb_scm_kinds, only: sp, dp, qp
use gmtb_scm_forcing

#ifdef STATIC
use ccpp_api,        only: ccpp_t
use ccpp_static_api, only: ccpp_physics_run
#else
use ccpp_api,        only: ccpp_t, &
                           ccpp_physics_run
#endif

implicit none

contains

!> \ingroup SCM
!! @{
!! \defgroup time_integration gmtb_scm_time_integration
!! @{
!! Contains subroutines to handle the SCM time stepping.

!> This subroutine performs the Robert-Asselin time filtering of the state variables.
subroutine filter(scm_state)
  use gmtb_scm_type_defs, only: scm_state_type

  type(scm_state_type), intent(inout)          :: scm_state

  !> \section filter_alg Algorithm
  !! The filtered state variables are calculated using
  !! \f[
  !! \overline{x^\tau}=(1-c)x^\tau + 0.5c\left(x^{\tau +1} + \overline{x^{\tau - 1}}\right)
  !! \f]
  !! where \f$\overline{x^\tau}\f$ is the filtered value of variable \f$x\f$ at the current iteration, \f$x^\tau\f$ is the unfiltered value of the previous time step, \f$x^{\tau +1}\f$ is the unfiltered
  !! value that was just updated by the forcing and physics, and \f$\overline{x^{\tau - 1}}\f$ is the filtered value of the variable from the previous iteration, and \f$c\f$ is the filtering constant.
  scm_state%state_tracer(:,:,scm_state%water_vapor_index,1) = &
    (1.0 - scm_state%c_filter)*scm_state%temp_tracer(:,:,scm_state%water_vapor_index,2) + &
    0.5*scm_state%c_filter*(scm_state%state_tracer(:,:,scm_state%water_vapor_index,2) + &
    scm_state%temp_tracer(:,:,scm_state%water_vapor_index,1))
  scm_state%state_T(:,:,1) = (1.0 - scm_state%c_filter)*scm_state%temp_T(:,:,2) + &
    0.5*scm_state%c_filter*(scm_state%state_T(:,:,2) + scm_state%temp_T(:,:,1))
  scm_state%state_u(:,:,1) = (1.0 - scm_state%c_filter)*scm_state%temp_u(:,:,2) + &
    0.5*scm_state%c_filter*(scm_state%state_u(:,:,2) + scm_state%temp_u(:,:,1))
  scm_state%state_v(:,:,1) = (1.0 - scm_state%c_filter)*scm_state%temp_v(:,:,2) + &
    0.5*scm_state%c_filter*(scm_state%state_v(:,:,2) + scm_state%temp_v(:,:,1))

end subroutine

!> This subroutine calls nuopc_rad_update and nuopc_rad_run in nuopc_physics.F90 (if necessary) and apply_forcing_leapfrog from \ref forcing and nuopc_phys_run, also from nuopc_physics.F90.
!! The subroutine nuopc_rad_update calculates the time-dependent parameters required to run radiation, and nuopc_rad_run calculates the radiative heating rate (but does not apply it). The
!! subroutine apply_forcing_leapfrog advances the state variables forward using the leapfrog method and nuopc_phys_run further changes the state variables using the forward method. By the end of
!! this subroutine, the unfiltered state variables will have been stepped forward in time.
subroutine do_time_step(scm_state, physics, cdata)
  use gmtb_scm_type_defs, only: scm_state_type, physics_type

  type(scm_state_type), intent(inout)          :: scm_state
  type(physics_type), intent(inout)            :: physics
  type(ccpp_t), intent(inout)                  :: cdata

  integer :: i, ierr

  !> \section do_time_step_alg Algorithm
  !! @{

  !> - Call apply_forcing_* from \ref forcing. This routine updates the "input" state variables for the physics call (updates filtered values from previous timestep, if leapfrog scheme). It effectively replaces the change of the state variables due to dynamics.
  select case(scm_state%time_scheme)
    case(1)
      call apply_forcing_forward_Euler(scm_state)
    case(2)
      call apply_forcing_leapfrog(scm_state)
    case default
      call apply_forcing_forward_Euler(scm_state)
  end select

  if (scm_state%time_scheme == 2) then
    !IPD cdata points to time level 2 for updating state variables; update time level 2 state variables with those where the forcing has been applied this time step
    scm_state%state_T(:,:,2) = scm_state%state_T(:,:,1)
    scm_state%state_tracer(:,:,:,2) = scm_state%state_tracer(:,:,:,1)
    scm_state%state_u(:,:,2) = scm_state%state_u(:,:,1)
    scm_state%state_v(:,:,2) = scm_state%state_v(:,:,1)
  end if

  ! Calculate total non-physics tendencies by substracting old Stateout
  ! variables from new/updated Statein variables (gives the tendencies
  ! due to anything else than physics)
  do i=1, scm_state%n_cols
<<<<<<< HEAD
#ifdef STATIC
    call ccpp_physics_run(cdata_cols(i), suite_name=trim(adjustl(scm_state%physics_suite_name(i))), ierr=ierr)
#else
    call ccpp_physics_run(cdata_cols(i), ierr=ierr)
#endif
    if (ierr/=0) then
        write(*,'(a,i0,a)') 'An error occurred in ccpp_physics_run for column ', i, ': ' // trim(cdata_cols(i)%errmsg) // '. Exiting...'
        stop
    end if
=======
    if (physics%Model%ldiag3d) then
      physics%Diag%du3dt(i,:,8)  = physics%Diag%du3dt(i,:,8)  &
                                      + (physics%Statein%ugrs(i,:) - physics%Stateout%gu0(i,:))
      physics%Diag%dv3dt(i,:,8)  =   physics%Diag%dv3dt(i,:,8)  &
                                      + (  physics%Statein%vgrs(i,:) - physics%Stateout%gv0(i,:))
      physics%Diag%dt3dt(i,:,11) = physics%Diag%dt3dt(i,:,11) &
                                      + (physics%Statein%tgrs(i,:) - physics%Stateout%gt0(i,:))
      if (physics%Model%qdiag3d) then
        physics%Diag%dq3dt(i,:,12) = physics%Diag%dq3dt(i,:,12) &
              + (physics%Statein%qgrs(i,:,physics%Model%ntqv) - physics%Stateout%gq0(i,:,physics%Model%ntqv))
        physics%Diag%dq3dt(i,:,13) = physics%Diag%dq3dt(i,:,13) &
              + (physics%Statein%qgrs(i,:,physics%Model%ntoz) - physics%Stateout%gq0(i,:,physics%Model%ntoz))
      endif
    endif
>>>>>>> 1a3b0338
  end do

  call ccpp_physics_run(cdata, suite_name=trim(adjustl(scm_state%physics_suite_name)), ierr=ierr)
  if (ierr/=0) then
      write(*,'(a,i0,a)') 'An error occurred in ccpp_physics_run: ' // trim(cdata%errmsg) // '. Exiting...'
      stop
  end if

  !if no physics call, need to transfer state_variables(:,:,1) to state_variables (:,:,2)
  ! scm_state%state_T(:,:,2) = scm_state%state_T(:,:,1)
  ! scm_state%state_tracer(:,:,:,2) = scm_state%state_tracer(:,:,:,1)
  ! scm_state%state_u(:,:,2) = scm_state%state_u(:,:,1)
  ! scm_state%state_v(:,:,2) = scm_state%state_v(:,:,1)

  !> @}
end subroutine

!> @}
!> @}
end module gmtb_scm_time_integration<|MERGE_RESOLUTION|>--- conflicted
+++ resolved
@@ -88,17 +88,6 @@
   ! variables from new/updated Statein variables (gives the tendencies
   ! due to anything else than physics)
   do i=1, scm_state%n_cols
-<<<<<<< HEAD
-#ifdef STATIC
-    call ccpp_physics_run(cdata_cols(i), suite_name=trim(adjustl(scm_state%physics_suite_name(i))), ierr=ierr)
-#else
-    call ccpp_physics_run(cdata_cols(i), ierr=ierr)
-#endif
-    if (ierr/=0) then
-        write(*,'(a,i0,a)') 'An error occurred in ccpp_physics_run for column ', i, ': ' // trim(cdata_cols(i)%errmsg) // '. Exiting...'
-        stop
-    end if
-=======
     if (physics%Model%ldiag3d) then
       physics%Diag%du3dt(i,:,8)  = physics%Diag%du3dt(i,:,8)  &
                                       + (physics%Statein%ugrs(i,:) - physics%Stateout%gu0(i,:))
@@ -113,7 +102,6 @@
               + (physics%Statein%qgrs(i,:,physics%Model%ntoz) - physics%Stateout%gq0(i,:,physics%Model%ntoz))
       endif
     endif
->>>>>>> 1a3b0338
   end do
 
   call ccpp_physics_run(cdata, suite_name=trim(adjustl(scm_state%physics_suite_name)), ierr=ierr)
