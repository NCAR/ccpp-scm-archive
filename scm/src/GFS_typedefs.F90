module GFS_typedefs

       use machine,                   only: kind_phys, kind_evod
       ! Radiation-specific types and parameters
       use module_radlw_parameters,   only: sfcflw_type, topflw_type, NBDLW
       use module_radsw_parameters,   only: cmpfsw_type, sfcfsw_type, topfsw_type, NBDSW
       use module_radiation_aerosols, only: NF_AELW, NF_AESW, NSPC1
       use module_radiation_clouds,   only: NF_CLDS
       use module_radiation_gases,    only: NF_VGAS
       use module_radiation_surface,  only: NF_ALBD
       use ozne_def,                  only: levozp, oz_coeff, oz_pres
       use h2o_def,                   only: levh2o, h2o_coeff, h2o_pres

       implicit none

       !--- version of physics
       character(len=64) :: phys_version = 'v2018 FV3GFS BETA VERSION PHYSICS'

       !--- parameter constants used for default initializations
       real(kind=kind_phys), parameter :: zero      = 0.0_kind_phys
       real(kind=kind_phys), parameter :: huge      = 9.9999D15
       real(kind=kind_phys), parameter :: clear_val = zero
      !real(kind=kind_phys), parameter :: clear_val = -9.9999e80
       real(kind=kind_phys), parameter :: rann_init = 0.6_kind_phys
       real(kind=kind_phys), parameter :: cn_one    = 1._kind_phys
       real(kind=kind_phys), parameter :: cn_100    = 100._kind_phys
       real(kind=kind_phys), parameter :: cn_th     = 1000._kind_phys
       real(kind=kind_phys), parameter :: cn_hr     = 3600._kind_phys
       ! optional extra top layer on top of low ceiling models
       ! this parameter was originally defined in the radiation driver,
       ! but is required here for CCPP to allocate arrays used for the
       ! interstitial calculations previously in GFS_{physics,radiation}_driver.F90
       ! LTP=0: no extra top layer
       integer, parameter :: LTP = 0   ! no extra top layer
       !integer, parameter :: LTP = 1   ! add an extra top layer

!----------------
! Data Containers
!----------------
!    !--- GFS external initialization type
!    GFS_init_type
!    !--- GFS Derived Data Types (DDTs)
!    GFS_statein_type        !< prognostic state data in from dycore
!    GFS_stateout_type       !< prognostic state or tendencies return to dycore
!    GFS_sfcprop_type        !< surface fields
!    GFS_coupling_type       !< fields to/from coupling with other components (e.g. land/ice/ocean/etc.)
!    !---GFS specific containers
!    GFS_control_type        !< model control parameters
!    GFS_grid_type           !< grid and interpolation related data
!    GFS_tbd_type            !< to be determined data that doesn't fit in any one container
!    GFS_cldprop_type        !< cloud fields needed by radiation from physics
!    GFS_radtend_type        !< radiation tendencies needed in physics
!    GFS_diag_type           !< fields targetted for diagnostic output
!    GFS_interstitial_type   !< fields required to replace interstitial code in GFS_{physics,radiation}_driver.F90 in CCPP

!--------------------------------------------------------------------------------
! GFS_init_type
!--------------------------------------------------------------------------------
!   This container is the minimum set of data required from the dycore/atmosphere
!   component to allow proper initialization of the GFS physics
!--------------------------------------------------------------------------------
  type GFS_init_type
    integer :: me                                !< my MPI-rank
    integer :: master                            !< master MPI-rank
    integer :: isc                               !< starting i-index for this MPI-domain
    integer :: jsc                               !< starting j-index for this MPI-domain
    integer :: nx                                !< number of points in i-dir for this MPI rank
    integer :: ny                                !< number of points in j-dir for this MPI rank
    integer :: levs                              !< number of vertical levels
    integer :: cnx                               !< number of points in i-dir for this cubed-sphere face
                                                 !< equal to gnx for lat-lon grids
    integer :: cny                               !< number of points in j-dir for this cubed-sphere face
                                                 !< equal to gny for lat-lon grids
    integer :: gnx                               !< number of global points in x-dir (i) along the equator
    integer :: gny                               !< number of global points in y-dir (j) along any meridian
    integer :: nlunit                            !< fortran unit number for file opens
    integer :: logunit                           !< fortran unit number for writing logfile
    integer :: bdat(8)                           !< model begin date in GFS format   (same as idat)
    integer :: cdat(8)                           !< model current date in GFS format (same as jdat)
    real(kind=kind_phys) :: dt_dycore            !< dynamics time step in seconds
    real(kind=kind_phys) :: dt_phys              !< physics  time step in seconds
    !--- blocking data
    integer, pointer :: blksz(:)                 !< for explicit data blocking
                                                 !< default blksz(1)=[nx*ny]
    !--- ak/bk for pressure level calculations
    real(kind=kind_phys), pointer :: ak(:)       !< from surface (k=1) to TOA (k=levs)
    real(kind=kind_phys), pointer :: bk(:)       !< from surface (k=1) to TOA (k=levs)
    !--- grid metrics
    real(kind=kind_phys), pointer :: xlon(:,:)   !< column longitude for MPI rank
    real(kind=kind_phys), pointer :: xlat(:,:)   !< column latitude  for MPI rank
    real(kind=kind_phys), pointer :: area(:,:)   !< column area for length scale calculations

    character(len=32), pointer :: tracer_names(:) !< tracers names to dereference tracer id
                                                  !< based on name location in array
    character(len=65) :: fn_nml                   !< namelist filename
    character(len=256), pointer :: input_nml_file(:) !< character string containing full namelist
                                                     !< for use with internal file reads
  end type GFS_init_type


!----------------------------------------------------------------
! GFS_statein_type
!   prognostic state variables with layer and level specific data
!----------------------------------------------------------------
  type GFS_statein_type

    !--- level geopotential and pressures
    real (kind=kind_phys), pointer :: phii  (:,:) => null()   !< interface geopotential height
    real (kind=kind_phys), pointer :: prsi  (:,:) => null()   !< model level pressure in Pa
    real (kind=kind_phys), pointer :: prsik (:,:) => null()   !< Exner function at interface

    !--- layer geopotential and pressures
    real (kind=kind_phys), pointer :: phil  (:,:) => null()   !< layer geopotential height
    real (kind=kind_phys), pointer :: prsl  (:,:) => null()   !< model layer mean pressure Pa
    real (kind=kind_phys), pointer :: prslk (:,:) => null()   !< exner function = (p/p0)**rocp

    !--- prognostic variables
    real (kind=kind_phys), pointer :: pgr  (:)     => null()  !< surface pressure (Pa) real
    real (kind=kind_phys), pointer :: ugrs (:,:)   => null()  !< u component of layer wind
    real (kind=kind_phys), pointer :: vgrs (:,:)   => null()  !< v component of layer wind
    real (kind=kind_phys), pointer :: vvl  (:,:)   => null()  !< layer mean vertical velocity in pa/sec
    real (kind=kind_phys), pointer :: tgrs (:,:)   => null()  !< model layer mean temperature in k
    real (kind=kind_phys), pointer :: qgrs (:,:,:) => null()  !< layer mean tracer concentration
! dissipation estimate
    real (kind=kind_phys), pointer :: diss_est(:,:)   => null()  !< model layer mean temperature in k
    ! soil state variables - for soil SPPT - sfc-perts, mgehne
    real (kind=kind_phys), pointer :: smc (:,:)   => null()  !< soil moisture content
    real (kind=kind_phys), pointer :: stc (:,:)   => null()  !< soil temperature content
    real (kind=kind_phys), pointer :: slc (:,:)   => null()  !< soil liquid water content

    contains
      procedure :: create  => statein_create  !<   allocate array data
  end type GFS_statein_type


!------------------------------------------------------------------
! GFS_stateout_type
!   prognostic state or tendencies after physical parameterizations
!------------------------------------------------------------------
  type GFS_stateout_type

    !-- Out (physics only)
    real (kind=kind_phys), pointer :: gu0 (:,:)   => null()  !< updated zonal wind
    real (kind=kind_phys), pointer :: gv0 (:,:)   => null()  !< updated meridional wind
    real (kind=kind_phys), pointer :: gt0 (:,:)   => null()  !< updated temperature
    real (kind=kind_phys), pointer :: gq0 (:,:,:) => null()  !< updated tracers

    contains
      procedure :: create  => stateout_create  !<   allocate array data
  end type GFS_stateout_type


!---------------------------------------------------------------------------------------
! GFS_sfcprop_type
!   surface properties that may be read in and/or updated by climatology or observations
!---------------------------------------------------------------------------------------
  type GFS_sfcprop_type

    !--- In (radiation and physics)
    real (kind=kind_phys), pointer :: slmsk  (:)   => null()  !< sea/land mask array (sea:0,land:1,sea-ice:2)
    real (kind=kind_phys), pointer :: tsfc   (:)   => null()  !< surface temperature in k
                                                              !< [tsea in gbphys.f]
    real (kind=kind_phys), pointer :: tisfc  (:)   => null()  !< surface temperature over ice fraction
    real (kind=kind_phys), pointer :: snowd  (:)   => null()  !< snow depth water equivalent in mm ; same as snwdph
    real (kind=kind_phys), pointer :: zorl   (:)   => null()  !< surface roughness in cm
    real (kind=kind_phys), pointer :: fice   (:)   => null()  !< ice fraction over open water grid
    real (kind=kind_phys), pointer :: hprim  (:)   => null()  !< topographic standard deviation in m
    real (kind=kind_phys), pointer :: hprime (:,:) => null()  !< orographic metrics

    !--- In (radiation only)
    real (kind=kind_phys), pointer :: sncovr (:)   => null()  !< snow cover in fraction
    real (kind=kind_phys), pointer :: snoalb (:)   => null()  !< maximum snow albedo in fraction
    real (kind=kind_phys), pointer :: alvsf  (:)   => null()  !< mean vis albedo with strong cosz dependency
    real (kind=kind_phys), pointer :: alnsf  (:)   => null()  !< mean nir albedo with strong cosz dependency
    real (kind=kind_phys), pointer :: alvwf  (:)   => null()  !< mean vis albedo with weak cosz dependency
    real (kind=kind_phys), pointer :: alnwf  (:)   => null()  !< mean nir albedo with weak cosz dependency
    real (kind=kind_phys), pointer :: facsf  (:)   => null()  !< fractional coverage with strong cosz dependency
    real (kind=kind_phys), pointer :: facwf  (:)   => null()  !< fractional coverage with   weak cosz dependency

    !--- In (physics only)
    real (kind=kind_phys), pointer :: slope  (:)   => null()  !< sfc slope type for lsm
    real (kind=kind_phys), pointer :: shdmin (:)   => null()  !< min fractional coverage of green veg
    real (kind=kind_phys), pointer :: shdmax (:)   => null()  !< max fractnl cover of green veg (not used)
    real (kind=kind_phys), pointer :: tg3    (:)   => null()  !< deep soil temperature
    real (kind=kind_phys), pointer :: vfrac  (:)   => null()  !< vegetation fraction
    real (kind=kind_phys), pointer :: vtype  (:)   => null()  !< vegetation type
    real (kind=kind_phys), pointer :: stype  (:)   => null()  !< soil type
    real (kind=kind_phys), pointer :: uustar (:)   => null()  !< boundary layer parameter
    real (kind=kind_phys), pointer :: oro    (:)   => null()  !< orography
    real (kind=kind_phys), pointer :: oro_uf (:)   => null()  !< unfiltered orography
    real (kind=kind_phys), pointer :: spec_sh_flux (:) => null() !< specified kinematic surface sensible heat flux
    real (kind=kind_phys), pointer :: spec_lh_flux (:) => null() !< specified kinematic surface latent heat flux

    !-- In/Out
    real (kind=kind_phys), pointer :: conv_act(:)  => null()  !< convective activity conter hli 09/2017
    real (kind=kind_phys), pointer :: hice   (:)   => null()  !< sea ice thickness
    real (kind=kind_phys), pointer :: weasd  (:)   => null()  !< water equiv of accumulated snow depth (kg/m**2)
                                                              !< over land and sea ice
    real (kind=kind_phys), pointer :: canopy (:)   => null()  !< canopy water
    real (kind=kind_phys), pointer :: ffmm   (:)   => null()  !< fm parameter from PBL scheme
    real (kind=kind_phys), pointer :: ffhh   (:)   => null()  !< fh parameter from PBL scheme
    real (kind=kind_phys), pointer :: f10m   (:)   => null()  !< fm at 10m - Ratio of sigma level 1 wind and 10m wind
    real (kind=kind_phys), pointer :: tprcp  (:)   => null()  !< sfc_fld%tprcp - total precipitation
    real (kind=kind_phys), pointer :: srflag (:)   => null()  !< sfc_fld%srflag - snow/rain flag for precipitation
    real (kind=kind_phys), pointer :: slc    (:,:) => null()  !< liquid soil moisture
    real (kind=kind_phys), pointer :: smc    (:,:) => null()  !< total soil moisture
    real (kind=kind_phys), pointer :: stc    (:,:) => null()  !< soil temperature

    !--- Out
    real (kind=kind_phys), pointer :: t2m    (:)   => null()  !< 2 meter temperature
    real (kind=kind_phys), pointer :: q2m    (:)   => null()  !< 2 meter humidity

    !--- NSSTM variables  (only allocated when [Model%nstf_name(1) > 0])
    real (kind=kind_phys), pointer :: tref   (:)   => null()  !< nst_fld%Tref - Reference Temperature
    real (kind=kind_phys), pointer :: z_c    (:)   => null()  !< nst_fld%z_c - Sub layer cooling thickness
    real (kind=kind_phys), pointer :: c_0    (:)   => null()  !< nst_fld%c_0 - coefficient1 to calculate d(Tz)/d(Ts)
    real (kind=kind_phys), pointer :: c_d    (:)   => null()  !< nst_fld%c_d - coefficient2 to calculate d(Tz)/d(Ts)
    real (kind=kind_phys), pointer :: w_0    (:)   => null()  !< nst_fld%w_0 - coefficient3 to calculate d(Tz)/d(Ts)
    real (kind=kind_phys), pointer :: w_d    (:)   => null()  !< nst_fld%w_d - coefficient4 to calculate d(Tz)/d(Ts)
    real (kind=kind_phys), pointer :: xt     (:)   => null()  !< nst_fld%xt      heat content in DTL
    real (kind=kind_phys), pointer :: xs     (:)   => null()  !< nst_fld%xs      salinity  content in DTL
    real (kind=kind_phys), pointer :: xu     (:)   => null()  !< nst_fld%xu      u current content in DTL
    real (kind=kind_phys), pointer :: xv     (:)   => null()  !< nst_fld%xv      v current content in DTL
    real (kind=kind_phys), pointer :: xz     (:)   => null()  !< nst_fld%xz      DTL thickness
    real (kind=kind_phys), pointer :: zm     (:)   => null()  !< nst_fld%zm      MXL thickness
    real (kind=kind_phys), pointer :: xtts   (:)   => null()  !< nst_fld%xtts    d(xt)/d(ts)
    real (kind=kind_phys), pointer :: xzts   (:)   => null()  !< nst_fld%xzts    d(xz)/d(ts)
    real (kind=kind_phys), pointer :: d_conv (:)   => null()  !< nst_fld%d_conv  thickness of Free Convection Layer (FCL)
    real (kind=kind_phys), pointer :: ifd    (:)   => null()  !< nst_fld%ifd     index to start DTM run or not
    real (kind=kind_phys), pointer :: dt_cool(:)   => null()  !< nst_fld%dt_cool Sub layer cooling amount
    real (kind=kind_phys), pointer :: qrain  (:)   => null()  !< nst_fld%qrain   sensible heat flux due to rainfall (watts)

    ! Soil properties for land-surface model (if number of levels different from NOAH 4-layer model)
    real (kind=kind_phys), pointer :: sh2o(:,:)        => null()  !< volume fraction of unfrozen soil moisture for lsm
    real (kind=kind_phys), pointer :: keepsmfr(:,:)    => null()  !< RUC LSM: frozen moisture in soil
    real (kind=kind_phys), pointer :: smois(:,:)       => null()  !< volumetric fraction of soil moisture for lsm
    real (kind=kind_phys), pointer :: tslb(:,:)        => null()  !< soil temperature for land surface model
    real (kind=kind_phys), pointer :: zs(:)            => null()  !< depth of soil levels for land surface model
    !
    real (kind=kind_phys), pointer :: clw_surf(:)      => null()  !< RUC LSM: moist cloud water mixing ratio at surface
    real (kind=kind_phys), pointer :: qwv_surf(:)      => null()  !< RUC LSM: water vapor mixing ratio at surface
    real (kind=kind_phys), pointer :: cndm_surf(:)     => null()  !< RUC LSM: surface condensation mass
    real (kind=kind_phys), pointer :: flag_frsoil(:,:) => null()  !< RUC LSM: flag for frozen soil physics
    real (kind=kind_phys), pointer :: rhofr(:)         => null()  !< RUC LSM: density of frozen precipitation
    real (kind=kind_phys), pointer :: tsnow(:)         => null()  !< RUC LSM: snow temperature at the bottom of the first soil layer

    contains
      procedure :: create  => sfcprop_create  !<   allocate array data
  end type GFS_sfcprop_type


!---------------------------------------------------------------------
! GFS_coupling_type
!   fields to/from other coupled components (e.g. land/ice/ocean/etc.)
!---------------------------------------------------------------------
  type GFS_coupling_type

    !--- Out (radiation only)
    real (kind=kind_phys), pointer :: nirbmdi(:)     => null()   !< sfc nir beam sw downward flux (w/m2)
    real (kind=kind_phys), pointer :: nirdfdi(:)     => null()   !< sfc nir diff sw downward flux (w/m2)
    real (kind=kind_phys), pointer :: visbmdi(:)     => null()   !< sfc uv+vis beam sw downward flux (w/m2)
    real (kind=kind_phys), pointer :: visdfdi(:)     => null()   !< sfc uv+vis diff sw downward flux (w/m2)
    real (kind=kind_phys), pointer :: nirbmui(:)     => null()   !< sfc nir beam sw upward flux (w/m2)
    real (kind=kind_phys), pointer :: nirdfui(:)     => null()   !< sfc nir diff sw upward flux (w/m2)
    real (kind=kind_phys), pointer :: visbmui(:)     => null()   !< sfc uv+vis beam sw upward flux (w/m2)
    real (kind=kind_phys), pointer :: visdfui(:)     => null()   !< sfc uv+vis diff sw upward flux (w/m2)

    !--- In (physics only)
    real (kind=kind_phys), pointer :: sfcdsw(:)      => null()   !< total sky sfc downward sw flux ( w/m**2 )
                                                                 !< GFS_radtend_type%sfcfsw%dnfxc
    real (kind=kind_phys), pointer :: sfcnsw(:)      => null()   !< total sky sfc netsw flx into ground(w/m**2)
                                                                 !< difference of dnfxc & upfxc from GFS_radtend_type%sfcfsw
    real (kind=kind_phys), pointer :: sfcdlw(:)      => null()   !< total sky sfc downward lw flux ( w/m**2 )
                                                                 !< GFS_radtend_type%sfclsw%dnfxc

    !--- incoming quantities
    real (kind=kind_phys), pointer :: dusfcin_cpl(:) => null()   !< aoi_fld%dusfcin(item,lan)
    real (kind=kind_phys), pointer :: dvsfcin_cpl(:) => null()   !< aoi_fld%dvsfcin(item,lan)
    real (kind=kind_phys), pointer :: dtsfcin_cpl(:) => null()   !< aoi_fld%dtsfcin(item,lan)
    real (kind=kind_phys), pointer :: dqsfcin_cpl(:) => null()   !< aoi_fld%dqsfcin(item,lan)
    real (kind=kind_phys), pointer :: ulwsfcin_cpl(:)=> null()   !< aoi_fld%ulwsfcin(item,lan)
    real (kind=kind_phys), pointer :: tseain_cpl(:)  => null()   !< aoi_fld%tseain(item,lan)
    real (kind=kind_phys), pointer :: tisfcin_cpl(:) => null()   !< aoi_fld%tisfcin(item,lan)
    real (kind=kind_phys), pointer :: ficein_cpl(:)  => null()   !< aoi_fld%ficein(item,lan)
    real (kind=kind_phys), pointer :: hicein_cpl(:)  => null()   !< aoi_fld%hicein(item,lan)
    real (kind=kind_phys), pointer :: hsnoin_cpl(:)  => null()   !< aoi_fld%hsnoin(item,lan)
    !--- only variable needed for cplwav=.TRUE.
    !--- also needed for ice/ocn coupling - Xingren
    real (kind=kind_phys), pointer :: slimskin_cpl(:)=> null()   !< aoi_fld%slimskin(item,lan)

    !--- outgoing accumulated quantities
    real (kind=kind_phys), pointer :: rain_cpl  (:)  => null()   !< total rain precipitation
    real (kind=kind_phys), pointer :: rainc_cpl (:)  => null()   !< convective rain precipitation
    real (kind=kind_phys), pointer :: snow_cpl  (:)  => null()   !< total snow precipitation
    real (kind=kind_phys), pointer :: dusfc_cpl (:)  => null()   !< sfc u momentum flux
    real (kind=kind_phys), pointer :: dvsfc_cpl (:)  => null()   !< sfc v momentum flux
    real (kind=kind_phys), pointer :: dtsfc_cpl (:)  => null()   !< sfc sensible heat flux
    real (kind=kind_phys), pointer :: dqsfc_cpl (:)  => null()   !< sfc   latent heat flux
    real (kind=kind_phys), pointer :: dlwsfc_cpl(:)  => null()   !< sfc downward lw flux (w/m**2)
    real (kind=kind_phys), pointer :: dswsfc_cpl(:)  => null()   !< sfc downward sw flux (w/m**2)
    real (kind=kind_phys), pointer :: dnirbm_cpl(:)  => null()   !< sfc nir beam downward sw flux (w/m**2)
    real (kind=kind_phys), pointer :: dnirdf_cpl(:)  => null()   !< sfc nir diff downward sw flux (w/m**2)
    real (kind=kind_phys), pointer :: dvisbm_cpl(:)  => null()   !< sfc uv+vis beam dnwd sw flux (w/m**2)
    real (kind=kind_phys), pointer :: dvisdf_cpl(:)  => null()   !< sfc uv+vis diff dnwd sw flux (w/m**2)
    real (kind=kind_phys), pointer :: nlwsfc_cpl(:)  => null()   !< net downward lw flux (w/m**2)
    real (kind=kind_phys), pointer :: nswsfc_cpl(:)  => null()   !< net downward sw flux (w/m**2)
    real (kind=kind_phys), pointer :: nnirbm_cpl(:)  => null()   !< net nir beam downward sw flux (w/m**2)
    real (kind=kind_phys), pointer :: nnirdf_cpl(:)  => null()   !< net nir diff downward sw flux (w/m**2)
    real (kind=kind_phys), pointer :: nvisbm_cpl(:)  => null()   !< net uv+vis beam downward sw rad flux (w/m**2)
    real (kind=kind_phys), pointer :: nvisdf_cpl(:)  => null()   !< net uv+vis diff downward sw rad flux (w/m**2)

    !--- outgoing instantaneous quantities
    real (kind=kind_phys), pointer :: dusfci_cpl (:) => null()   !< instantaneous sfc u momentum flux
    real (kind=kind_phys), pointer :: dvsfci_cpl (:) => null()   !< instantaneous sfc v momentum flux
    real (kind=kind_phys), pointer :: dtsfci_cpl (:) => null()   !< instantaneous sfc sensible heat flux
    real (kind=kind_phys), pointer :: dqsfci_cpl (:) => null()   !< instantaneous sfc   latent heat flux
    real (kind=kind_phys), pointer :: dlwsfci_cpl(:) => null()   !< instantaneous sfc downward lw flux
    real (kind=kind_phys), pointer :: dswsfci_cpl(:) => null()   !< instantaneous sfc downward sw flux
    real (kind=kind_phys), pointer :: dnirbmi_cpl(:) => null()   !< instantaneous sfc nir beam downward sw flux
    real (kind=kind_phys), pointer :: dnirdfi_cpl(:) => null()   !< instantaneous sfc nir diff downward sw flux
    real (kind=kind_phys), pointer :: dvisbmi_cpl(:) => null()   !< instantaneous sfc uv+vis beam downward sw flux
    real (kind=kind_phys), pointer :: dvisdfi_cpl(:) => null()   !< instantaneous sfc uv+vis diff downward sw flux
    real (kind=kind_phys), pointer :: nlwsfci_cpl(:) => null()   !< instantaneous net sfc downward lw flux
    real (kind=kind_phys), pointer :: nswsfci_cpl(:) => null()   !< instantaneous net sfc downward sw flux
    real (kind=kind_phys), pointer :: nnirbmi_cpl(:) => null()   !< instantaneous net nir beam sfc downward sw flux
    real (kind=kind_phys), pointer :: nnirdfi_cpl(:) => null()   !< instantaneous net nir diff sfc downward sw flux
    real (kind=kind_phys), pointer :: nvisbmi_cpl(:) => null()   !< instantaneous net uv+vis beam downward sw flux
    real (kind=kind_phys), pointer :: nvisdfi_cpl(:) => null()   !< instantaneous net uv+vis diff downward sw flux
    real (kind=kind_phys), pointer :: t2mi_cpl   (:) => null()   !< instantaneous T2m
    real (kind=kind_phys), pointer :: q2mi_cpl   (:) => null()   !< instantaneous Q2m
    real (kind=kind_phys), pointer :: u10mi_cpl  (:) => null()   !< instantaneous U10m
    real (kind=kind_phys), pointer :: v10mi_cpl  (:) => null()   !< instantaneous V10m
    real (kind=kind_phys), pointer :: tsfci_cpl  (:) => null()   !< instantaneous sfc temperature
    real (kind=kind_phys), pointer :: psurfi_cpl (:) => null()   !< instantaneous sfc pressure

    !--- topography-based information for the coupling system
    real (kind=kind_phys), pointer :: oro_cpl    (:) => null()   !< orography          (  oro from GFS_sfcprop_type)
    real (kind=kind_phys), pointer :: slmsk_cpl  (:) => null()   !< Land/Sea/Ice mask  (slmsk from GFS_sfcprop_type)

    !--- stochastic physics
    real (kind=kind_phys), pointer :: shum_wts  (:,:)   => null()  !
    real (kind=kind_phys), pointer :: sppt_wts  (:,:)   => null()  !
    real (kind=kind_phys), pointer :: skebu_wts (:,:)   => null()  !
    real (kind=kind_phys), pointer :: skebv_wts (:,:)   => null()  !
    real (kind=kind_phys), pointer :: sfc_wts   (:,:)   => null()  ! mg, sfc-perts
    integer                        :: nsfcpert=6                   !< number of sfc perturbations

    !--- instantaneous quantities for GoCart and will be accumulated for 3D diagnostics
    real (kind=kind_phys), pointer :: dqdti   (:,:)   => null()  !< instantaneous total moisture tendency (kg/kg/s)
    real (kind=kind_phys), pointer :: cnvqci  (:,:)   => null()  !< instantaneous total convective conensate (kg/kg)
    real (kind=kind_phys), pointer :: upd_mfi (:,:)   => null()  !< instantaneous convective updraft mass flux
    real (kind=kind_phys), pointer :: dwn_mfi (:,:)   => null()  !< instantaneous convective downdraft mass flux
    real (kind=kind_phys), pointer :: det_mfi (:,:)   => null()  !< instantaneous convective detrainment mass flux
    real (kind=kind_phys), pointer :: cldcovi (:,:)   => null()  !< instantaneous 3D cloud fraction
    real (kind=kind_phys), pointer :: nwfa2d  (:)     => null()  !< instantaneous sfc aerosol source

    !--- instantaneous quantities for GSDCHEM coupling
    real (kind=kind_phys), pointer :: ushfsfci(:)     => null()  !< instantaneous upward sensible heat flux (w/m**2)
    real (kind=kind_phys), pointer :: dkt     (:,:)   => null()  !< instantaneous dkt diffusion coefficient for temperature (m**2/s)

    contains
      procedure :: create  => coupling_create  !<   allocate array data
  end type GFS_coupling_type


!----------------------------------------------------------------------------------
! GFS_control_type
!   model control parameters input from a namelist and/or derived from others
!   list of those that can be modified during the run are at the bottom of the list
!----------------------------------------------------------------------------------
  type GFS_control_type

    integer              :: me              !< MPI rank designator
    integer              :: master          !< MPI rank of master atmosphere processor
    integer              :: communicator    !< MPI communicator
    integer              :: ntasks          !< MPI size in communicator
    integer              :: nlunit          !< unit for namelist
    character(len=64)    :: fn_nml          !< namelist filename for surface data cycling
    real(kind=kind_phys) :: fhzero          !< seconds between clearing of diagnostic buckets
    logical              :: ldiag3d         !< flag for 3d diagnostic fields
    logical              :: lssav           !< logical flag for storing diagnostics
    real(kind=kind_phys) :: fhcyc           !< frequency for surface data cycling (secs)
    logical              :: lgocart         !< flag for 3d diagnostic fields for gocart 1
    real(kind=kind_phys) :: fhgoc3d         !< seconds between calls to gocart
    integer              :: thermodyn_id    !< valid for GFS only for get_prs/phi
    integer              :: sfcpress_id     !< valid for GFS only for get_prs/phi
    logical              :: gen_coord_hybrid!< for Henry's gen coord
    integer              :: logunit
    character(len=256), pointer :: input_nml_file(:) !< character string containing full namelist
                                                   !< for use with internal file reads

    !--- set some grid extent parameters
    integer              :: isc             !< starting i-index for this MPI-domain
    integer              :: jsc             !< starting j-index for this MPI-domain
    integer              :: nx              !< number of points in the i-dir for this MPI-domain
    integer              :: ny              !< number of points in the j-dir for this MPI-domain
    integer              :: levs            !< number of vertical levels
    !--- ak/bk for pressure level calculations
    real(kind=kind_phys), pointer :: ak(:)  !< from surface (k=1) to TOA (k=levs)
    real(kind=kind_phys), pointer :: bk(:)  !< from surface (k=1) to TOA (k=levs)
    integer              :: cnx             !< number of points in the i-dir for this cubed-sphere face
    integer              :: cny             !< number of points in the j-dir for this cubed-sphere face
    integer              :: lonr            !< number of global points in x-dir (i) along the equator
    integer              :: latr            !< number of global points in y-dir (j) along any meridian
    integer,     pointer :: blksz(:)        !< for explicit data blocking

    !--- coupling parameters
    logical              :: cplflx          !< default no cplflx collection
    logical              :: cplwav          !< default no cplwav collection
    logical              :: cplchm          !< default no cplchm collection

    !--- integrated dynamics through earth's atmosphere
    logical              :: lsidea

    !--- calendars and time parameters and activation triggers
    real(kind=kind_phys) :: dtp             !< physics timestep in seconds
    real(kind=kind_phys) :: dtf             !< dynamics timestep in seconds
    integer              :: nscyc           !< trigger for surface data cycling
    integer              :: nszero          !< trigger for zeroing diagnostic buckets
    integer              :: idat(1:8)       !< initialization date and time
                                            !< (yr, mon, day, t-zone, hr, min, sec, mil-sec)
    integer              :: idate(4)        !< initial date with different size and ordering
                                            !< (hr, mon, day, yr)
    !--- radiation control parameters
    real(kind=kind_phys) :: fhswr           !< frequency for shortwave radiation (secs)
    real(kind=kind_phys) :: fhlwr           !< frequency for longwave radiation (secs)
    integer              :: nsswr           !< integer trigger for shortwave radiation
    integer              :: nslwr           !< integer trigger for longwave  radiation
    integer              :: levr            !< number of vertical levels for radiation calculations
    integer              :: nfxr            !< second dimension for fluxr diagnostic variable (radiation)
    logical              :: aero_in         !< aerosol flag for gbphys
    logical              :: lmfshal         !< parameter for radiation
    logical              :: lmfdeep2        !< parameter for radiation
    integer              :: nrcm            !< second dimension of random number stream for RAS
    integer              :: iflip           !< iflip - is not the same as flipv
    integer              :: isol            !< use prescribed solar constant
    integer              :: ico2            !< prescribed global mean value (old opernl)
    integer              :: ialb            !< use climatology alb, based on sfc type
                                            !< 1 => use modis based alb
    integer              :: iems            !< use fixed value of 1.0
    integer              :: iaer            !< default aerosol effect in sw only
    integer              :: iovr_sw         !< sw: max-random overlap clouds
    integer              :: iovr_lw         !< lw: max-random overlap clouds
    integer              :: ictm            !< ictm=0 => use data at initial cond time, if not
                                            !<           available; use latest; no extrapolation.
                                            !< ictm=1 => use data at the forecast time, if not
                                            !<           available; use latest; do extrapolation.
                                            !< ictm=yyyy0 => use yyyy data for the forecast time;
                                            !<           no extrapolation.
                                            !< ictm=yyyy1 = > use yyyy data for the fcst. If needed,
                                            !<           do extrapolation to match the fcst time.
                                            !< ictm=-1 => use user provided external data for
                                            !<           the fcst time; no extrapolation.
                                            !< ictm=-2 => same as ictm=0, but add seasonal cycle
                                            !<           from climatology; no extrapolation.
    integer              :: isubc_sw        !< sw clouds without sub-grid approximation
    integer              :: isubc_lw        !< lw clouds without sub-grid approximation
                                            !< =1 => sub-grid cloud with prescribed seeds
                                            !< =2 => sub-grid cloud with randomly generated
                                            !< seeds
    logical              :: crick_proof     !< CRICK-Proof cloud water
    logical              :: ccnorm          !< Cloud condensate normalized by cloud cover
    logical              :: norad_precip    !< radiation precip flag for Ferrier/Moorthi
    logical              :: lwhtr           !< flag to output lw heating rate (Radtend%lwhc)
    logical              :: swhtr           !< flag to output sw heating rate (Radtend%swhc)

    !--- microphysical switch
    integer              :: ncld            !< choice of cloud scheme
    !--- new microphysical switch
    integer              :: imp_physics        !< choice of microphysics scheme
    integer              :: imp_physics_gfdl = 11 !< choice of GFDL microphysics scheme
    integer              :: imp_physics_thompson = 8 !< choice of Thompson microphysics scheme
    integer              :: imp_physics_wsm6 = 6      !< choice of WSMG     microphysics scheme
    integer              :: imp_physics_zhao_carr = 99  !< choice of Zhao-Carr microphysics scheme
    integer              :: imp_physics_zhao_carr_pdf = 98  !< choice of Zhao-Carr microphysics scheme with PDF clouds
    integer              :: imp_physics_mg = 10       !< choice of Morrison-Gettelman microphysics scheme

    !--- Z-C microphysical parameters
    real(kind=kind_phys) :: psautco(2)         !< [in] auto conversion coeff from ice to snow
    real(kind=kind_phys) :: prautco(2)         !< [in] auto conversion coeff from cloud to rain
    real(kind=kind_phys) :: evpco              !< [in] coeff for evaporation of largescale rain
    real(kind=kind_phys) :: wminco(2)          !< [in] water and ice minimum threshold for Zhao

    !--- M-G microphysical parameters
    integer              :: fprcp              !< no prognostic rain and snow (MG)
    real(kind=kind_phys) :: mg_dcs             !< Morrison-Gettelman microphysics parameters
    real(kind=kind_phys) :: mg_qcvar
    real(kind=kind_phys) :: mg_ts_auto_ice     !< ice auto conversion time scale
    real(kind=kind_phys) :: mg_rhmini          !< relative humidity threshold parameter for nucleating ice

    real(kind=kind_phys) :: mg_ncnst           !< constant droplet num concentration (m-3)
    real(kind=kind_phys) :: mg_ninst           !< constant ice num concentration (m-3)
    real(kind=kind_phys) :: mg_ngnst           !< constant graupel/hail num concentration (m-3)
    real(kind=kind_phys) :: mg_berg_eff_factor !< berg efficiency factor
    character(len=16)    :: mg_precip_frac_method ! type of precipitation fraction method

    real(kind=kind_phys) :: tf
    real(kind=kind_phys) :: tcr
    real(kind=kind_phys) :: tcrf
!
    logical              :: effr_in            !< eg to turn on ffective radii for MG
    logical              :: microp_uniform
    logical              :: do_cldliq
    logical              :: do_cldice
    logical              :: hetfrz_classnuc

    logical              :: mg_nccons
    logical              :: mg_nicons
    logical              :: mg_ngcons
    logical              :: sed_supersat
    logical              :: do_sb_physics
    logical              :: mg_do_graupel
    logical              :: mg_do_hail

    real(kind=kind_phys) :: shoc_parm(5)    !< critical pressure in Pa for tke dissipation in shoc
    integer              :: ncnd            !< number of cloud condensate types

    !--- Thompson's microphysical paramters
    logical              :: ltaerosol       !< flag for aerosol version, currently not working yet
    logical              :: lradar          !< flag for radar reflectivity

    !--- GFDL microphysical paramters
    logical              :: lgfdlmprad      !< flag for GFDL mp scheme and radiation consistency

    !--- land/surface model parameters
    integer              :: lsm             !< flag for land surface model lsm=1 for noah lsm
    integer              :: lsm_ruc=2       !< flag for RUC land surface model
    integer              :: lsoil           !< number of soil layers
    integer              :: lsoil_lsm       !< number of soil layers internal to land surface model
    integer              :: ivegsrc         !< ivegsrc = 0   => USGS,
                                            !< ivegsrc = 1   => IGBP (20 category)
                                            !< ivegsrc = 2   => UMD  (13 category)
    integer              :: isot            !< isot = 0   => Zobler soil type  ( 9 category)
                                            !< isot = 1   => STATSGO soil type (19 category)
    logical              :: mom4ice         !< flag controls mom4 sea ice
    logical              :: use_ufo         !< flag for gcycle surface option

    !--- tuning parameters for physical parameterizations
    logical              :: ras             !< flag for ras convection scheme
    logical              :: flipv           !< flag for vertical direction flip (ras)
                                            !< .true. implies surface at k=1
    logical              :: trans_trac      !< flag for convective transport of tracers (RAS, CS, or SAMF)
    logical              :: old_monin       !< flag for diff monin schemes
    logical              :: cnvgwd          !< flag for conv gravity wave drag
    logical              :: mstrat          !< flag for moorthi approach for stratus
    logical              :: moist_adj       !< flag for moist convective adjustment
    logical              :: cscnv           !< flag for Chikira-Sugiyama convection
    logical              :: cal_pre         !< flag controls precip type algorithm
    logical              :: do_aw           !< AW scale-aware option in cs convection
    logical              :: do_awdd         !< AW scale-aware option in cs convection
    logical              :: flx_form        !< AW scale-aware option in cs convection
    logical              :: do_shoc         !< flag for SHOC
    logical              :: shocaftcnv      !< flag for SHOC
    logical              :: shoc_cld        !< flag for clouds
    logical              :: uni_cld         !< flag for clouds in grrad
    logical              :: oz_phys         !< flag for old (2006) ozone physics
    logical              :: oz_phys_2015    !< flag for new (2015) ozone physics
    logical              :: h2o_phys        !< flag for stratosphere h2o
    logical              :: pdfcld          !< flag for pdfcld
    logical              :: shcnvcw         !< flag for shallow convective cloud
    logical              :: redrag          !< flag for reduced drag coeff. over sea
    logical              :: hybedmf         !< flag for hybrid edmf pbl scheme
    logical              :: satmedmf        !< flag for scale-aware TKE-based moist edmf
                                            !< vertical turbulent mixing scheme
    logical              :: dspheat         !< flag for tke dissipative heating
    logical              :: cnvcld
    logical              :: random_clds     !< flag controls whether clouds are random
    logical              :: shal_cnv        !< flag for calling shallow convection
    logical              :: do_deep         !< whether to do deep convection
    integer              :: imfshalcnv      !< flag for mass-flux shallow convection scheme
                                            !<     1: July 2010 version of mass-flux shallow conv scheme
                                            !<         current operational version as of 2016
                                            !<     2: scale- & aerosol-aware mass-flux shallow conv scheme (2017)
                                            !<     0: modified Tiedtke's eddy-diffusion shallow conv scheme
                                            !<    -1: no shallow convection used
    integer              :: imfdeepcnv      !< flag for mass-flux deep convection scheme
                                            !<     1: July 2010 version of SAS conv scheme
                                            !<           current operational version as of 2016
                                            !<     2: scale- & aerosol-aware mass-flux deep conv scheme (2017)
                                            !<     0: old SAS Convection scheme before July 2010
    integer              :: nmtvr           !< number of topographic variables such as variance etc
                                            !< used in the GWD parameterization
    integer              :: jcap            !< number of spectral wave trancation used only by sascnv shalcnv
    real(kind=kind_phys) :: cs_parm(10)     !< tunable parameters for Chikira-Sugiyama convection
    real(kind=kind_phys) :: flgmin(2)       !< [in] ice fraction bounds
    real(kind=kind_phys) :: cgwf(2)         !< multiplication factor for convective GWD
    real(kind=kind_phys) :: ccwf(2)         !< multiplication factor for critical cloud
                                            !< workfunction for RAS
    real(kind=kind_phys) :: cdmbgwd(2)      !< multiplication factors for cdmb and gwd
    real(kind=kind_phys) :: sup             !< supersaturation in pdf cloud when t is very low
    real(kind=kind_phys) :: ctei_rm(2)      !< critical cloud top entrainment instability criteria
                                            !< (used if mstrat=.true.)
    real(kind=kind_phys) :: crtrh(3)        !< critical relative humidity at the surface
                                            !< PBL top and at the top of the atmosphere
    real(kind=kind_phys) :: dlqf(2)         !< factor for cloud condensate detrainment
                                            !< from cloud edges for RAS
    integer              :: seed0           !< random seed for radiation

    real(kind=kind_phys) :: rbcr            !< Critical Richardson Number in the PBL scheme

    !--- Rayleigh friction
    real(kind=kind_phys) :: prslrd0         !< pressure level from which Rayleigh Damping is applied
    real(kind=kind_phys) :: ral_ts          !< time scale for Rayleigh damping in days

    !--- mass flux deep convection
    real(kind=kind_phys) :: clam_deep       !< c_e for deep convection (Han and Pan, 2011, eq(6))
    real(kind=kind_phys) :: c0s_deep        !< convective rain conversion parameter
    real(kind=kind_phys) :: c1_deep         !< conversion parameter of detrainment from liquid water into grid-scale cloud water
    real(kind=kind_phys) :: betal_deep      !< fraction factor of downdraft air mass reaching ground surface over land
    real(kind=kind_phys) :: betas_deep      !< fraction factor of downdraft air mass reaching ground surface over sea
    real(kind=kind_phys) :: evfact_deep     !< evaporation factor from convective rain
    real(kind=kind_phys) :: evfactl_deep    !< evaporation factor from convective rain over land
    real(kind=kind_phys) :: pgcon_deep      !< reduction factor in momentum transport due to convection induced pressure gradient force
                                            !< 0.7 : Gregory et al. (1997, QJRMS)
                                            !< 0.55: Zhang & Wu (2003, JAS)
    real(kind=kind_phys) :: asolfac_deep    !< aerosol-aware parameter based on Lim (2011)
                                            !< asolfac= cx / c0s(=.002)
                                            !< cx = min([-0.7 ln(Nccn) + 24]*1.e-4, c0s)
                                            !< Nccn: CCN number concentration in cm^(-3)
                                            !< Until a realistic Nccn is provided, Nccns are assumed
                                            !< as Nccn=100 for sea and Nccn=1000 for land
    !--- mass flux shallow convection
    real(kind=kind_phys) :: clam_shal       !< c_e for shallow convection (Han and Pan, 2011, eq(6))
    real(kind=kind_phys) :: c0s_shal        !< convective rain conversion parameter
    real(kind=kind_phys) :: c1_shal         !< conversion parameter of detrainment from liquid water into grid-scale cloud water
    real(kind=kind_phys) :: pgcon_shal      !< reduction factor in momentum transport due to convection induced pressure gradient force
                                            !< 0.7 : Gregory et al. (1997, QJRMS)
                                            !< 0.55: Zhang & Wu (2003, JAS)
    real(kind=kind_phys) :: asolfac_shal    !< aerosol-aware parameter based on Lim (2011)
                                            !< asolfac= cx / c0s(=.002)
                                            !< cx = min([-0.7 ln(Nccn) + 24]*1.e-4, c0s)
                                            !< Nccn: CCN number concentration in cm^(-3)
                                            !< Until a realistic Nccn is provided, Nccns are assumed
                                            !< as Nccn=100 for sea and Nccn=1000 for land
    !--- near surface temperature model
    logical              :: nst_anl         !< flag for NSSTM analysis in gcycle/sfcsub
    integer              :: lsea
    real(kind=kind_phys) :: xkzm_m          !< [in] bkgd_vdif_m  background vertical diffusion for momentum
    real(kind=kind_phys) :: xkzm_h          !< [in] bkgd_vdif_h  background vertical diffusion for heat q
    real(kind=kind_phys) :: xkzm_s          !< [in] bkgd_vdif_s  sigma threshold for background mom. diffusion
    integer              :: nstf_name(5)    !< flag 0 for no nst  1 for uncoupled nst  and 2 for coupled NST
                                            !< nstf_name contains the NSST related parameters
                                            !< nstf_name(1) : 0 = NSSTM off, 1 = NSSTM on but uncoupled, 2 =
                                            !< nstf_name(2) : 1 = NSSTM spin up on, 0 = NSSTM spin up off
                                            !< nstf_name(3) : 1 = NSST analysis on, 0 = NSSTM analysis off
                                            !< nstf_name(4) : zsea1 in mm
                                            !< nstf_name(5) : zsea2 in mm
    real(kind=kind_phys) :: xkzminv         !< diffusivity in inversion layers
    real(kind=kind_phys) :: moninq_fac      !< turbulence diffusion coefficient factor

    !--- stochastic physics control parameters
    logical              :: do_sppt
    logical              :: use_zmtnblck
    logical              :: do_shum
    logical              :: do_skeb
    integer              :: skeb_npass
    logical              :: do_sfcperts
    integer              :: nsfcpert=6
    real(kind=kind_phys) :: pertz0(5)          ! mg, sfc-perts
    real(kind=kind_phys) :: pertzt(5)          ! mg, sfc-perts
    real(kind=kind_phys) :: pertshc(5)         ! mg, sfc-perts
    real(kind=kind_phys) :: pertlai(5)         ! mg, sfc-perts
    real(kind=kind_phys) :: pertalb(5)         ! mg, sfc-perts
    real(kind=kind_phys) :: pertvegf(5)        ! mg, sfc-perts
    !--- tracer handling
    character(len=32), pointer :: tracer_names(:) !< array of initialized tracers from dynamic core
    integer              :: ntrac           !< number of tracers
    integer              :: ntracp1         !< number of tracers plus one
    integer              :: ntoz            !< tracer index for ozone mixing ratio
    integer              :: ntcw            !< tracer index for cloud condensate (or liquid water)
    integer              :: ntiw            !< tracer index for ice water
    integer              :: ntrw            !< tracer index for rain water
    integer              :: ntsw            !< tracer index for snow water
    integer              :: ntgl            !< tracer index for graupel
    integer              :: ntclamt         !< tracer index for cloud amount
    integer              :: ntlnc           !< tracer index for liquid number concentration
    integer              :: ntinc           !< tracer index for ice    number concentration
    integer              :: ntrnc           !< tracer index for rain   number concentration
    integer              :: ntsnc           !< tracer index for snow   number concentration
    integer              :: ntgnc           !< tracer index for graupel number concentration
    integer              :: ntke            !< tracer index for kinetic energy
    integer              :: nto             !< tracer index for oxygen ion
    integer              :: nto2            !< tracer index for oxygen
    integer              :: ntwa            !< tracer index for water friendly aerosol
    integer              :: ntia            !< tracer index for ice friendly aerosol

    !--- derived totals for phy_f*d
    integer              :: ntot2d          !< total number of variables for phyf2d
    integer              :: ntot3d          !< total number of variables for phyf3d
    integer              :: num_p2d         !< number of 2D arrays needed for microphysics
    integer              :: num_p3d         !< number of 3D arrays needed for microphysics
    integer              :: nshoc_2d        !< number of 2d fields for SHOC
    integer              :: nshoc_3d        !< number of 3d fields for SHOC
    integer              :: ncnvcld3d       !< number of convective 3d clouds fields
    integer              :: npdf3d          !< number of 3d arrays associated with pdf based clouds/microphysics
    integer              :: nctp            !< number of cloud types in Chikira-Sugiyama scheme
    integer              :: ncnvw           !< the index of cnvw in phy_f3d
    integer              :: ngreffr         !< the index of graupel effective radius in phy_f3d

    !--- debug flag
    logical              :: debug
    logical              :: pre_rad         !< flag for testing purpose

    !--- variables modified at each time step
    integer              :: ipt             !< index for diagnostic printout point
    logical              :: lprnt           !< control flag for diagnostic print out
    logical              :: lsswr           !< logical flags for sw radiation calls
    logical              :: lslwr           !< logical flags for lw radiation calls
    real(kind=kind_phys) :: solhr           !< hour time after 00z at the t-step
    real(kind=kind_phys) :: solcon          !< solar constant (sun-earth distant adjusted)  [set via radupdate]
    real(kind=kind_phys) :: slag            !< equation of time ( radian )                  [set via radupdate]
    real(kind=kind_phys) :: sdec            !< sin of the solar declination angle           [set via radupdate]
    real(kind=kind_phys) :: cdec            !< cos of the solar declination angle           [set via radupdate]
    real(kind=kind_phys) :: clstp           !< index used by cnvc90 (for convective clouds)
                                            !< legacy stuff - does not affect forecast
    real(kind=kind_phys) :: phour           !< previous forecast hour
    real(kind=kind_phys) :: fhour           !< curent forecast hour
    real(kind=kind_phys) :: zhour           !< previous hour diagnostic buckets emptied
    integer              :: kdt             !< current forecast iteration
    integer              :: jdat(1:8)       !< current forecast date and time
                                            !< (yr, mon, day, t-zone, hr, min, sec, mil-sec)
    real(kind=kind_phys)          :: sec    !< seconds since model initialization
    real(kind=kind_phys), pointer :: si(:)  !< vertical sigma coordinate for model initialization

!--- IAU
    real(kind=kind_phys) :: iau_delthrs     ! iau time interval (to scale increments) in hours
    character(len=240)   :: iau_inc_files(7)! list of increment files
    real(kind=kind_phys) :: iaufhrs(7)      ! forecast hours associated with increment files

    ! From physcons.F90, updated/set in control_initialize
    real(kind=kind_phys) :: dxinv           ! inverse scaling factor for critical relative humidity, replaces dxinv in physcons.F90
    real(kind=kind_phys) :: dxmax           ! maximum scaling factor for critical relative humidity, replaces dxmax in physcons.F90
    real(kind=kind_phys) :: dxmin           ! minimum scaling factor for critical relative humidity, replaces dxmin in physcons.F90
    real(kind=kind_phys) :: rhcmax          ! maximum critical relative humidity, replaces rhc_max in physcons.F90

    contains
      procedure :: init  => control_initialize
      procedure :: print => control_print
  end type GFS_control_type


!--------------------------------------------------------------------
! GFS_grid_type
!   grid data needed for interpolations and length-scale calculations
!--------------------------------------------------------------------
  type GFS_grid_type

    real (kind=kind_phys), pointer :: xlon   (:)    => null()   !< grid longitude in radians, ok for both 0->2pi
                                                                !! or -pi -> +pi ranges
    real (kind=kind_phys), pointer :: xlat   (:)    => null()   !< grid latitude in radians, default to pi/2 ->
                                                                !! -pi/2 range, otherwise adj in subr called
    real (kind=kind_phys), pointer :: xlat_d (:)    => null()   !< grid latitude in degrees, default to 90 ->
                                                                !! -90 range, otherwise adj in subr called
    real (kind=kind_phys), pointer :: sinlat (:)    => null()   !< sine of the grids corresponding latitudes
    real (kind=kind_phys), pointer :: coslat (:)    => null()   !< cosine of the grids corresponding latitudes
    real (kind=kind_phys), pointer :: area   (:)    => null()   !< area of the grid cell
    real (kind=kind_phys), pointer :: dx     (:)    => null()   !< relative dx for the grid cell

    !--- grid-related interpolation data for prognostic ozone
    real (kind=kind_phys), pointer :: ddy_o3    (:) => null()   !< interpolation     weight for ozone
    integer,               pointer :: jindx1_o3 (:) => null()   !< interpolation  low index for ozone
    integer,               pointer :: jindx2_o3 (:) => null()   !< interpolation high index for ozone

    !--- grid-related interpolation data for stratosphere water
    real (kind=kind_phys), pointer :: ddy_h     (:) => null()   !< interpolation     weight for h2o
    integer,               pointer :: jindx1_h  (:) => null()   !< interpolation  low index for h2o
    integer,               pointer :: jindx2_h  (:) => null()   !< interpolation high index for h2o
    contains
      procedure :: create   => grid_create   !<   allocate array data
  end type GFS_grid_type


!-----------------------------------------------
! GFS_tbd_type
!   data not yet assigned to a defined container
!-----------------------------------------------
  type GFS_tbd_type

    !--- radiation random seeds
    integer,               pointer :: icsdsw   (:)     => null()  !< (rad. only) auxiliary cloud control arrays passed to main
    integer,               pointer :: icsdlw   (:)     => null()  !< (rad. only) radiations. if isubcsw/isubclw (input to init)
                                                                  !< (rad. only) are set to 2, the arrays contains provided
                                                                  !< (rad. only) random seeds for sub-column clouds generators

    !--- In
    real (kind=kind_phys), pointer :: ozpl     (:,:,:) => null()  !< ozone forcing data
    real (kind=kind_phys), pointer :: h2opl    (:,:,:) => null()  !< water forcing data

    !--- active when ((.not. newsas .or. cal_pre) .and. random_clds)
    real (kind=kind_phys), pointer :: rann     (:,:)   => null()  !< random number array (0-1)

    !--- In/Out
    real (kind=kind_phys), pointer :: acv      (:)     => null()  !< array containing accumulated convective clouds
    real (kind=kind_phys), pointer :: acvb     (:)     => null()  !< arrays used by cnvc90 bottom
    real (kind=kind_phys), pointer :: acvt     (:)     => null()  !< arrays used by cnvc90 top (cnvc90.f)

    !--- Stochastic physics properties calculated in physics_driver
    real (kind=kind_phys), pointer :: dtdtr     (:,:)  => null()  !< temperature change due to radiative heating per time step (K)
    real (kind=kind_phys), pointer :: dtotprcp  (:)    => null()  !< change in totprcp  (diag_type)
    real (kind=kind_phys), pointer :: dcnvprcp  (:)    => null()  !< change in cnvprcp  (diag_type)
    real (kind=kind_phys), pointer :: drain_cpl (:)    => null()  !< change in rain_cpl (coupling_type)
    real (kind=kind_phys), pointer :: dsnow_cpl (:)    => null()  !< change in show_cpl (coupling_type)

    !--- phy_f*d variables needed for seamless restarts and moving data between grrad and gbphys
    real (kind=kind_phys), pointer :: phy_fctd (:,:)   => null()  !< For CS convection
    real (kind=kind_phys), pointer :: phy_f2d  (:,:)   => null()  !< 2d arrays saved for restart
    real (kind=kind_phys), pointer :: phy_f3d  (:,:,:) => null()  !< 3d arrays saved for restart

    integer                        :: blkno                       !< for explicit data blocking: block number of this block

    !--- radiation variables that need to be carried over from radiation to physics
    real (kind=kind_phys), pointer :: htlwc(:,:)       => null()  !<
    real (kind=kind_phys), pointer :: htlw0(:,:)       => null()  !<
    real (kind=kind_phys), pointer :: htswc(:,:)       => null()  !<
    real (kind=kind_phys), pointer :: htsw0(:,:)       => null()  !<

    real (kind=kind_phys), pointer :: forcet (:,:)     => null()  !<
    real (kind=kind_phys), pointer :: forceq (:,:)     => null()  !<
    real (kind=kind_phys), pointer :: prevst (:,:)     => null()  !<
    real (kind=kind_phys), pointer :: prevsq (:,:)     => null()  !<
    integer,               pointer :: cactiv   (:)     => null()  !< convective activity memory contour

    contains
      procedure :: create  => tbd_create  !<   allocate array data
  end type GFS_tbd_type


!------------------------------------------------------------------
! GFS_cldprop_type
!  cloud properties and tendencies needed by radiation from physics
!------------------------------------------------------------------
  type GFS_cldprop_type

    !--- In     (radiation)
    !--- In/Out (physics)
    real (kind=kind_phys), pointer :: cv  (:)     => null()  !< fraction of convective cloud ; phys
    real (kind=kind_phys), pointer :: cvt (:)     => null()  !< convective cloud top pressure in pa ; phys
    real (kind=kind_phys), pointer :: cvb (:)     => null()  !< convective cloud bottom pressure in pa ; phys, cnvc90

    contains
      procedure :: create  => cldprop_create  !<   allocate array data
  end type GFS_cldprop_type


!-----------------------------------------
! GFS_radtend_type
!   radiation tendencies needed by physics
!-----------------------------------------
  type GFS_radtend_type

    type (sfcfsw_type),    pointer :: sfcfsw(:)   => null()   !< sw radiation fluxes at sfc
                                                              !< [dim(im): created in grrad.f], components:
                                                              !!     (check module_radsw_parameters for definition)
                                                              !!\n   %upfxc - total sky upward sw flux at sfc (w/m**2)
                                                              !!\n   %upfx0 - clear sky upward sw flux at sfc (w/m**2)
                                                              !!\n   %dnfxc - total sky downward sw flux at sfc (w/m**2)
                                                              !!\n   %dnfx0 - clear sky downward sw flux at sfc (w/m**2)

    type (sfcflw_type),    pointer :: sfcflw(:)    => null()  !< lw radiation fluxes at sfc
                                                              !< [dim(im): created in grrad.f], components:
                                                              !!     (check module_radlw_paramters for definition)
                                                              !!\n   %upfxc - total sky upward lw flux at sfc (w/m**2)
                                                              !!\n   %upfx0 - clear sky upward lw flux at sfc (w/m**2)
                                                              !!\n   %dnfxc - total sky downward lw flux at sfc (w/m**2)
                                                              !!\n   %dnfx0 - clear sky downward lw flux at sfc (w/m**2)

    !--- Out (radiation only)
    real (kind=kind_phys), pointer :: htrsw (:,:)  => null()  !< swh  total sky sw heating rate in k/sec
    real (kind=kind_phys), pointer :: htrlw (:,:)  => null()  !< hlw  total sky lw heating rate in k/sec
    real (kind=kind_phys), pointer :: sfalb (:)    => null()  !< mean surface diffused sw albedo

    real (kind=kind_phys), pointer :: coszen(:)    => null()  !< mean cos of zenith angle over rad call period
    real (kind=kind_phys), pointer :: tsflw (:)    => null()  !< surface air temp during lw calculation in k
    real (kind=kind_phys), pointer :: semis (:)    => null()  !< surface lw emissivity in fraction

    !--- In/Out (???) (radiaition only)
    real (kind=kind_phys), pointer :: coszdg(:)    => null()  !< daytime mean cosz over rad call period

    !--- In/Out (???) (physics only)
    real (kind=kind_phys), pointer :: swhc (:,:)   => null()  !< clear sky sw heating rates ( k/s )
    real (kind=kind_phys), pointer :: lwhc (:,:)   => null()  !< clear sky lw heating rates ( k/s )
    real (kind=kind_phys), pointer :: lwhd (:,:,:) => null()  !< idea sky lw heating rates ( k/s )

    contains
      procedure :: create  => radtend_create   !<   allocate array data
  end type GFS_radtend_type

!----------------------------------------------------------------
! GFS_diag_type
!  internal diagnostic type used as arguments to gbphys and grrad
!----------------------------------------------------------------
  type GFS_diag_type

    !! Input/Output only in radiation
    real (kind=kind_phys), pointer :: fluxr (:,:)    => null()   !< to save time accumulated 2-d fields defined as:!
                                                                !< hardcoded field indices, opt. includes aerosols!
    type (topfsw_type),    pointer :: topfsw(:)      => null()   !< sw radiation fluxes at toa, components:
                                               !       %upfxc    - total sky upward sw flux at toa (w/m**2)
                                               !       %dnfxc    - total sky downward sw flux at toa (w/m**2)
                                               !       %upfx0    - clear sky upward sw flux at toa (w/m**2)
    type (topflw_type),    pointer :: topflw(:)      => null()   !< lw radiation fluxes at top, component:
                                               !        %upfxc    - total sky upward lw flux at toa (w/m**2)
                                               !        %upfx0    - clear sky upward lw flux at toa (w/m**2)

    ! Input/output - used by physics
    real (kind=kind_phys), pointer :: srunoff(:)     => null()   !< surface water runoff (from lsm)
    real (kind=kind_phys), pointer :: evbsa  (:)     => null()   !< noah lsm diagnostics
    real (kind=kind_phys), pointer :: evcwa  (:)     => null()   !< noah lsm diagnostics
    real (kind=kind_phys), pointer :: snohfa (:)     => null()   !< noah lsm diagnostics
    real (kind=kind_phys), pointer :: transa (:)     => null()   !< noah lsm diagnostics
    real (kind=kind_phys), pointer :: sbsnoa (:)     => null()   !< noah lsm diagnostics
    real (kind=kind_phys), pointer :: snowca (:)     => null()   !< noah lsm diagnostics
    real (kind=kind_phys), pointer :: snowfallac (:) => null()   !< ruc lsm diagnostics
    real (kind=kind_phys), pointer :: acsnow     (:) => null()   !< ruc lsm diagnostics
    real (kind=kind_phys), pointer :: soilm  (:)     => null()   !< soil moisture
    real (kind=kind_phys), pointer :: tmpmin (:)     => null()   !< min temperature at 2m height (k)
    real (kind=kind_phys), pointer :: tmpmax (:)     => null()   !< max temperature at 2m height (k)
    real (kind=kind_phys), pointer :: dusfc  (:)     => null()   !< u component of surface stress
    real (kind=kind_phys), pointer :: dvsfc  (:)     => null()   !< v component of surface stress
    real (kind=kind_phys), pointer :: dtsfc  (:)     => null()   !< sensible heat flux (w/m2)
    real (kind=kind_phys), pointer :: dqsfc  (:)     => null()   !< latent heat flux (w/m2)
    real (kind=kind_phys), pointer :: totprcp(:)     => null()   !< accumulated total precipitation (kg/m2)
    real (kind=kind_phys), pointer :: totprcpb(:)    => null()   !< accumulated total precipitation in bucket(kg/m2)
    real (kind=kind_phys), pointer :: gflux  (:)     => null()   !< groud conductive heat flux
    real (kind=kind_phys), pointer :: dlwsfc (:)     => null()   !< time accumulated sfc dn lw flux ( w/m**2 )
    real (kind=kind_phys), pointer :: ulwsfc (:)     => null()   !< time accumulated sfc up lw flux ( w/m**2 )
    real (kind=kind_phys), pointer :: suntim (:)     => null()   !< sunshine duration time (s)
    real (kind=kind_phys), pointer :: runoff (:)     => null()   !< total water runoff
    real (kind=kind_phys), pointer :: ep     (:)     => null()   !< potential evaporation
    real (kind=kind_phys), pointer :: cldwrk (:)     => null()   !< cloud workfunction (valid only with sas)
    real (kind=kind_phys), pointer :: dugwd  (:)     => null()   !< vertically integrated u change by OGWD
    real (kind=kind_phys), pointer :: dvgwd  (:)     => null()   !< vertically integrated v change by OGWD
    real (kind=kind_phys), pointer :: psmean (:)     => null()   !< surface pressure (kPa)
    real (kind=kind_phys), pointer :: cnvprcp(:)     => null()   !< accumulated convective precipitation (kg/m2)
    real (kind=kind_phys), pointer :: cnvprcpb(:)    => null()   !< accumulated convective precipitation in bucket (kg/m2)
    real (kind=kind_phys), pointer :: spfhmin(:)     => null()   !< minimum specific humidity
    real (kind=kind_phys), pointer :: spfhmax(:)     => null()   !< maximum specific humidity
    real (kind=kind_phys), pointer :: u10mmax(:)     => null()   !< maximum u-wind
    real (kind=kind_phys), pointer :: v10mmax(:)     => null()   !< maximum v-wind
    real (kind=kind_phys), pointer :: wind10mmax(:)  => null()   !< maximum wind speed
    real (kind=kind_phys), pointer :: rain   (:)     => null()   !< total rain at this time step
    real (kind=kind_phys), pointer :: rainc  (:)     => null()   !< convective rain at this time step
    real (kind=kind_phys), pointer :: ice    (:)     => null()   !< ice fall at this time step
    real (kind=kind_phys), pointer :: snow   (:)     => null()   !< snow fall at this time step
    real (kind=kind_phys), pointer :: graupel(:)     => null()   !< graupel fall at this time step
    real (kind=kind_phys), pointer :: totice (:)     => null()   !< accumulated ice precipitation (kg/m2)
    real (kind=kind_phys), pointer :: totsnw (:)     => null()   !< accumulated snow precipitation (kg/m2)
    real (kind=kind_phys), pointer :: totgrp (:)     => null()   !< accumulated graupel precipitation (kg/m2)
    real (kind=kind_phys), pointer :: toticeb(:)     => null()   !< accumulated ice precipitation in bucket (kg/m2)
    real (kind=kind_phys), pointer :: totsnwb(:)     => null()   !< accumulated snow precipitation in bucket (kg/m2)
    real (kind=kind_phys), pointer :: totgrpb(:)     => null()   !< accumulated graupel precipitation in bucket (kg/m2)

    ! Output - only in physics
    real (kind=kind_phys), pointer :: u10m   (:)     => null()   !< 10 meter u/v wind speed
    real (kind=kind_phys), pointer :: v10m   (:)     => null()   !< 10 meter u/v wind speed
    real (kind=kind_phys), pointer :: dpt2m  (:)     => null()   !< 2 meter dew point temperature
    real (kind=kind_phys), pointer :: zlvl   (:)     => null()   !< layer 1 height (m)
    real (kind=kind_phys), pointer :: psurf  (:)     => null()   !< surface pressure (Pa)
    real (kind=kind_phys), pointer :: hpbl   (:)     => null()   !< pbl height (m)
    real (kind=kind_phys), pointer :: pwat   (:)     => null()   !< precipitable water
    real (kind=kind_phys), pointer :: t1     (:)     => null()   !< layer 1 temperature (K)
    real (kind=kind_phys), pointer :: q1     (:)     => null()   !< layer 1 specific humidity (kg/kg)
    real (kind=kind_phys), pointer :: u1     (:)     => null()   !< layer 1 zonal wind (m/s)
    real (kind=kind_phys), pointer :: v1     (:)     => null()   !< layer 1 merdional wind (m/s)
    real (kind=kind_phys), pointer :: chh    (:)     => null()   !< thermal exchange coefficient
    real (kind=kind_phys), pointer :: cmm    (:)     => null()   !< momentum exchange coefficient
    real (kind=kind_phys), pointer :: dlwsfci(:)     => null()   !< instantaneous sfc dnwd lw flux ( w/m**2 )
    real (kind=kind_phys), pointer :: ulwsfci(:)     => null()   !< instantaneous sfc upwd lw flux ( w/m**2 )
    real (kind=kind_phys), pointer :: dswsfci(:)     => null()   !< instantaneous sfc dnwd sw flux ( w/m**2 )
    real (kind=kind_phys), pointer :: nswsfci(:)     => null()   !< instantaneous sfc net dnwd sw flux ( w/m**2 )
    real (kind=kind_phys), pointer :: uswsfci(:)     => null()   !< instantaneous sfc upwd sw flux ( w/m**2 )
    real (kind=kind_phys), pointer :: dusfci (:)     => null()   !< instantaneous u component of surface stress
    real (kind=kind_phys), pointer :: dvsfci (:)     => null()   !< instantaneous v component of surface stress
    real (kind=kind_phys), pointer :: dtsfci (:)     => null()   !< instantaneous sfc sensible heat flux
    real (kind=kind_phys), pointer :: dqsfci (:)     => null()   !< instantaneous sfc latent heat flux
    real (kind=kind_phys), pointer :: gfluxi (:)     => null()   !< instantaneous sfc ground heat flux
    real (kind=kind_phys), pointer :: epi    (:)     => null()   !< instantaneous sfc potential evaporation
    real (kind=kind_phys), pointer :: smcwlt2(:)     => null()   !< wilting point (volumetric)
    real (kind=kind_phys), pointer :: smcref2(:)     => null()   !< soil moisture threshold (volumetric)
    real (kind=kind_phys), pointer :: wet1   (:)     => null()   !< normalized soil wetness
    real (kind=kind_phys), pointer :: sr     (:)     => null()   !< snow ratio : ratio of snow to total precipitation
    real (kind=kind_phys), pointer :: tdomr  (:)     => null()   !< dominant accumulated rain type
    real (kind=kind_phys), pointer :: tdomzr (:)     => null()   !< dominant accumulated freezing rain type
    real (kind=kind_phys), pointer :: tdomip (:)     => null()   !< dominant accumulated sleet type
    real (kind=kind_phys), pointer :: tdoms  (:)     => null()   !< dominant accumulated snow type

    real (kind=kind_phys), pointer :: skebu_wts(:,:) => null()   !< 10 meter u wind speed
    real (kind=kind_phys), pointer :: skebv_wts(:,:) => null()   !< 10 meter v wind speed
    real (kind=kind_phys), pointer :: sppt_wts(:,:)  => null()   !<
    real (kind=kind_phys), pointer :: shum_wts(:,:)  => null()   !<
    !--- accumulated quantities for 3D diagnostics
    real (kind=kind_phys), pointer :: zmtnblck(:)    => null()   !< mountain blocking evel
    real (kind=kind_phys), pointer :: du3dt (:,:,:)  => null()   !< u momentum change due to physics
    real (kind=kind_phys), pointer :: dv3dt (:,:,:)  => null()   !< v momentum change due to physics
    real (kind=kind_phys), pointer :: dt3dt (:,:,:)  => null()   !< temperature change due to physics
    real (kind=kind_phys), pointer :: dq3dt (:,:,:)  => null()   !< moisture change due to physics

    !--- accumulated quantities for 3D diagnostics
    real (kind=kind_phys), pointer :: upd_mf (:,:)   => null()  !< instantaneous convective updraft mass flux
    real (kind=kind_phys), pointer :: dwn_mf (:,:)   => null()  !< instantaneous convective downdraft mass flux
    real (kind=kind_phys), pointer :: det_mf (:,:)   => null()  !< instantaneous convective detrainment mass flux
    real (kind=kind_phys), pointer :: cldcov (:,:)   => null()  !< instantaneous 3D cloud fraction

    !--- MP quantities for 3D diagnositics
    real (kind=kind_phys), pointer :: refl_10cm(:,:) => null()  !< instantaneous refl_10cm

    contains
      procedure :: create    => diag_create
      procedure :: rad_zero  => diag_rad_zero
      procedure :: phys_zero => diag_phys_zero
  end type GFS_diag_type

!---------------------------------------------------------------------
! GFS_interstitial_type
!   fields required for interstitial code in CCPP schemes, previously
!   in GFS_{physics,radiation}_driver.F90
!---------------------------------------------------------------------
  type GFS_interstitial_type

    real (kind=kind_phys), pointer      :: adjnirbmd(:)     => null()  !<
    real (kind=kind_phys), pointer      :: adjnirbmu(:)     => null()  !<
    real (kind=kind_phys), pointer      :: adjnirdfd(:)     => null()  !<
    real (kind=kind_phys), pointer      :: adjnirdfu(:)     => null()  !<
    real (kind=kind_phys), pointer      :: adjvisbmd(:)     => null()  !<
    real (kind=kind_phys), pointer      :: adjvisbmu(:)     => null()  !<
    real (kind=kind_phys), pointer      :: adjvisdfu(:)     => null()  !<
    real (kind=kind_phys), pointer      :: adjvisdfd(:)     => null()  !<
    real (kind=kind_phys), pointer      :: aerodp(:,:)      => null()  !<
    real (kind=kind_phys), pointer      :: alb1d(:)         => null()  !<
    real (kind=kind_phys), pointer      :: bexp1d(:)        => null()  !<
    real (kind=kind_phys), pointer      :: cd(:)            => null()  !<
    real (kind=kind_phys), pointer      :: cdq(:)           => null()  !<
    real (kind=kind_phys), pointer      :: cf_upi(:,:)      => null()  !<
    real (kind=kind_phys), pointer      :: clcn(:,:)        => null()  !<
    real (kind=kind_phys), pointer      :: cldf(:)          => null()  !<
    real (kind=kind_phys), pointer      :: cldsa(:,:)       => null()  !<
    real (kind=kind_phys), pointer      :: cld1d(:)         => null()  !<
    real (kind=kind_phys), pointer      :: clouds(:,:,:)    => null()  !<
    real (kind=kind_phys), pointer      :: clw(:,:,:)       => null()  !<
    real (kind=kind_phys), pointer      :: clw_surf(:)      => null()  !<
    real (kind=kind_phys), pointer      :: clx(:,:)         => null()  !<
    real (kind=kind_phys), pointer      :: cn_prc(:)        => null()  !<
    real (kind=kind_phys), pointer      :: cn_snr(:)        => null()  !<
    real (kind=kind_phys), pointer      :: cndm_surf(:)     => null()  !<
    real (kind=kind_phys), pointer      :: cnv_dqldt(:,:)   => null()  !<
    real (kind=kind_phys), pointer      :: cnv_fice(:,:)    => null()  !<
    real (kind=kind_phys), pointer      :: cnv_mfd(:,:)     => null()  !<
    real (kind=kind_phys), pointer      :: cnv_ndrop(:,:)   => null()  !<
    real (kind=kind_phys), pointer      :: cnv_nice(:,:)    => null()  !<
    real (kind=kind_phys), pointer      :: cnv_prc3(:,:)    => null()  !<
    real (kind=kind_phys), pointer      :: cnvc(:,:)        => null()  !<
    real (kind=kind_phys), pointer      :: cnvw(:,:)        => null()  !<
    real (kind=kind_phys), pointer      :: ctei_r(:)        => null()  !<
    real (kind=kind_phys), pointer      :: ctei_rml(:)      => null()  !<
    real (kind=kind_phys), pointer      :: cumabs(:)        => null()  !<
    real (kind=kind_phys), pointer      :: dd_mf(:,:)       => null()  !<
    real (kind=kind_phys), pointer      :: del(:,:)         => null()  !<
    real (kind=kind_phys), pointer      :: del_gz(:,:)      => null()  !<
    real (kind=kind_phys), pointer      :: dkt(:,:)         => null()  !<
    real (kind=kind_phys), pointer      :: dlength(:)       => null()  !<
    real (kind=kind_phys), pointer      :: dqdt(:,:,:)      => null()  !<
    real (kind=kind_phys), pointer      :: dqsfc1(:)        => null()  !<
    real (kind=kind_phys), pointer      :: drain(:)         => null()  !<
    real (kind=kind_phys), pointer      :: dtdt(:,:)        => null()  !<
    real (kind=kind_phys), pointer      :: dtdtc(:,:)       => null()  !<
    real (kind=kind_phys), pointer      :: dtsfc1(:)        => null()  !<
    real (kind=kind_phys), pointer      :: dtzm(:)          => null()  !<
    real (kind=kind_phys), pointer      :: dt_mf(:,:)       => null()  !<
    real (kind=kind_phys), pointer      :: dudt(:,:)        => null()  !<
    real (kind=kind_phys), pointer      :: dusfcg(:)        => null()  !<
    real (kind=kind_phys), pointer      :: dusfc1(:)        => null()  !<
    real (kind=kind_phys), pointer      :: dvdftra(:,:,:)   => null()  !<
    real (kind=kind_phys), pointer      :: dvdt(:,:)        => null()  !<
    real (kind=kind_phys), pointer      :: dvsfcg(:)        => null()  !<
    real (kind=kind_phys), pointer      :: dvsfc1(:)        => null()  !<
    real (kind=kind_phys), pointer      :: elvmax(:)        => null()  !<
    real (kind=kind_phys), pointer      :: ep1d(:)          => null()  !<
    real (kind=kind_phys), pointer      :: evap(:)          => null()  !<
    real (kind=kind_phys), pointer      :: evbs(:)          => null()  !<
    real (kind=kind_phys), pointer      :: evcw(:)          => null()  !<
    real (kind=kind_phys), pointer      :: faerlw(:,:,:,:)  => null()  !<
    real (kind=kind_phys), pointer      :: faersw(:,:,:,:)  => null()  !<
    real (kind=kind_phys), pointer      :: fh2(:)           => null()  !<
    logical,               pointer      :: flag_cice(:)     => null()  !<
    logical,               pointer      :: flag_guess(:)    => null()  !<
    logical,               pointer      :: flag_iter(:)     => null()  !<
    real (kind=kind_phys), pointer      :: flag_frsoil(:)   => null()  !<
    real (kind=kind_phys), pointer      :: fm10(:)          => null()  !<
    real (kind=kind_phys)               :: frain                       !<
    real (kind=kind_phys), pointer      :: frland(:)        => null()  !<
    real (kind=kind_phys), pointer      :: fscav(:)         => null()  !<
    real (kind=kind_phys), pointer      :: fswtr(:)         => null()  !<
    real (kind=kind_phys), pointer      :: gabsbdlw(:)      => null()  !<
    real (kind=kind_phys), pointer      :: gamma(:)         => null()  !<
    real (kind=kind_phys), pointer      :: gamq(:)          => null()  !<
    real (kind=kind_phys), pointer      :: gamt(:)          => null()  !<
    real (kind=kind_phys), pointer      :: gasvmr(:,:,:)    => null()  !<
    real (kind=kind_phys), pointer      :: gflx(:)          => null()  !<
    real (kind=kind_phys), pointer      :: graupelmp(:)     => null()  !<
    real (kind=kind_phys), pointer      :: gwdcu(:,:)       => null()  !<
    real (kind=kind_phys), pointer      :: gwdcv(:,:)       => null()  !<
    integer                             :: h2o_coeff                   !<
    real (kind=kind_phys), pointer      :: h2o_pres(:)      => null()  !<
    real (kind=kind_phys), pointer      :: hflx(:)          => null()  !<
    real (kind=kind_phys), pointer      :: hprime1(:)       => null()  !<
    real (kind=kind_phys), pointer      :: icemp(:)         => null()  !<
    integer,               pointer      :: idxday(:)        => null()  !<
    integer                             :: im                          !<
    integer                             :: ipr                         !<
    integer,               pointer      :: islmsk(:)        => null()  !<
    integer                             :: iter                        !<
    integer                             :: ix                          !<
    integer                             :: kb                          !<
    integer,               pointer      :: kbot(:)          => null()  !<
    integer,               pointer      :: kcnv(:)          => null()  !<
    integer                             :: kd                          !<
    integer,               pointer      :: kinver(:)        => null()  !<
    integer,               pointer      :: kpbl(:)          => null()  !<
    integer                             :: kt                          !<
    integer,               pointer      :: ktop(:)          => null()  !<
    integer                             :: latidxprnt                  !<
    integer                             :: levi                        !<
    integer                             :: levh2o                      !<
    integer                             :: levozp                      !<
    integer                             :: lm                          !<
    integer                             :: lmk                         !<
    integer                             :: lmp                         !<
    integer,               pointer      :: mbota(:,:)       => null()  !<
    logical                             :: mg3_as_mg2                  !<
    integer,               pointer      :: mtopa(:,:)       => null()  !<
    real (kind=kind_phys), pointer      :: ncgl(:,:)        => null()  !<
    real (kind=kind_phys), pointer      :: ncpr(:,:)        => null()  !<
    real (kind=kind_phys), pointer      :: ncps(:,:)        => null()  !<
    integer                             :: ncstrac                     !<
    integer                             :: nday                        !<
    integer                             :: nn                          !<
    integer                             :: nncl                        !<
    integer                             :: nsamftrac                   !<
    integer                             :: ntk                         !<
    integer                             :: nvdiff                      !<
    real (kind=kind_phys), pointer      :: oa4(:,:)         => null()  !<
    real (kind=kind_phys), pointer      :: oc(:)            => null()  !<
    real (kind=kind_phys), pointer      :: olyr(:,:)        => null()  !<
    logical              , pointer      :: otspt(:,:)       => null()  !<
    integer                             :: oz_coeff                    !<
    real (kind=kind_phys), pointer      :: oz_pres(:)       => null()  !<
    real (kind=kind_phys), pointer      :: plvl(:,:)        => null()  !<
    real (kind=kind_phys), pointer      :: plyr(:,:)        => null()  !<
    real (kind=kind_phys), pointer      :: prnum(:,:)       => null()  !<
<<<<<<< HEAD
    real (kind=kind_phys), pointer      :: qgl(:,:)         => null()  !<
=======
>>>>>>> f9264574
    real (kind=kind_phys), pointer      :: qicn(:,:)        => null()  !<
    real (kind=kind_phys), pointer      :: qlcn(:,:)        => null()  !<
    real (kind=kind_phys), pointer      :: qlyr(:,:)        => null()  !<
    real (kind=kind_phys), pointer      :: qrn(:,:)         => null()  !<
    real (kind=kind_phys), pointer      :: qsnw(:,:)        => null()  !<
    real (kind=kind_phys), pointer      :: prcpmp(:)        => null()  !<
    real (kind=kind_phys), pointer      :: qss(:)           => null()  !<
    real (kind=kind_phys)               :: raddt                       !<
    real (kind=kind_phys), pointer      :: rainmp(:)        => null()  !<
    real (kind=kind_phys), pointer      :: raincd(:)        => null()  !<
    real (kind=kind_phys), pointer      :: raincs(:)        => null()  !<
    real (kind=kind_phys), pointer      :: rainmcadj(:)     => null()  !<
    real (kind=kind_phys), pointer      :: rainp(:,:)       => null()  !<
    real (kind=kind_phys), pointer      :: rb(:)            => null()  !<
    real (kind=kind_phys), pointer      :: rhc(:,:)         => null()  !<
    real (kind=kind_phys)               :: rhcbot                      !<
    real (kind=kind_phys)               :: rhcpbl                      !<
    real (kind=kind_phys)               :: rhctop                      !<
    real (kind=kind_phys), pointer      :: rhofr(:)         => null()  !<
    real (kind=kind_phys), pointer      :: runoff(:)        => null()  !<
    real (kind=kind_phys), pointer      :: save_q(:,:,:)    => null()  !<
    real (kind=kind_phys), pointer      :: save_t(:,:)      => null()  !<
    real (kind=kind_phys), pointer      :: save_u(:,:)      => null()  !<
    real (kind=kind_phys), pointer      :: save_v(:,:)      => null()  !<
    real (kind=kind_phys), pointer      :: sbsno(:)         => null()  !<
    type (cmpfsw_type),    pointer      :: scmpsw(:)        => null()  !<
    real (kind=kind_phys), pointer      :: sfcalb(:,:)      => null()  !<
    real (kind=kind_phys), pointer      :: sigma(:)         => null()  !<
    real (kind=kind_phys), pointer      :: sigmaf(:)        => null()  !<
    real (kind=kind_phys), pointer      :: sigmafrac(:,:)   => null()  !<
    real (kind=kind_phys), pointer      :: sigmatot(:,:)    => null()  !<
    logical                             :: skip_macro                  !<
    integer, pointer                    :: slopetype(:)     => null()  !<
    real (kind=kind_phys), pointer      :: snowmp(:)        => null()  !<
    real (kind=kind_phys), pointer      :: snowc(:)         => null()  !<
    real (kind=kind_phys), pointer      :: snohf(:)         => null()  !<
    real (kind=kind_phys), pointer      :: snowmt(:)        => null()  !<
    integer, pointer                    :: soiltype(:)      => null()  !<
    real (kind=kind_phys), pointer      :: stress(:)        => null()  !<
    real (kind=kind_phys), pointer      :: theta(:)         => null()  !<
    real (kind=kind_phys), pointer      :: tlvl(:,:)        => null()  !<
    real (kind=kind_phys), pointer      :: tlyr(:,:)        => null()  !<
    integer                             :: tracers_start_index         !<
    integer                             :: tracers_total               !<
    integer                             :: tracers_water               !<
    real (kind=kind_phys), pointer      :: trans(:)         => null()  !<
    real (kind=kind_phys), pointer      :: tseal(:)         => null()  !<
    real (kind=kind_phys), pointer      :: tsfa(:)          => null()  !<
    real (kind=kind_phys), pointer      :: tsfg(:)          => null()  !<
    real (kind=kind_phys), pointer      :: tsnow(:)         => null()  !<
    real (kind=kind_phys), pointer      :: tsurf(:)         => null()  !<
    real (kind=kind_phys), pointer      :: ud_mf(:,:)       => null()  !<
    real (kind=kind_phys), pointer      :: ulwsfc_cice(:)   => null()  !<
    real (kind=kind_phys), pointer      :: vdftra(:,:,:)    => null()  !<
    real (kind=kind_phys), pointer      :: vegf1d(:)        => null()  !<
    integer, pointer                    :: vegtype(:)       => null()  !<
    real (kind=kind_phys), pointer      :: w_upi(:,:)       => null()  !<
<<<<<<< HEAD
=======
    real (kind=kind_phys), pointer      :: wcbmax(:)        => null()  !<
>>>>>>> f9264574
    real (kind=kind_phys), pointer      :: wind(:)          => null()  !<
    real (kind=kind_phys), pointer      :: work1(:)         => null()  !<
    real (kind=kind_phys), pointer      :: work2(:)         => null()  !<
    real (kind=kind_phys), pointer      :: work3(:)         => null()  !<
    real (kind=kind_phys), pointer      :: xcosz(:)         => null()  !<
    real (kind=kind_phys), pointer      :: xlai1d(:)        => null()  !<
    real (kind=kind_phys), pointer      :: xmu(:)           => null()  !<
    real (kind=kind_phys), pointer      :: z01d(:)          => null()  !<
    real (kind=kind_phys), pointer      :: zt1d(:)          => null()  !<

    contains
      procedure :: create      => interstitial_create     !<   allocate array data
      procedure :: rad_reset   => interstitial_rad_reset  !<   reset array data for radiation
      procedure :: phys_reset  => interstitial_phys_reset !<   reset array data for physics
      procedure :: mprint      => interstitial_print      !<   print array data

  end type GFS_interstitial_type

!----------------
! PUBLIC ENTITIES
!----------------
  public GFS_init_type
  public GFS_statein_type,  GFS_stateout_type, GFS_sfcprop_type, &
         GFS_coupling_type
  public GFS_control_type,  GFS_grid_type,     GFS_tbd_type, &
         GFS_cldprop_type,  GFS_radtend_type,  GFS_diag_type
  public GFS_interstitial_type

!*******************************************************************************************
  CONTAINS

!------------------------
! GFS_statein_type%create
!------------------------
  subroutine statein_create (Statein, IM, Model)
    implicit none

    class(GFS_statein_type)             :: Statein
    integer,                 intent(in) :: IM
    type(GFS_control_type),  intent(in) :: Model

    !--- level geopotential and pressures
    allocate (Statein%phii  (IM,Model%levs+1))
    allocate (Statein%prsi  (IM,Model%levs+1))
    allocate (Statein%prsik (IM,Model%levs+1))

    Statein%phii  = clear_val
    Statein%prsi  = clear_val
    Statein%prsik = clear_val

    !--- layer geopotential and pressures
    allocate (Statein%phil  (IM,Model%levs))
    allocate (Statein%prsl  (IM,Model%levs))
    allocate (Statein%prslk (IM,Model%levs))

    Statein%phil  = clear_val
    Statein%prsl  = clear_val
    Statein%prslk = clear_val

    !--- shared radiation and physics variables
    allocate (Statein%vvl  (IM,Model%levs))
    allocate (Statein%tgrs (IM,Model%levs))

    Statein%vvl  = clear_val
    Statein%tgrs = clear_val
! stochastic physics SKEB variable
    allocate (Statein%diss_est(IM,Model%levs))
    Statein%diss_est= clear_val
    !--- physics only variables
    allocate (Statein%pgr    (IM))
    allocate (Statein%ugrs   (IM,Model%levs))
    allocate (Statein%vgrs   (IM,Model%levs))
    allocate (Statein%qgrs   (IM,Model%levs,Model%ntrac))

    Statein%qgrs   = clear_val
    Statein%pgr    = clear_val
    Statein%ugrs   = clear_val
    Statein%vgrs   = clear_val

    !--- soil state variables - for soil SPPT - sfc-perts, mgehne
    allocate (Statein%smc  (IM,Model%lsoil))
    allocate (Statein%stc  (IM,Model%lsoil))
    allocate (Statein%slc  (IM,Model%lsoil))

    Statein%smc   = clear_val
    Statein%stc   = clear_val
    Statein%slc   = clear_val

  end subroutine statein_create


!-------------------------
! GFS_stateout_type%create
!-------------------------
  subroutine stateout_create (Stateout, IM, Model)

    implicit none

    class(GFS_stateout_type)           :: Stateout
    integer,                intent(in) :: IM
    type(GFS_control_type), intent(in) :: Model

    allocate (Stateout%gu0 (IM,Model%levs))
    allocate (Stateout%gv0 (IM,Model%levs))
    allocate (Stateout%gt0 (IM,Model%levs))
    allocate (Stateout%gq0 (IM,Model%levs,Model%ntrac))

    Stateout%gu0 = clear_val
    Stateout%gv0 = clear_val
    Stateout%gt0 = clear_val
    Stateout%gq0 = clear_val

 end subroutine stateout_create


!------------------------
! GFS_sfcprop_type%create
!------------------------
  subroutine sfcprop_create (Sfcprop, IM, Model)

    implicit none

    class(GFS_sfcprop_type)            :: Sfcprop
    integer,                intent(in) :: IM
    type(GFS_control_type), intent(in) :: Model

    !--- physics and radiation
    allocate (Sfcprop%slmsk  (IM))
    allocate (Sfcprop%tsfc   (IM))
    allocate (Sfcprop%tisfc  (IM))
    allocate (Sfcprop%snowd  (IM))
    allocate (Sfcprop%zorl   (IM))
    allocate (Sfcprop%fice   (IM))
    allocate (Sfcprop%hprim  (IM))
    allocate (Sfcprop%hprime (IM,Model%nmtvr))

    Sfcprop%slmsk   = clear_val
    Sfcprop%tsfc    = clear_val
    Sfcprop%tisfc   = clear_val
    Sfcprop%snowd   = clear_val
    Sfcprop%zorl    = clear_val
    Sfcprop%fice    = clear_val
    Sfcprop%hprim   = clear_val
    Sfcprop%hprime  = clear_val

    !--- In (radiation only)
    allocate (Sfcprop%sncovr (IM))
    allocate (Sfcprop%snoalb (IM))
    allocate (Sfcprop%alvsf  (IM))
    allocate (Sfcprop%alnsf  (IM))
    allocate (Sfcprop%alvwf  (IM))
    allocate (Sfcprop%alnwf  (IM))
    allocate (Sfcprop%facsf  (IM))
    allocate (Sfcprop%facwf  (IM))

    Sfcprop%sncovr = clear_val
    Sfcprop%snoalb = clear_val
    Sfcprop%alvsf  = clear_val
    Sfcprop%alnsf  = clear_val
    Sfcprop%alvwf  = clear_val
    Sfcprop%alnwf  = clear_val
    Sfcprop%facsf  = clear_val
    Sfcprop%facwf  = clear_val

    !--- physics surface props
    !--- In
    allocate (Sfcprop%slope   (IM))
    allocate (Sfcprop%shdmin  (IM))
    allocate (Sfcprop%shdmax  (IM))
    allocate (Sfcprop%snoalb  (IM))
    allocate (Sfcprop%tg3     (IM))
    allocate (Sfcprop%vfrac   (IM))
    allocate (Sfcprop%vtype   (IM))
    allocate (Sfcprop%stype   (IM))
    allocate (Sfcprop%uustar  (IM))
    allocate (Sfcprop%oro     (IM))
    allocate (Sfcprop%oro_uf  (IM))
    allocate (Sfcprop%spec_sh_flux  (IM))
    allocate (Sfcprop%spec_lh_flux  (IM))

    Sfcprop%slope   = clear_val
    Sfcprop%shdmin  = clear_val
    Sfcprop%shdmax  = clear_val
    Sfcprop%snoalb  = clear_val
    Sfcprop%tg3     = clear_val
    Sfcprop%vfrac   = clear_val
    Sfcprop%vtype   = clear_val
    Sfcprop%stype   = clear_val
    Sfcprop%uustar  = clear_val
    Sfcprop%oro     = clear_val
    Sfcprop%oro_uf  = clear_val
    Sfcprop%spec_sh_flux = clear_val
    Sfcprop%spec_lh_flux = clear_val

    !--- In/Out
    allocate (Sfcprop%hice   (IM))
    allocate (Sfcprop%weasd  (IM))
    allocate (Sfcprop%sncovr (IM))
    allocate (Sfcprop%canopy (IM))
    allocate (Sfcprop%ffmm   (IM))
    allocate (Sfcprop%ffhh   (IM))
    allocate (Sfcprop%f10m   (IM))
    allocate (Sfcprop%tprcp  (IM))
    allocate (Sfcprop%srflag (IM))
    allocate (Sfcprop%slc    (IM,Model%lsoil))
    allocate (Sfcprop%smc    (IM,Model%lsoil))
    allocate (Sfcprop%stc    (IM,Model%lsoil))

    Sfcprop%hice   = clear_val
    Sfcprop%weasd  = clear_val
    Sfcprop%sncovr = clear_val
    Sfcprop%canopy = clear_val
    Sfcprop%ffmm   = clear_val
    Sfcprop%ffhh   = clear_val
    Sfcprop%f10m   = clear_val
    Sfcprop%tprcp  = clear_val
    Sfcprop%srflag = clear_val
    Sfcprop%slc    = clear_val
    Sfcprop%smc    = clear_val
    Sfcprop%stc    = clear_val

    !--- Out
    allocate (Sfcprop%t2m (IM))
    allocate (Sfcprop%q2m (IM))

    Sfcprop%t2m = clear_val
    Sfcprop%q2m = clear_val

    if (Model%nstf_name(1) > 0) then
      allocate (Sfcprop%tref   (IM))
      allocate (Sfcprop%z_c    (IM))
      allocate (Sfcprop%c_0    (IM))
      allocate (Sfcprop%c_d    (IM))
      allocate (Sfcprop%w_0    (IM))
      allocate (Sfcprop%w_d    (IM))
      allocate (Sfcprop%xt     (IM))
      allocate (Sfcprop%xs     (IM))
      allocate (Sfcprop%xu     (IM))
      allocate (Sfcprop%xv     (IM))
      allocate (Sfcprop%xz     (IM))
      allocate (Sfcprop%zm     (IM))
      allocate (Sfcprop%xtts   (IM))
      allocate (Sfcprop%xzts   (IM))
      allocate (Sfcprop%d_conv (IM))
      allocate (Sfcprop%ifd    (IM))
      allocate (Sfcprop%dt_cool(IM))
      allocate (Sfcprop%qrain  (IM))

      Sfcprop%tref    = zero
      Sfcprop%z_c     = zero
      Sfcprop%c_0     = zero
      Sfcprop%c_d     = zero
      Sfcprop%w_0     = zero
      Sfcprop%w_d     = zero
      Sfcprop%xt      = zero
      Sfcprop%xs      = zero
      Sfcprop%xu      = zero
      Sfcprop%xv      = zero
      Sfcprop%xz      = zero
      Sfcprop%zm      = zero
      Sfcprop%xtts    = zero
      Sfcprop%xzts    = zero
      Sfcprop%d_conv  = zero
      Sfcprop%ifd     = zero
      Sfcprop%dt_cool = zero
      Sfcprop%qrain   = zero
    endif

    if (Model%lsm == Model%lsm_ruc) then
    ! For land surface models with different numbers of levels than the four NOAH levels
       allocate (Sfcprop%sh2o        (IM,Model%lsoil_lsm))
       allocate (Sfcprop%keepsmfr    (IM,Model%lsoil_lsm))
       allocate (Sfcprop%smois       (IM,Model%lsoil_lsm))
       allocate (Sfcprop%tslb        (IM,Model%lsoil_lsm))
       allocate (Sfcprop%zs          (Model%lsoil_lsm))
       allocate (Sfcprop%clw_surf    (IM))
       allocate (Sfcprop%qwv_surf    (IM))
       allocate (Sfcprop%cndm_surf   (IM))
       allocate (Sfcprop%flag_frsoil (IM,Model%lsoil_lsm))
       allocate (Sfcprop%rhofr       (IM))
       allocate (Sfcprop%tsnow       (IM))
       !
       Sfcprop%sh2o        = clear_val
       Sfcprop%keepsmfr    = clear_val
       Sfcprop%smois       = clear_val
       Sfcprop%tslb        = clear_val
       Sfcprop%zs          = clear_val
       Sfcprop%clw_surf    = clear_val
       Sfcprop%qwv_surf    = clear_val
       Sfcprop%cndm_surf   = clear_val
       Sfcprop%flag_frsoil = clear_val
       Sfcprop%rhofr       = clear_val
       Sfcprop%tsnow       = clear_val
    end if
    if (Model%imfdeepcnv == 3) then
        allocate (Sfcprop%conv_act(IM))
        Sfcprop%conv_act = zero
    end if

  end subroutine sfcprop_create


!-------------------------
! GFS_coupling_type%create
!-------------------------
  subroutine coupling_create (Coupling, IM, Model)

    implicit none

    class(GFS_coupling_type)           :: Coupling
    integer,                intent(in) :: IM
    type(GFS_control_type), intent(in) :: Model

    !--- radiation out
    !--- physics in
    allocate (Coupling%nirbmdi  (IM))
    allocate (Coupling%nirdfdi  (IM))
    allocate (Coupling%visbmdi  (IM))
    allocate (Coupling%visdfdi  (IM))
    allocate (Coupling%nirbmui  (IM))
    allocate (Coupling%nirdfui  (IM))
    allocate (Coupling%visbmui  (IM))
    allocate (Coupling%visdfui  (IM))

    Coupling%nirbmdi = clear_val
    Coupling%nirdfdi = clear_val
    Coupling%visbmdi = clear_val
    Coupling%visdfdi = clear_val
    Coupling%nirbmui = clear_val
    Coupling%nirdfui = clear_val
    Coupling%visbmui = clear_val
    Coupling%visdfui = clear_val

    allocate (Coupling%sfcdsw    (IM))
    allocate (Coupling%sfcnsw    (IM))
    allocate (Coupling%sfcdlw    (IM))

    Coupling%sfcdsw    = clear_val
    Coupling%sfcnsw    = clear_val
    Coupling%sfcdlw    = clear_val

    if (Model%cplflx .or. Model%do_sppt) then
      allocate (Coupling%rain_cpl     (IM))
      allocate (Coupling%snow_cpl     (IM))

      Coupling%rain_cpl     = clear_val
      Coupling%snow_cpl     = clear_val
    endif

    if (Model%cplflx) then
      !--- incoming quantities
      allocate (Coupling%slimskin_cpl (IM))
      allocate (Coupling%dusfcin_cpl  (IM))
      allocate (Coupling%dvsfcin_cpl  (IM))
      allocate (Coupling%dtsfcin_cpl  (IM))
      allocate (Coupling%dqsfcin_cpl  (IM))
      allocate (Coupling%ulwsfcin_cpl (IM))
      allocate (Coupling%tseain_cpl   (IM))
      allocate (Coupling%tisfcin_cpl  (IM))
      allocate (Coupling%ficein_cpl   (IM))
      allocate (Coupling%hicein_cpl   (IM))
      allocate (Coupling%hsnoin_cpl   (IM))

      Coupling%slimskin_cpl = clear_val
      Coupling%dusfcin_cpl  = clear_val
      Coupling%dvsfcin_cpl  = clear_val
      Coupling%dtsfcin_cpl  = clear_val
      Coupling%dqsfcin_cpl  = clear_val
      Coupling%ulwsfcin_cpl = clear_val
      Coupling%tseain_cpl   = clear_val
      Coupling%tisfcin_cpl  = clear_val
      Coupling%ficein_cpl   = clear_val
      Coupling%hicein_cpl   = clear_val
      Coupling%hsnoin_cpl   = clear_val

      !--- accumulated quantities
      allocate (Coupling%dusfc_cpl    (IM))
      allocate (Coupling%dvsfc_cpl    (IM))
      allocate (Coupling%dtsfc_cpl    (IM))
      allocate (Coupling%dqsfc_cpl    (IM))
      allocate (Coupling%dlwsfc_cpl   (IM))
      allocate (Coupling%dswsfc_cpl   (IM))
      allocate (Coupling%dnirbm_cpl   (IM))
      allocate (Coupling%dnirdf_cpl   (IM))
      allocate (Coupling%dvisbm_cpl   (IM))
      allocate (Coupling%dvisdf_cpl   (IM))
      allocate (Coupling%nlwsfc_cpl   (IM))
      allocate (Coupling%nswsfc_cpl   (IM))
      allocate (Coupling%nnirbm_cpl   (IM))
      allocate (Coupling%nnirdf_cpl   (IM))
      allocate (Coupling%nvisbm_cpl   (IM))
      allocate (Coupling%nvisdf_cpl   (IM))

      Coupling%dusfc_cpl    = clear_val
      Coupling%dvsfc_cpl    = clear_val
      Coupling%dtsfc_cpl    = clear_val
      Coupling%dqsfc_cpl    = clear_val
      Coupling%dlwsfc_cpl   = clear_val
      Coupling%dswsfc_cpl   = clear_val
      Coupling%dnirbm_cpl   = clear_val
      Coupling%dnirdf_cpl   = clear_val
      Coupling%dvisbm_cpl   = clear_val
      Coupling%dvisdf_cpl   = clear_val
      Coupling%nlwsfc_cpl   = clear_val
      Coupling%nswsfc_cpl   = clear_val
      Coupling%nnirbm_cpl   = clear_val
      Coupling%nnirdf_cpl   = clear_val
      Coupling%nvisbm_cpl   = clear_val
      Coupling%nvisdf_cpl   = clear_val

      !--- instantaneous quantities
      allocate (Coupling%dusfci_cpl  (IM))
      allocate (Coupling%dvsfci_cpl  (IM))
      allocate (Coupling%dtsfci_cpl  (IM))
      allocate (Coupling%dqsfci_cpl  (IM))
      allocate (Coupling%dlwsfci_cpl (IM))
      allocate (Coupling%dswsfci_cpl (IM))
      allocate (Coupling%dnirbmi_cpl (IM))
      allocate (Coupling%dnirdfi_cpl (IM))
      allocate (Coupling%dvisbmi_cpl (IM))
      allocate (Coupling%dvisdfi_cpl (IM))
      allocate (Coupling%nlwsfci_cpl (IM))
      allocate (Coupling%nswsfci_cpl (IM))
      allocate (Coupling%nnirbmi_cpl (IM))
      allocate (Coupling%nnirdfi_cpl (IM))
      allocate (Coupling%nvisbmi_cpl (IM))
      allocate (Coupling%nvisdfi_cpl (IM))
      allocate (Coupling%t2mi_cpl    (IM))
      allocate (Coupling%q2mi_cpl    (IM))
      allocate (Coupling%u10mi_cpl   (IM))
      allocate (Coupling%v10mi_cpl   (IM))
      allocate (Coupling%tsfci_cpl   (IM))
      allocate (Coupling%psurfi_cpl  (IM))
      allocate (Coupling%oro_cpl     (IM))
      allocate (Coupling%slmsk_cpl   (IM))

      Coupling%dusfci_cpl  = clear_val
      Coupling%dvsfci_cpl  = clear_val
      Coupling%dtsfci_cpl  = clear_val
      Coupling%dqsfci_cpl  = clear_val
      Coupling%dlwsfci_cpl = clear_val
      Coupling%dswsfci_cpl = clear_val
      Coupling%dnirbmi_cpl = clear_val
      Coupling%dnirdfi_cpl = clear_val
      Coupling%dvisbmi_cpl = clear_val
      Coupling%dvisdfi_cpl = clear_val
      Coupling%nlwsfci_cpl = clear_val
      Coupling%nswsfci_cpl = clear_val
      Coupling%nnirbmi_cpl = clear_val
      Coupling%nnirdfi_cpl = clear_val
      Coupling%nvisbmi_cpl = clear_val
      Coupling%nvisdfi_cpl = clear_val
      Coupling%t2mi_cpl    = clear_val
      Coupling%q2mi_cpl    = clear_val
      Coupling%u10mi_cpl   = clear_val
      Coupling%v10mi_cpl   = clear_val
      Coupling%tsfci_cpl   = clear_val
      Coupling%psurfi_cpl  = clear_val
!!    Coupling%oro_cpl     = clear_val  !< pointer to sfcprop%oro
!!    Coupling%slmsk_cpl   = clear_val  !< pointer to sfcprop%slmsk
    endif

    ! -- GSDCHEM coupling options
    if (Model%cplchm) then
      !--- outgoing instantaneous quantities
      allocate (Coupling%ushfsfci(IM))
      allocate (Coupling%dkt     (IM,Model%levs))
      !--- accumulated total and convective rainfall
      allocate (Coupling%rain_cpl      (IM))
      allocate (Coupling%rainc_cpl     (IM))

      Coupling%rain_cpl     = clear_val
      Coupling%rainc_cpl    = clear_val

      Coupling%ushfsfci = clear_val
      Coupling%dkt      = clear_val
    endif

    !--- stochastic physics option
    if (Model%do_sppt) then
      allocate (Coupling%sppt_wts  (IM,Model%levs))
      Coupling%sppt_wts = clear_val
    endif

    !--- stochastic shum option
    if (Model%do_shum) then
      allocate (Coupling%shum_wts  (IM,Model%levs))
      Coupling%shum_wts = clear_val
    endif

    !--- stochastic skeb option
    if (Model%do_skeb) then
      allocate (Coupling%skebu_wts (IM,Model%levs))
      allocate (Coupling%skebv_wts (IM,Model%levs))

      Coupling%skebu_wts = clear_val
      Coupling%skebv_wts = clear_val
    endif

    !--- stochastic physics option
    if (Model%do_sfcperts) then
      allocate (Coupling%sfc_wts  (IM,Model%nsfcpert))
      Coupling%sfc_wts = clear_val
    endif


    !--- needed for either GoCart or 3D diagnostics
    if (Model%lgocart .or. Model%ldiag3d) then
      allocate (Coupling%dqdti   (IM,Model%levs))
      allocate (Coupling%cnvqci  (IM,Model%levs))
      allocate (Coupling%upd_mfi (IM,Model%levs))
      allocate (Coupling%dwn_mfi (IM,Model%levs))
      allocate (Coupling%det_mfi (IM,Model%levs))
      allocate (Coupling%cldcovi (IM,Model%levs))

      Coupling%dqdti    = clear_val
      Coupling%cnvqci   = clear_val
      Coupling%upd_mfi  = clear_val
      Coupling%dwn_mfi  = clear_val
      Coupling%det_mfi  = clear_val
      Coupling%cldcovi  = clear_val
    endif

    !--- needed for Thompson's aerosol option
    if(Model%imp_physics == Model%imp_physics_thompson .and. Model%ltaerosol) then
      allocate (Coupling%nwfa2d (IM))
      Coupling%nwfa2d   = clear_val
    endif

  end subroutine coupling_create


!----------------------
! GFS_control_type%init
!----------------------
  subroutine control_initialize (Model, nlunit, fn_nml, me, master, &
                                 logunit, isc, jsc, nx, ny, levs,   &
                                 cnx, cny, gnx, gny, dt_dycore,     &
                                 dt_phys, idat, jdat, tracer_names, &
                                 input_nml_file, ak, bk, blksz,     &
                                 communicator, ntasks)

    !--- modules
    use physcons,         only: con_rerth, con_pi
    use mersenne_twister, only: random_setseed, random_number
    use module_ras,       only: nrcmax
    use parse_tracers,    only: get_tracer_index
    use wam_f107_kp_mod,  only: f107_kp_size, f107_kp_interval,     &
                                f107_kp_skip_size, f107_kp_data_size
    implicit none

    !--- interface variables
    class(GFS_control_type)            :: Model
    integer,                intent(in) :: nlunit
    character(len=64),      intent(in) :: fn_nml
    integer,                intent(in) :: me
    integer,                intent(in) :: master
    integer,                intent(in) :: logunit
    integer,                intent(in) :: isc
    integer,                intent(in) :: jsc
    integer,                intent(in) :: nx
    integer,                intent(in) :: ny
    integer,                intent(in) :: levs
    integer,                intent(in) :: cnx
    integer,                intent(in) :: cny
    integer,                intent(in) :: gnx
    integer,                intent(in) :: gny
    real(kind=kind_phys),   intent(in) :: dt_dycore
    real(kind=kind_phys),   intent(in) :: dt_phys
    integer,                intent(in) :: idat(8)
    integer,                intent(in) :: jdat(8)
    character(len=32),      intent(in) :: tracer_names(:)
    character(len=256),     intent(in), pointer :: input_nml_file(:)
    real(kind=kind_phys), dimension(:), intent(in) :: ak
    real(kind=kind_phys), dimension(:), intent(in) :: bk
    integer,                intent(in) :: blksz(:)
    integer,                intent(in) :: communicator
    integer,                intent(in) :: ntasks

    !--- local variables
    integer :: n
    integer :: ios
    integer :: seed0
    logical :: exists
    real(kind=kind_phys) :: tem
    real(kind=kind_phys) :: rinc(5)
    real(kind=kind_evod) :: wrk(1)
    real(kind=kind_phys), parameter :: con_hr = 3600.
    real(kind=kind_phys), parameter :: p_ref = 101325.0d0

    !--- BEGIN NAMELIST VARIABLES
    real(kind=kind_phys) :: fhzero         = 0.0             !< seconds between clearing of diagnostic buckets
    logical              :: ldiag3d        = .false.         !< flag for 3d diagnostic fields
    logical              :: lssav          = .false.         !< logical flag for storing diagnostics
    real(kind=kind_phys) :: fhcyc          = 0.              !< frequency for surface data cycling (secs)
    logical              :: lgocart        = .false.         !< flag for 3d diagnostic fields for gocart 1
    real(kind=kind_phys) :: fhgoc3d        = 0.0             !< seconds between calls to gocart
    integer              :: thermodyn_id   =  1              !< valid for GFS only for get_prs/phi
    integer              :: sfcpress_id    =  1              !< valid for GFS only for get_prs/phi

    !--- coupling parameters
    logical              :: cplflx         = .false.         !< default no cplflx collection
    logical              :: cplwav         = .false.         !< default no cplwav collection
    logical              :: cplchm         = .false.         !< default no cplchm collection

    !--- integrated dynamics through earth's atmosphere
    logical              :: lsidea         = .false.

    !--- radiation parameters
    real(kind=kind_phys) :: fhswr          = 3600.           !< frequency for shortwave radiation (secs)
    real(kind=kind_phys) :: fhlwr          = 3600.           !< frequency for longwave radiation (secs)
    integer              :: levr           = -99             !< number of vertical levels for radiation calculations
    integer              :: nfxr           = 39+6            !< second dimension of input/output array fluxr
    logical              :: aero_in        = .false.         !< flag for initializing aero data
    integer              :: iflip          =  1              !< iflip - is not the same as flipv
    integer              :: isol           =  0              !< use prescribed solar constant
    integer              :: ico2           =  0              !< prescribed global mean value (old opernl)
    integer              :: ialb           =  0              !< use climatology alb, based on sfc type
                                                             !< 1 => use modis based alb
    integer              :: iems           =  0              !< use fixed value of 1.0
    integer              :: iaer           =  1              !< default aerosol effect in sw only
    integer              :: iovr_sw        =  1              !< sw: max-random overlap clouds
    integer              :: iovr_lw        =  1              !< lw: max-random overlap clouds
    integer              :: ictm           =  1              !< ictm=0 => use data at initial cond time, if not
                                                             !<           available; use latest; no extrapolation.
                                                             !< ictm=1 => use data at the forecast time, if not
                                                             !<           available; use latest; do extrapolation.
                                                             !< ictm=yyyy0 => use yyyy data for the forecast time;
                                                             !<           no extrapolation.
                                                             !< ictm=yyyy1 = > use yyyy data for the fcst. If needed,
                                                             !<           do extrapolation to match the fcst time.
                                                             !< ictm=-1 => use user provided external data for
                                                             !<           the fcst time; no extrapolation.
                                                             !< ictm=-2 => same as ictm=0, but add seasonal cycle
                                                             !<           from climatology; no extrapolation.
    integer              :: isubc_sw       =  0              !< sw clouds without sub-grid approximation
    integer              :: isubc_lw       =  0              !< lw clouds without sub-grid approximation
                                                             !< =1 => sub-grid cloud with prescribed seeds
                                                             !< =2 => sub-grid cloud with randomly generated
                                                             !< seeds
    logical              :: crick_proof    = .false.         !< CRICK-Proof cloud water
    logical              :: ccnorm         = .false.         !< Cloud condensate normalized by cloud cover
    logical              :: norad_precip   = .false.         !< radiation precip flag for Ferrier/Moorthi
    logical              :: lwhtr          = .true.          !< flag to output lw heating rate (Radtend%lwhc)
    logical              :: swhtr          = .true.          !< flag to output sw heating rate (Radtend%swhc)

    !--- Z-C microphysical parameters
    integer              :: ncld           =  1                 !< choice of cloud scheme
    integer              :: imp_physics    =  99                !< choice of cloud scheme
    real(kind=kind_phys) :: psautco(2)     = (/6.0d-4,3.0d-4/)  !< [in] auto conversion coeff from ice to snow
    real(kind=kind_phys) :: prautco(2)     = (/1.0d-4,1.0d-4/)  !< [in] auto conversion coeff from cloud to rain
    real(kind=kind_phys) :: evpco          = 2.0d-5             !< [in] coeff for evaporation of largescale rain
    real(kind=kind_phys) :: wminco(2)      = (/1.0d-5,1.0d-5/)  !< [in] water and ice minimum threshold for Zhao

    !--- M-G microphysical parameters
    integer              :: fprcp          =  0                 !< no prognostic rain and snow (MG)
    real(kind=kind_phys) :: mg_dcs         = 350.0              !< Morrison-Gettelman microphysics parameters
    real(kind=kind_phys) :: mg_qcvar       = 2.0
    real(kind=kind_phys) :: mg_ts_auto_ice = 3600.0             !< ice auto conversion time scale
    real(kind=kind_phys) :: mg_rhmini      = 1.01               !< relative humidity threshold parameter for nucleating ice
    real(kind=kind_phys) :: mg_ncnst       = 100.e6             !< constant droplet num concentration (m-3)
    real(kind=kind_phys) :: mg_ninst       = 0.15e6             !< constant ice num concentration (m-3)
    real(kind=kind_phys) :: mg_ngnst       = 0.10e6             !< constant graupel/hail num concentration (m-3) = 0.1e6_r8
    real(kind=kind_phys) :: mg_berg_eff_factor = 2.0            !< berg efficiency factor
    character(len=16)    :: mg_precip_frac_method = 'max_overlap' !< type of precipitation fraction method
    real(kind=kind_phys) :: tf             = 258.16
    real(kind=kind_phys) :: tcr            = 273.16
!
    logical              :: effr_in         = .false.           !< flag to use effective radii of cloud species in radiation
    logical              :: microp_uniform  = .false.
    logical              :: do_cldliq       = .true.
    logical              :: do_cldice       = .true.
    logical              :: hetfrz_classnuc = .false.
    logical              :: mg_nccons       = .false.           !< set .true. to specify constant cloud droplet number
    logical              :: mg_nicons       = .false.           !< set .true. to specify constant cloud ice number
    logical              :: mg_ngcons       = .false.           !< set .true. to specify constant graupel/hail number
    logical              :: sed_supersat    = .true.
    logical              :: do_sb_physics   = .true.
    logical              :: mg_do_graupel   = .true.            !< set .true. to turn on prognostic grapuel (with fprcp=2)
    logical              :: mg_do_hail      = .false.           !< set .true. to turn on prognostic hail (with fprcp=2)

    !--- Thompson microphysical parameters
    logical              :: ltaerosol      = .false.            !< flag for aerosol version
    logical              :: lradar         = .false.            !< flag for radar reflectivity

    !--- GFDL microphysical parameters
    logical              :: lgfdlmprad     = .false.            !< flag for GFDLMP radiation interaction

    !--- land/surface model parameters
    integer              :: lsm            =  1              !< flag for land surface model to use =0  for osu lsm; =1  for noah lsm; =2  for RUC lsm
    integer              :: lsoil          =  4              !< number of soil layers
    integer              :: lsoil_lsm      =  -1             !< number of soil layers internal to land surface model; -1 use lsoil
    integer              :: ivegsrc        =  2              !< ivegsrc = 0   => USGS,
                                                             !< ivegsrc = 1   => IGBP (20 category)
                                                             !< ivegsrc = 2   => UMD  (13 category)
    integer              :: isot           =  0              !< isot = 0   => Zobler soil type  ( 9 category)
                                                             !< isot = 1   => STATSGO soil type (19 category)
    logical              :: mom4ice        = .false.         !< flag controls mom4 sea ice
    logical              :: use_ufo        = .false.         !< flag for gcycle surface option

    !--- tuning parameters for physical parameterizations
    logical              :: ras            = .false.                  !< flag for ras convection scheme
    logical              :: flipv          = .true.                   !< flag for vertical direction flip (ras)
                                                                      !< .true. implies surface at k=1
    logical              :: trans_trac     = .false.                  !< flag for convective transport of tracers (RAS, CS, or SAMF)
    logical              :: old_monin      = .false.                  !< flag for diff monin schemes
    logical              :: cnvgwd         = .false.                  !< flag for conv gravity wave drag
    logical              :: mstrat         = .false.                  !< flag for moorthi approach for stratus
    logical              :: moist_adj      = .false.                  !< flag for moist convective adjustment
    logical              :: cscnv          = .false.                  !< flag for Chikira-Sugiyama convection
    logical              :: cal_pre        = .false.                  !< flag controls precip type algorithm
    logical              :: do_aw          = .false.                  !< AW scale-aware option in cs convection
    logical              :: do_awdd        = .false.                  !< AW scale-aware option in cs convection
    logical              :: flx_form       = .false.                  !< AW scale-aware option in cs convection
    logical              :: do_shoc        = .false.                  !< flag for SHOC
    logical              :: shocaftcnv     = .false.                  !< flag for SHOC
    logical              :: shoc_cld       = .false.                  !< flag for SHOC in grrad
    logical              :: oz_phys        = .true.                   !< flag for old (2006) ozone physics
    logical              :: oz_phys_2015   = .false.                  !< flag for new (2015) ozone physics
    logical              :: h2o_phys       = .false.                  !< flag for stratosphere h2o
    logical              :: pdfcld         = .false.                  !< flag for pdfcld
    logical              :: shcnvcw        = .false.                  !< flag for shallow convective cloud
    logical              :: redrag         = .false.                  !< flag for reduced drag coeff. over sea
    logical              :: hybedmf        = .false.                  !< flag for hybrid edmf pbl scheme
    logical              :: satmedmf       = .false.                  !< flag for scale-aware TKE-based moist edmf
                                                                      !< vertical turbulent mixing scheme
    logical              :: dspheat        = .false.                  !< flag for tke dissipative heating
    logical              :: cnvcld         = .false.
    logical              :: random_clds    = .false.                  !< flag controls whether clouds are random
    logical              :: shal_cnv       = .false.                  !< flag for calling shallow convection
    integer              :: imfshalcnv     =  1                       !< flag for mass-flux shallow convection scheme
                                                                      !<     1: July 2010 version of mass-flux shallow conv scheme
                                                                      !<         current operational version as of 2016
                                                                      !<     2: scale- & aerosol-aware mass-flux shallow conv scheme (2017)
                                                                      !<     0: modified Tiedtke's eddy-diffusion shallow conv scheme
                                                                      !<    -1: no shallow convection used
    integer              :: imfdeepcnv     =  1                       !< flag for mass-flux deep convection scheme
                                                                      !<     1: July 2010 version of SAS conv scheme
                                                                      !<           current operational version as of 2016
                                                                      !<     2: scale- & aerosol-aware mass-flux deep conv scheme (2017)
    logical              :: do_deep        = .true.                   !< whether to do deep convection
    integer              :: nmtvr          = 14                       !< number of topographic variables such as variance etc
                                                                      !< used in the GWD parameterization
    integer              :: jcap           =  1              !< number of spectral wave trancation used only by sascnv shalcnv
!   real(kind=kind_phys) :: cs_parm(10) = (/5.0,2.5,1.0e3,3.0e3,20.0,-999.,-999.,0.,0.,0./)
    real(kind=kind_phys) :: cs_parm(10) = (/10.0,4.0,1.0e3,2.0e3,20.0,1.0,-999.,0.,0.,0./)
    real(kind=kind_phys) :: flgmin(2)      = (/0.180,0.220/)          !< [in] ice fraction bounds
    real(kind=kind_phys) :: cgwf(2)        = (/0.5d0,0.05d0/)         !< multiplication factor for convective GWD
    real(kind=kind_phys) :: ccwf(2)        = (/1.0d0,1.0d0/)          !< multiplication factor for critical cloud
                                                                      !< workfunction for RAS
    real(kind=kind_phys) :: cdmbgwd(2)     = (/2.0d0,0.25d0/)         !< multiplication factors for cdmb and gwd
    real(kind=kind_phys) :: sup            = 1.0                      !< supersaturation in pdf cloud (IMP_physics=98) when t is very low
                                                                      !< or ice super saturation in SHOC (when do_shoc=.true.)
    real(kind=kind_phys) :: ctei_rm(2)     = (/10.0d0,10.0d0/)        !< critical cloud top entrainment instability criteria
                                                                      !< (used if mstrat=.true.)
    real(kind=kind_phys) :: crtrh(3)       = (/0.90d0,0.90d0,0.90d0/) !< critical relative humidity at the surface
                                                                      !< PBL top and at the top of the atmosphere
    real(kind=kind_phys) :: dlqf(2)        = (/0.0d0,0.0d0/)          !< factor for cloud condensate detrainment
                                                                      !< from cloud edges for RAS
    real(kind=kind_phys) :: rbcr           = 0.25                     !< Critical Richardson Number in PBL scheme
    real(kind=kind_phys) :: shoc_parm(5)   = (/7000.0,1.0,4.2857143,0.7,-999.0/)  !< some tunable parameters for shoc

    !--- Rayleigh friction
    real(kind=kind_phys) :: prslrd0        = 0.0d0           !< pressure level from which Rayleigh Damping is applied
    real(kind=kind_phys) :: ral_ts         = 0.0d0           !< time scale for Rayleigh damping in days

    !--- mass flux deep convection
    real(kind=kind_phys) :: clam_deep      = 0.1             !< c_e for deep convection (Han and Pan, 2011, eq(6))
    real(kind=kind_phys) :: c0s_deep       = 0.002           !< convective rain conversion parameter
    real(kind=kind_phys) :: c1_deep        = 0.002           !< conversion parameter of detrainment from liquid water into grid-scale cloud water
    real(kind=kind_phys) :: betal_deep     = 0.05            !< fraction factor of downdraft air mass reaching ground surface over land
    real(kind=kind_phys) :: betas_deep     = 0.05            !< fraction factor of downdraft air mass reaching ground surface over sea
    real(kind=kind_phys) :: evfact_deep    = 0.3             !< evaporation factor from convective rain
    real(kind=kind_phys) :: evfactl_deep   = 0.3             !< evaporation factor from convective rain over land
    real(kind=kind_phys) :: pgcon_deep     = 0.55            !< reduction factor in momentum transport due to convection induced pressure gradient force
                                                             !< 0.7 : Gregory et al. (1997, QJRMS)
                                                             !< 0.55: Zhang & Wu (2003, JAS)
    real(kind=kind_phys) :: asolfac_deep   = 0.958           !< aerosol-aware parameter based on Lim (2011)
                                                             !< asolfac= cx / c0s(=.002)
                                                             !< cx = min([-0.7 ln(Nccn) + 24]*1.e-4, c0s)
                                                             !< Nccn: CCN number concentration in cm^(-3)
                                                             !< Until a realistic Nccn is provided, Nccns are assumed
                                                             !< as Nccn=100 for sea and Nccn=1000 for land

    !--- mass flux shallow convection
    real(kind=kind_phys) :: clam_shal      = 0.3             !< c_e for shallow convection (Han and Pan, 2011, eq(6))
    real(kind=kind_phys) :: c0s_shal       = 0.002           !< conversion parameter of detrainment from liquid water into convetive precipitaiton
    real(kind=kind_phys) :: c1_shal        = 5.e-4           !< conversion parameter of detrainment from liquid water into grid-scale cloud water
    real(kind=kind_phys) :: pgcon_shal     = 0.55            !< reduction factor in momentum transport due to convection induced pressure gradient force
                                                             !< 0.7 : Gregory et al. (1997, QJRMS)
                                                             !< 0.55: Zhang & Wu (2003, JAS)
    real(kind=kind_phys) :: asolfac_shal   = 0.958           !< aerosol-aware parameter based on Lim (2011)
                                                             !< asolfac= cx / c0s(=.002)
                                                             !< cx = min([-0.7 ln(Nccn) + 24]*1.e-4, c0s)
                                                             !< Nccn: CCN number concentration in cm^(-3)
                                                             !< Until a realistic Nccn is provided, Nccns are assumed
                                                             !< as Nccn=100 for sea and Nccn=1000 for land
    !--- near surface temperature model
    logical              :: nst_anl        = .false.         !< flag for NSSTM analysis in gcycle/sfcsub
    integer              :: lsea           = 0
    real(kind=kind_phys) :: xkzm_m         = 1.0d0           !< [in] bkgd_vdif_m  background vertical diffusion for momentum
    real(kind=kind_phys) :: xkzm_h         = 1.0d0           !< [in] bkgd_vdif_h  background vertical diffusion for heat q
    real(kind=kind_phys) :: xkzm_s         = 1.0d0           !< [in] bkgd_vdif_s  sigma threshold for background mom. diffusion
    integer              :: nstf_name(5)   = (/0,0,1,0,5/)   !< flag 0 for no nst  1 for uncoupled nst  and 2 for coupled NST
                                                             !< nstf_name contains the NSSTM related parameters
                                                             !< nstf_name(1) : 0 = NSSTM off, 1 = NSSTM on but uncoupled
                                                             !<                2 = NSSTM on and coupled
                                                             !< nstf_name(2) : 1 = NSSTM spin up on, 0 = NSSTM spin up off
                                                             !< nstf_name(3) : 1 = NSSTM analysis on, 0 = NSSTM analysis off
                                                             !< nstf_name(4) : zsea1 in mm
                                                             !< nstf_name(5) : zsea2 in mm
    real(kind=kind_phys) :: xkzminv        = 0.3             !< diffusivity in inversion layers
    real(kind=kind_phys) :: moninq_fac     = 1.0             !< turbulence diffusion coefficient factor

!--- IAU options
    real(kind=kind_phys)  :: iau_delthrs = 6                 ! iau time interval (to scale increments)
    character(len=240)    :: iau_inc_files(7)=''             ! list of increment files
    real(kind=kind_phys)  :: iaufhrs(7)=-1                   ! forecast hours associated with increment files

    !--- debug flag
    logical              :: debug          = .false.
    logical              :: pre_rad        = .false.         !< flag for testing purpose
!  max and min lon and lat for critical relative humidity
    integer :: max_lon=5000, max_lat=2000, min_lon=192, min_lat=94
    real(kind=kind_phys) :: rhcmax = 0.9999999               !< max critical rel. hum.

!--- stochastic physics control parameters
    logical :: do_sppt      = .false.
    logical :: use_zmtnblck = .false.
    logical :: do_shum      = .false.
    logical :: do_skeb      = .false.
    integer :: skeb_npass = 11
    logical :: do_sfcperts = .false.   ! mg, sfc-perts
    integer :: nsfcpert    =  6        ! mg, sfc-perts
    real(kind=kind_phys) :: pertz0 = -999.
    real(kind=kind_phys) :: pertzt = -999.
    real(kind=kind_phys) :: pertshc = -999.
    real(kind=kind_phys) :: pertlai = -999.
    real(kind=kind_phys) :: pertalb = -999.
    real(kind=kind_phys) :: pertvegf = -999.
    !--- END NAMELIST VARIABLES

    NAMELIST /gfs_physics_nml/                                                              &
                          !--- general parameters
                               fhzero, ldiag3d, lssav, fhcyc, lgocart, fhgoc3d,             &
                               thermodyn_id, sfcpress_id,                                   &
                          !--- coupling parameters
                               cplflx, cplwav, cplchm, lsidea,                              &
                          !--- radiation parameters
                               fhswr, fhlwr, levr, nfxr, aero_in, iflip, isol, ico2, ialb,  &
                               isot, iems,  iaer, iovr_sw, iovr_lw, ictm, isubc_sw,         &
                               isubc_lw, crick_proof, ccnorm, lwhtr, swhtr,                 &
                          !--- microphysical parameterizations
                               ncld, imp_physics, psautco, prautco, evpco, wminco,          &
                               fprcp, mg_dcs, mg_qcvar, mg_ts_auto_ice, mg_rhmini,          &
                               effr_in, tf, tcr,                                            &
                               microp_uniform, do_cldice, hetfrz_classnuc,                  &
                               mg_do_graupel, mg_do_hail, mg_nccons, mg_nicons, mg_ngcons,  &
                               mg_ncnst, mg_ninst, mg_ngnst, sed_supersat, do_sb_physics,   &
                               ltaerosol, lradar, lgfdlmprad,                               &
                          !--- land/surface model control
                               lsm, lsoil, lsoil_lsm, nmtvr, ivegsrc, mom4ice, use_ufo,     &
                          !--- physical parameterizations
                               ras, trans_trac, old_monin, cnvgwd, mstrat, moist_adj,       &
                               cscnv, cal_pre, do_aw, do_shoc, shocaftcnv, shoc_cld,        &
                               oz_phys, oz_phys_2015,                                       &
                               h2o_phys, pdfcld, shcnvcw, redrag, hybedmf, satmedmf,        &
                               dspheat, cnvcld,                                             &
                               random_clds, shal_cnv, imfshalcnv, imfdeepcnv, do_deep, jcap,&
                               cs_parm, flgmin, cgwf, ccwf, cdmbgwd, sup, ctei_rm, crtrh,   &
                               dlqf, rbcr, shoc_parm,                                       &
                               do_sppt, do_shum, do_skeb, do_sfcperts,                      &
                          !--- Rayleigh friction
                               prslrd0, ral_ts,                                             &
                          !--- mass flux deep convection
                               clam_deep, c0s_deep, c1_deep, betal_deep,                    &
                               betas_deep, evfact_deep, evfactl_deep, pgcon_deep,           &
                               asolfac_deep,                                                &
                          !--- mass flux shallow convection
                               clam_shal, c0s_shal, c1_shal, pgcon_shal, asolfac_shal,      &
                          !--- near surface temperature model
                               nst_anl, lsea, xkzm_m, xkzm_h, xkzm_s, nstf_name,            &
                               xkzminv, moninq_fac,                                         &
                          !--- IAU
                               iau_delthrs,iaufhrs,iau_inc_files,                           &
                          !--- debug options
                               debug, pre_rad,                                              &
                          !--- parameter range for critical relative humidity
                               max_lon, max_lat, min_lon, min_lat, rhcmax,                  &
                               phys_version

    !--- other parameters
    integer :: nctp    =  0                !< number of cloud types in CS scheme
    logical :: gen_coord_hybrid = .false.  !< for Henry's gen coord

    !--- SHOC parameters
    integer :: nshoc_2d  = 0  !< number of 2d fields for SHOC
    integer :: nshoc_3d  = 0  !< number of 3d fields for SHOC

    !--- convective clouds
    integer :: ncnvcld3d = 0       !< number of convective 3d clouds fields



    !--- read in the namelist
#ifdef INTERNAL_FILE_NML
    Model%input_nml_file => input_nml_file
    read(Model%input_nml_file, nml=gfs_physics_nml)
#else
    inquire (file=trim(fn_nml), exist=exists)
    if (.not. exists) then
      write(6,*) 'GFS_namelist_read:: namelist file: ',trim(fn_nml),' does not exist'
      stop
    else
      open (unit=nlunit, file=fn_nml, action='READ', status='OLD', iostat=ios)
    endif
    rewind(nlunit)
    read (nlunit, nml=gfs_physics_nml)
    close (nlunit)
#endif
    !--- write version number and namelist to log file ---
    if (me==master .and. logunit>=0) then
      write(logunit, '(a80)') '================================================================================'
      write(logunit, '(a64)') phys_version
      write(logunit, nml=gfs_physics_nml)
    endif

    !--- MPI parameters
    Model%me               = me
    Model%master           = master
    Model%communicator     = communicator
    Model%ntasks           = ntasks
    Model%nlunit           = nlunit
    Model%logunit          = logunit
    Model%fn_nml           = fn_nml
    Model%fhzero           = fhzero
    Model%ldiag3d          = ldiag3d
    Model%lssav            = lssav
    Model%fhcyc            = fhcyc
    Model%lgocart          = lgocart
    Model%fhgoc3d          = fhgoc3d
    Model%thermodyn_id     = thermodyn_id
    Model%sfcpress_id      = sfcpress_id
    Model%gen_coord_hybrid = gen_coord_hybrid

    !--- set some grid extent parameters
    Model%isc              = isc
    Model%jsc              = jsc
    Model%nx               = nx
    Model%ny               = ny
    Model%levs             = levs
    allocate(Model%ak(1:size(ak)))
    allocate(Model%bk(1:size(bk)))
    Model%ak               = ak
    Model%bk               = bk
    Model%cnx              = cnx
    Model%cny              = cny
    Model%lonr             = gnx         ! number longitudinal points
    Model%latr             = gny         ! number of latitudinal points from pole to pole
    allocate(Model%blksz(1:size(blksz)))
    Model%blksz            = blksz

    !--- coupling parameters
    Model%cplflx           = cplflx
    Model%cplwav           = cplwav
    Model%cplchm           = cplchm

    !--- integrated dynamics through earth's atmosphere
    Model%lsidea           = lsidea

    !--- calendars and time parameters and activation triggers
    Model%dtp              = dt_phys
    Model%dtf              = dt_dycore
    Model%nscyc            = nint(fhcyc*3600./Model%dtp)
    Model%nszero           = nint(Model%fhzero*con_hr/Model%dtp)
    Model%idat(1:8)        = idat(1:8)
    Model%idate            = 0
    Model%idate(1)         = Model%idat(5)
    Model%idate(2)         = Model%idat(2)
    Model%idate(3)         = Model%idat(3)
    Model%idate(4)         = Model%idat(1)

    !--- radiation control parameters
    Model%fhswr            = fhswr
    Model%fhlwr            = fhlwr
    Model%nsswr            = nint(fhswr/Model%dtp)
    Model%nslwr            = nint(fhlwr/Model%dtp)
    if (levr < 0) then
      Model%levr           = levs
    else
      Model%levr           = levr
    endif
    Model%nfxr             = nfxr
    Model%aero_in          = aero_in
    Model%iflip            = iflip
    Model%isol             = isol
    Model%ico2             = ico2
    Model%ialb             = ialb
    Model%iems             = iems
    Model%iaer             = iaer
    Model%iovr_sw          = iovr_sw
    Model%iovr_lw          = iovr_lw
    Model%ictm             = ictm
    Model%isubc_sw         = isubc_sw
    Model%isubc_lw         = isubc_lw
    Model%crick_proof      = crick_proof
    Model%ccnorm           = ccnorm
    Model%lwhtr            = lwhtr
    Model%swhtr            = swhtr
    ! The CCPP versions of the RRTMG lw/sw schemes are configured
    ! such that lw and sw heating rate are output, i.e. they rely
    ! on the corresponding arrays to be allocated.
    if (.not.lwhtr .or. .not.swhtr) then
      write(0,*) "Logic error, the CCPP version of RRTMG lwrad/swrad require the output" // &
             " of the lw/sw heating rates to be turned on (namelist options lwhtr and swhtr)"
      stop
    end if

    !--- microphysical switch
    Model%ncld             = ncld
    Model%imp_physics      = imp_physics
    !--- Zhao-Carr MP parameters
    Model%psautco          = psautco
    Model%prautco          = prautco
    Model%evpco            = evpco
    Model%wminco           = wminco
    !--- Morrison-Gettelman MP parameters
    Model%fprcp            = fprcp
    Model%mg_dcs           = mg_dcs
    Model%mg_qcvar         = mg_qcvar
    Model%mg_ts_auto_ice   = mg_ts_auto_ice
    Model%mg_rhmini        = mg_rhmini
    Model%effr_in          = effr_in
    Model%microp_uniform   = microp_uniform
    Model%do_cldice        = do_cldice
    Model%hetfrz_classnuc  = hetfrz_classnuc
    Model%mg_do_graupel    = mg_do_graupel
    Model%mg_do_hail       = mg_do_hail
    Model%mg_nccons        = mg_nccons
    Model%mg_nicons        = mg_nicons
    Model%mg_ngcons        = mg_ngcons
    Model%mg_ncnst         = mg_ncnst
    Model%mg_ninst         = mg_ninst
    Model%mg_ngnst         = mg_ngnst
    Model%sed_supersat     = sed_supersat
    Model%do_sb_physics    = do_sb_physics
    Model%mg_precip_frac_method  = mg_precip_frac_method
    Model%mg_berg_eff_factor     = mg_berg_eff_factor
    Model%tf               = tf
    Model%tcr              = tcr
    Model%tcrf             = 1.0/(tcr-tf)
!--- Thompson MP parameters
    Model%ltaerosol        = ltaerosol
    Model%lradar           = lradar
!--- gfdl  MP parameters
    Model%lgfdlmprad       = lgfdlmprad

    !--- land/surface model parameters
    Model%lsm              = lsm
    Model%lsoil            = lsoil
    if (lsoil_lsm==-1) then
      Model%lsoil_lsm      = lsoil
    else
      Model%lsoil_lsm      = lsoil_lsm
    end if
    Model%ivegsrc          = ivegsrc
    Model%isot             = isot
    Model%mom4ice          = mom4ice
    Model%use_ufo          = use_ufo

    !--- tuning parameters for physical parameterizations
    Model%ras              = ras
    Model%flipv            = flipv
    Model%trans_trac       = trans_trac
    Model%old_monin        = old_monin
    Model%cnvgwd           = cnvgwd
    Model%mstrat           = mstrat
    Model%moist_adj        = moist_adj
    Model%cscnv            = cscnv
    Model%cal_pre          = cal_pre
    Model%do_aw            = do_aw
    Model%cs_parm          = cs_parm
    Model%do_shoc          = do_shoc
    Model%shoc_parm        = shoc_parm
    Model%shocaftcnv       = shocaftcnv
    Model%shoc_cld         = shoc_cld
    if (oz_phys .and. oz_phys_2015) then
       write(*,*) 'Logic error: can only use one ozone physics option (oz_phys or oz_phys_2015), not both. Exiting.'
       stop
    end if
    Model%oz_phys          = oz_phys
    Model%oz_phys_2015     = oz_phys_2015
    Model%h2o_phys         = h2o_phys
    Model%pdfcld           = pdfcld
    Model%shcnvcw          = shcnvcw
    Model%redrag           = redrag
    Model%hybedmf          = hybedmf
    Model%satmedmf         = satmedmf
    Model%dspheat          = dspheat
    Model%cnvcld           = cnvcld
    Model%random_clds      = random_clds
    Model%shal_cnv         = shal_cnv
    Model%imfshalcnv       = imfshalcnv
    Model%imfdeepcnv       = imfdeepcnv
    Model%do_deep          = do_deep
    Model%nmtvr            = nmtvr
    Model%jcap             = jcap
    Model%flgmin           = flgmin
    Model%cgwf             = cgwf
    Model%ccwf             = ccwf
    Model%cdmbgwd          = cdmbgwd
    Model%sup              = sup
    Model%ctei_rm          = ctei_rm
    Model%crtrh            = crtrh
    Model%dlqf             = dlqf
    Model%rbcr             = rbcr


    !--- Rayleigh friction
    Model%prslrd0          = prslrd0
    Model%ral_ts           = ral_ts

    !--- mass flux deep convection
    Model%clam_deep        = clam_deep
    Model%c0s_deep         = c0s_deep
    Model%c1_deep          = c1_deep
    Model%betal_deep       = betal_deep
    Model%betas_deep       = betas_deep
    Model%evfact_deep      = evfact_deep
    Model%evfactl_deep     = evfactl_deep
    Model%pgcon_deep       = pgcon_deep
    Model%asolfac_deep     = asolfac_deep

    !--- mass flux shallow convection
    Model%clam_shal        = clam_shal
    Model%c0s_shal         = c0s_shal
    Model%c1_shal          = c1_shal
    Model%pgcon_shal       = pgcon_shal
    Model%asolfac_shal     = asolfac_shal

    !--- near surface temperature model
    Model%nst_anl          = nst_anl
    Model%lsea             = lsea
    Model%xkzm_m           = xkzm_m
    Model%xkzm_h           = xkzm_h
    Model%xkzm_s           = xkzm_s
    Model%nstf_name        = nstf_name
    Model%xkzminv          = xkzminv
    Model%moninq_fac       = moninq_fac

    !--- stochastic physics options
    Model%do_sppt          = do_sppt
    Model%use_zmtnblck     = use_zmtnblck
    Model%do_shum          = do_shum
    Model%do_skeb          = do_skeb
    Model%do_sfcperts      = do_sfcperts ! mg, sfc-perts
    Model%nsfcpert         = nsfcpert    ! mg, sfc-perts
    Model%pertz0           = pertz0
    Model%pertzt           = pertzt
    Model%pertshc          = pertshc
    Model%pertlai          = pertlai
    Model%pertalb          = pertalb
    Model%pertvegf         = pertvegf

! IAU flags
!--- iau parameters
    Model%iaufhrs         = iaufhrs
    Model%iau_inc_files   = iau_inc_files
    Model%iau_delthrs     = iau_delthrs

    !--- tracer handling
    Model%ntrac            = size(tracer_names)
    Model%ntracp1          = Model%ntrac + 1
    allocate (Model%tracer_names(Model%ntrac))
    Model%tracer_names(:)  = tracer_names(:)
    Model%ntoz             = get_tracer_index(Model%tracer_names, 'o3mr',       Model%me, Model%master, Model%debug)
    Model%ntcw             = get_tracer_index(Model%tracer_names, 'liq_wat',    Model%me, Model%master, Model%debug)
    Model%ntiw             = get_tracer_index(Model%tracer_names, 'ice_wat',    Model%me, Model%master, Model%debug)
    Model%ntrw             = get_tracer_index(Model%tracer_names, 'rainwat',    Model%me, Model%master, Model%debug)
    Model%ntsw             = get_tracer_index(Model%tracer_names, 'snowwat',    Model%me, Model%master, Model%debug)
    Model%ntgl             = get_tracer_index(Model%tracer_names, 'graupel',    Model%me, Model%master, Model%debug)
    Model%ntclamt          = get_tracer_index(Model%tracer_names, 'cld_amt',    Model%me, Model%master, Model%debug)
    Model%ntlnc            = get_tracer_index(Model%tracer_names, 'water_nc',   Model%me, Model%master, Model%debug)
    Model%ntinc            = get_tracer_index(Model%tracer_names, 'ice_nc',     Model%me, Model%master, Model%debug)
    Model%ntrnc            = get_tracer_index(Model%tracer_names, 'rain_nc',    Model%me, Model%master, Model%debug)
    Model%ntsnc            = get_tracer_index(Model%tracer_names, 'snow_nc',    Model%me, Model%master, Model%debug)
    Model%ntgnc            = get_tracer_index(Model%tracer_names, 'graupel_nc', Model%me, Model%master, Model%debug)
    Model%ntke             = get_tracer_index(Model%tracer_names, 'sgs_tke',    Model%me, Model%master, Model%debug)
    Model%ntwa             = get_tracer_index(Model%tracer_names, 'liq_aero',   Model%me, Model%master, Model%debug)
    Model%ntia             = get_tracer_index(Model%tracer_names, 'ice_aero',   Model%me, Model%master, Model%debug)

    !--- quantities to be used to derive phy_f*d totals
    Model%nshoc_2d         = nshoc_2d
    Model%nshoc_3d         = nshoc_3d
    Model%ncnvcld3d        = ncnvcld3d
    Model%nctp             = nctp

    !--- debug flag
    Model%debug            = debug
    Model%pre_rad          = pre_rad

    !--- set initial values for time varying properties
    Model%ipt              = 1
    Model%lprnt            = .false.
    Model%lsswr            = .false.
    Model%lslwr            = .false.
    Model%solhr            = -9999.
    Model%solcon           = -9999.
    Model%slag             = -9999.
    Model%sdec             = -9999.
    Model%cdec             = -9999.
    Model%clstp            = -9999
    rinc(1:5)              = 0
    call w3difdat(jdat,idat,4,rinc)
    Model%phour            = rinc(4)/con_hr
    Model%fhour            = (rinc(4) + Model%dtp)/con_hr
    Model%zhour            = mod(Model%phour,Model%fhzero)
    Model%kdt              = 0
    Model%jdat(1:8)        = jdat(1:8)
    Model%sec              = 0
    allocate(Model%si(Model%levr+1))
    !--- Define sigma level for radiation initialization
    !--- The formula converting hybrid sigma pressure coefficients to sigma coefficients follows Eckermann (2009, MWR)
    !--- ps is replaced with p0. The value of p0 uses that in http://www.emc.ncep.noaa.gov/officenotes/newernotes/on461.pdf
    !--- ak/bk have been flipped from their original FV3 orientation and are defined sfc -> toa
    Model%si = (ak + bk * p_ref - ak(Model%levr+1)) / (p_ref - ak(Model%levr+1))

    !--- stored in wam_f107_kp module
    f107_kp_size      = 56
    f107_kp_skip_size = 0
    f107_kp_data_size = 56
    f107_kp_interval  = 10800

    !--- BEGIN CODE FROM GFS_PHYSICS_INITIALIZE
    !--- define physcons module variables
    tem     = con_rerth*con_rerth*(con_pi+con_pi)*con_pi
    Model%dxmax  = log(tem/(max_lon*max_lat))
    Model%dxmin  = log(tem/(min_lon*min_lat))
    Model%dxinv  = 1.0d0 / (Model%dxmax-Model%dxmin)
    Model%rhcmax = rhcmax
    if (Model%me == Model%master) write(0,*)' dxmax=',Model%dxmax,' dxmin=',Model%dxmin,' dxinv=',Model%dxinv, &
       'max_lon=',max_lon,' max_lat=',max_lat,' min_lon=',min_lon,' min_lat=',min_lat,       &
       ' rhc_max=',Model%rhcmax

    !--- set nrcm

    if (Model%ras) then
      Model%nrcm = min(nrcmax, Model%levs-1) * (Model%dtp/1200.d0) + 0.10001d0
    else
      Model%nrcm = 2
    endif

    !--- cal_pre
    if (Model%cal_pre) then
      Model%random_clds = .true.
    endif
    !--- END CODE FROM GFS_PHYSICS_INITIALIZE


    !--- BEGIN CODE FROM COMPNS_PHYSICS
    !--- shoc scheme
    if (do_shoc) then
      Model%nshoc_3d   = 3
      Model%nshoc_2d   = 0
      Model%shal_cnv   = .false.
      Model%imfshalcnv = -1
      Model%hybedmf    = .false.
      Model%satmedmf   = .false.
      if (Model%me == Model%master) print *,' Simplified Higher Order Closure Model used for', &
                                            ' Boundary layer and Shallow Convection',          &
                                            ' nshoc_3d=',Model%nshoc_3d,                       &
                                            ' nshoc_2d=',Model%nshoc_2d,                       &
                                            ' ntke=',Model%ntke,' shoc_parm=',shoc_parm
    endif

    !--- set number of cloud types
    if (Model%cscnv) then
      Model%nctp = nint(Model%cs_parm(5))
      Model%nctp = max(Model%nctp,10)
      if (Model%cs_parm(7) < 0.0) Model%cs_parm(7) = Model%dtp
      Model%do_awdd  = Model%do_aw .and. Model%cs_parm(6) > 0.0
      Model%flx_form = Model%do_aw .and. Model%cs_parm(8) > 0.0
    endif
    Model%nctp = max(Model%nctp,1)

    !--- output information about the run
    if (Model%me == Model%master) then
      if (Model%lsm == 1) then
        print *,' NOAH Land Surface Model used'
      elseif (Model%lsm == Model%lsm_ruc) then
        print *,' RUC Land Surface Model used'
      elseif (Model%lsm == 0) then
        print *,' OSU no longer supported - job aborted'
        stop
      else
        print *,' Unsupported LSM type - job aborted - lsm=',Model%lsm
        stop
      endif
      print *,' nst_anl=',Model%nst_anl,' use_ufo=',Model%use_ufo
      if (Model%nstf_name(1) > 0 ) then
        print *,' NSSTM is active '
        print *,' nstf_name(1)=',Model%nstf_name(1)
        print *,' nstf_name(2)=',Model%nstf_name(2)
        print *,' nstf_name(3)=',Model%nstf_name(3)
        print *,' nstf_name(4)=',Model%nstf_name(4)
        print *,' nstf_name(5)=',Model%nstf_name(5)
      endif
      if (Model%do_deep) then
        if (.not. Model%cscnv) then
          if (Model%ras) then
            print *,' RAS Convection scheme used with ccwf=',Model%ccwf
            Model%imfdeepcnv = -1
          else
            if (Model%imfdeepcnv == 0) then
               print *,' old SAS Convection scheme before July 2010 used'
            elseif(Model%imfdeepcnv == 1) then
               print *,' July 2010 version of SAS conv scheme used'
            elseif(Model%imfdeepcnv == 2) then
               print *,' scale & aerosol-aware mass-flux deep conv scheme'
            endif
          endif
        else
          if (Model%do_aw) then
            print *,'Chikira-Sugiyama convection scheme with Arakawa-Wu'&
     &,                ' unified parameterization used'
        else
            print *,'Chikira-Sugiyama convection scheme used'
        endif
        print *,' cs_parm=',Model%cs_parm,' nctp=',Model%nctp
        endif
      else
        print*, ' Deep convection scheme disabled'
      endif
      if (.not. Model%old_monin .and. .not. Model%do_shoc) print *,' New PBL scheme used'
      if (.not. Model%shal_cnv) then
        Model%imfshalcnv = -1
        print *,' No shallow convection used'
      else
        if (Model%imfshalcnv == 0) then
          print *,' modified Tiedtke eddy-diffusion shallow conv scheme used'
        elseif (Model%imfshalcnv == 1) then
          print *,' July 2010 version of mass-flux shallow conv scheme used'
        elseif (Model%imfshalcnv == 2) then
          print *,' scale- & aerosol-aware mass-flux shallow conv scheme (2017)'
        else
          print *,' unknown mass-flux scheme in use - defaulting to no shallow convection'
          Model%imfshalcnv = -1
        endif
      endif
      if (Model%cnvgwd)      print *,' Convective GWD parameterization used'
      if (Model%crick_proof) print *,' CRICK-Proof cloud water used in radiation '
      if (Model%ccnorm)      print *,' Cloud condensate normalized by cloud cover for radiation'

      print *,' Radiative heating calculated at',Model%levr, ' layers'
      if (Model%iovr_sw == 0) then
        print *,' random cloud overlap for Shortwave IOVR_SW=',Model%iovr_sw
      else
        print *,' max-random cloud overlap for Shortwave IOVR_SW=',Model%iovr_sw
      endif
      if (Model%iovr_lw == 0) then
        print *,' random cloud overlap for Longwave IOVR_LW=',Model%iovr_lw
      else
        print *,' max-random cloud overlap for Longwave IOVR_LW=',Model%iovr_lw
      endif
      if (Model%isubc_sw == 0) then
        print *,' no sub-grid cloud for Shortwave ISUBC_SW=',Model%isubc_sw
      else
        print *,' sub-grid cloud for Shortwave ISUBC_SW=',Model%isubc_sw
      endif
      if (Model%isubc_lw == 0) then
        print *,' no sub-grid cloud for Longwave ISUBC_LW=',Model%isubc_lw
      else
        print *,' sub-grid cloud for Longwave ISUBC_LW=',Model%isubc_lw
      endif
    endif

    !--- set up cloud schemes and tracer elements
    Model%ngreffr = 1
    if (Model%imp_physics == Model%imp_physics_zhao_carr) then
      Model%npdf3d  = 0
        Model%num_p3d = 4
        Model%num_p2d = 3
          Model%shcnvcw = .false.
      Model%ncnd    = 1                   ! ncnd is the number of cloud condensate types
      if (Model%me == Model%master) print *,' Using Zhao/Carr/Sundqvist Microphysics'

    elseif (Model%imp_physics == Model%imp_physics_zhao_carr_pdf) then !Zhao Microphysics with PDF cloud
      Model%npdf3d  = 3
      Model%num_p3d = 4
      Model%num_p2d = 3
        Model%ncnd    = 1
      if (Model%me == Model%master) print *,'Using Zhao/Carr/Sundqvist Microphysics with PDF Cloud'

    else if (Model%imp_physics == 5) then        ! F-A goes here
        print *,' Ferrier Microphysics scheme has been deprecated - job aborted'
        stop

    elseif (Model%imp_physics == Model%imp_physics_wsm6) then !WSM6 microphysics
      Model%npdf3d  = 0
      Model%num_p3d = 3
      Model%num_p2d = 1
      Model%pdfcld  = .false.
      Model%shcnvcw = .false.
      Model%ncnd    = 5
      if (Model%me == Model%master) print *,' Using wsm6 microphysics'

    elseif (Model%imp_physics == Model%imp_physics_thompson) then !Thompson microphysics
      Model%npdf3d  = 0
      Model%num_p3d = 3
      Model%num_p2d = 1
      Model%pdfcld  = .false.
      Model%shcnvcw = .false.
      Model%ncnd    = 5
      if (Model%me == Model%master) print *,' Using Thompson double moment', &
                                          ' microphysics',' ltaerosol = ',Model%ltaerosol, &
                                          ' lradar =',Model%lradar,Model%num_p3d,Model%num_p2d

    else if (Model%imp_physics == Model%imp_physics_mg) then        ! Morrison-Gettelman Microphysics
      Model%npdf3d  = 0
      Model%num_p3d = 5
      Model%num_p2d = 1
      Model%pdfcld  = .false.
      Model%shcnvcw = .false.
      Model%ncnd    = 2
      if (abs(Model%fprcp) == 1) then
        Model%ncnd = 4
      elseif (Model%fprcp >= 2) then
        Model%ncnd = 4
        if (Model%mg_do_graupel .or. Model%mg_do_hail) then
          Model%ncnd = 5
        endif
        Model%num_p3d = 6
        Model%ngreffr = Model%num_p3d
      endif
      if (Model%me == Model%master)                                                            &
         print *,' Using Morrison-Gettelman double moment microphysics',                       &
                 ' aero_in=',       Model%aero_in,                                             &
                 ' mg_dcs=',        Model%mg_dcs,' mg_qcvar=',Model%mg_qcvar,                  &
                 ' mg_ts_auto_ice=',Model%mg_ts_auto_ice,' mg_rhmini=',Model%mg_rhmini,        &
                 ' mg_do_graupel=', Model%mg_do_graupel,' mg_do_hail=',    Model%mg_do_hail,   &
                 ' mg_nccons=',     Model%mg_nccons,    ' mg_nicon=',      Model%mg_nicons,    &
                 ' mg_ngcons=',     Model%mg_ngcons ,   ' mg_ncnst=',      Model%mg_ncnst,     &
                 ' mg_ninst=',      Model%mg_ninst ,    ' mg_ngnst=',      Model%mg_ngnst,     &
                 ' sed_supersat=',  Model%sed_supersat ,' do_sb_physics=', Model%do_sb_physics,&
                 ' ncnd=',Model%ncnd

    elseif (Model%imp_physics == Model%imp_physics_gfdl) then !GFDL microphysics
      Model%npdf3d  = 0
      Model%num_p3d = 1 ! rsun 4 before
      Model%num_p2d = 1
      Model%pdfcld  = .false.
      Model%shcnvcw = .false.
      Model%ncnd    = 5
      if (Model%me == Model%master) print *,' Using GFDL Cloud Microphysics'
    else
      if (Model%me == Model%master) print *,'Wrong imp_physics value. Job abort.'
      stop
    endif

    Model%uni_cld = .false.
!   if (Model%shoc_cld .or. Model%ncld == 2 .or. Model%ntclamt > 0) then
    if ((Model%shoc_cld) .or. (Model%imp_physics == 10)) then
      Model%uni_cld = .true.
    endif

    if(Model%ras     .or. Model%cscnv)  Model%cnvcld = .false.
    if(Model%do_shoc .or. Model%pdfcld) Model%cnvcld = .false.
    if(Model%cnvcld) Model%ncnvcld3d = 1

!--- get cnvw index in phy_f3d
    Model%ncnvw = -999
    if ((Model%npdf3d == 3) .and. (Model%num_p3d == 4)) then
      Model%ncnvw = Model%num_p3d + 2
    elseif ((Model%npdf3d == 0) .and. (Model%ncnvcld3d == 1)) then
      Model%ncnvw = Model%num_p3d + 1
    endif

    !--- derived totals for phy_f*d
    Model%ntot2d = Model%num_p2d + Model%nshoc_2d
    Model%ntot3d = Model%num_p3d + Model%nshoc_3d + Model%npdf3d + Model%ncnvcld3d
    if (me == Model%master) print *,' num_p3d=',Model%num_p3d,' num_p2d=',Model%num_p2d,    &
                                    ' crtrh=',Model%crtrh,' npdf3d=',Model%npdf3d,          &
                                    ' pdfcld=',Model%pdfcld,' shcnvcw=',Model%shcnvcw,      &
                                    ' cnvcld=',Model%cnvcld,' ncnvcld3d=',Model%ncnvcld3d,  &
                                    ' do_shoc=',Model%do_shoc,' nshoc3d=',Model%nshoc_3d,   &
                                    ' nshoc_2d=',Model%nshoc_2d,' shoc_cld=',Model%shoc_cld,&
                                    ' ntot3d=',Model%ntot3d,' ntot2d=',Model%ntot2d,        &
                                    ' shocaftcnv=',Model%shocaftcnv,                        &
                                    ' shoc_parm=',Model%shoc_parm,' ncnvw=', Model%ncnvw

    !--- END CODE FROM COMPNS_PHYSICS


    !--- BEGIN CODE FROM GLOOPR
    !--- set up parameters for Xu & Randell's cloudiness computation (Radiation)

    Model%lmfshal  = (Model%shal_cnv .and. (Model%imfshalcnv > 0))
    Model%lmfdeep2 = (Model%imfdeepcnv == 2)
    !--- END CODE FROM GLOOPR

    !--- BEGIN CODE FROM GLOOPB
    !--- set up random number seed needed for RAS and old SAS and when cal_pre=.true.

    if ((Model%imfdeepcnv <= 0) .or. (Model%cal_pre)) then
      if (Model%random_clds) then
        seed0 = Model%idate(1) + Model%idate(2) + Model%idate(3) + Model%idate(4)
        call random_setseed(seed0)
        call random_number(wrk)
        Model%seed0 = seed0 + nint(wrk(1)*1000.0d0)
      endif
    endif
    !--- END CODE FROM GLOOPB

    call Model%print ()

  end subroutine control_initialize


!------------------
! GFS_control%print
!------------------
  subroutine control_print(Model)

    implicit none

    !--- interface variables
    class(GFS_control_type) :: Model

    if (Model%me == Model%master) then
      print *, ' '
      print *, 'basic control parameters'
      print *, ' me                : ', Model%me
      print *, ' master            : ', Model%master
      print *, ' communicator      : ', Model%communicator
      print *, ' nlunit            : ', Model%nlunit
      print *, ' fn_nml            : ', trim(Model%fn_nml)
      print *, ' fhzero            : ', Model%fhzero
      print *, ' ldiag3d           : ', Model%ldiag3d
      print *, ' lssav             : ', Model%lssav
      print *, ' fhcyc             : ', Model%fhcyc
      print *, ' lgocart           : ', Model%lgocart
      print *, ' fhgoc3d           : ', Model%fhgoc3d
      print *, ' thermodyn_id      : ', Model%thermodyn_id
      print *, ' sfcpress_id       : ', Model%sfcpress_id
      print *, ' gen_coord_hybrid  : ', Model%gen_coord_hybrid
      print *, ' '
      print *, 'grid extent parameters'
      print *, ' isc               : ', Model%isc
      print *, ' jsc               : ', Model%jsc
      print *, ' nx                : ', Model%nx
      print *, ' ny                : ', Model%ny
      print *, ' levs              : ', Model%levs
      print *, ' cnx               : ', Model%cnx
      print *, ' cny               : ', Model%cny
      print *, ' lonr              : ', Model%lonr
      print *, ' latr              : ', Model%latr
      print *, ' blksz(1)          : ', Model%blksz(1)
      print *, ' blksz(size(blksz)): ', Model%blksz(size(Model%blksz))
      print *, ' '
      print *, 'coupling parameters'
      print *, ' cplflx            : ', Model%cplflx
      print *, ' cplwav            : ', Model%cplwav
      print *, ' cplchm            : ', Model%cplchm
      print *, ' '
      print *, 'integrated dynamics through earth atmosphere'
      print *, ' lsidea            : ', Model%lsidea
      print *, ' '
      print *, 'calendars and time parameters and activation triggers'
      print *, ' dtp               : ', Model%dtp
      print *, ' dtf               : ', Model%dtf
      print *, ' nscyc             : ', Model%nscyc
      print *, ' nszero            : ', Model%nszero
      print *, ' idat              : ', Model%idat
      print *, ' idate             : ', Model%idate
      print *, ' '
      print *, 'radiation control parameters'
      print *, ' fhswr             : ', Model%fhswr
      print *, ' fhlwr             : ', Model%fhlwr
      print *, ' nsswr             : ', Model%nsswr
      print *, ' nslwr             : ', Model%nslwr
      print *, ' levr              : ', Model%levr
      print *, ' nfxr              : ', Model%nfxr
      print *, ' aero_in           : ', Model%aero_in
      print *, ' lmfshal           : ', Model%lmfshal
      print *, ' lmfdeep2          : ', Model%lmfdeep2
      print *, ' nrcm              : ', Model%nrcm
      print *, ' iflip             : ', Model%iflip
      print *, ' isol              : ', Model%isol
      print *, ' ico2              : ', Model%ico2
      print *, ' ialb              : ', Model%ialb
      print *, ' iems              : ', Model%iems
      print *, ' iaer              : ', Model%iaer
      print *, ' iovr_sw           : ', Model%iovr_sw
      print *, ' iovr_lw           : ', Model%iovr_lw
      print *, ' ictm              : ', Model%ictm
      print *, ' isubc_sw          : ', Model%isubc_sw
      print *, ' isubc_lw          : ', Model%isubc_lw
      print *, ' crick_proof       : ', Model%crick_proof
      print *, ' ccnorm            : ', Model%ccnorm
      print *, ' norad_precip      : ', Model%norad_precip
      print *, ' lwhtr             : ', Model%lwhtr
      print *, ' swhtr             : ', Model%swhtr
      print *, ' '
      print *, 'microphysical switch'
      print *, ' ncld              : ', Model%ncld
      print *, ' imp_physics       : ', Model%imp_physics
      print *, ' '

      if (Model%imp_physics == Model%imp_physics_zhao_carr .or. Model%imp_physics == Model%imp_physics_zhao_carr_pdf) then
      print *, ' Z-C microphysical parameters'
      print *, ' psautco           : ', Model%psautco
      print *, ' prautco           : ', Model%prautco
      print *, ' evpco             : ', Model%evpco
      print *, ' wminco            : ', Model%wminco
        print *, ' '
      endif
      if (Model%imp_physics == Model%imp_physics_wsm6 .or. Model%imp_physics == Model%imp_physics_thompson) then
        print *, ' Thompson microphysical parameters'
        print *, ' ltaerosol         : ', Model%ltaerosol
        print *, ' lradar            : ', Model%lradar
        print *, ' '
      endif
      if (Model%imp_physics == Model%imp_physics_mg) then
      print *, ' M-G microphysical parameters'
      print *, ' fprcp             : ', Model%fprcp
      print *, ' mg_dcs            : ', Model%mg_dcs
      print *, ' mg_qcvar          : ', Model%mg_qcvar
      print *, ' mg_ts_auto_ice    : ', Model%mg_ts_auto_ice
      print *, ' '
      endif
      if (Model%imp_physics == Model%imp_physics_gfdl) then
        print *, ' GFDL microphysical parameters'
        print *, ' GFDL MP radiation inter: ', Model%lgfdlmprad
        print *, ' '
      endif

      print *, 'land/surface model parameters'
      print *, ' lsm               : ', Model%lsm
      print *, ' lsoil             : ', Model%lsoil
      print *, ' lsoil_lsm         : ', Model%lsoil_lsm
      print *, ' ivegsrc           : ', Model%ivegsrc
      print *, ' isot              : ', Model%isot
      print *, ' mom4ice           : ', Model%mom4ice
      print *, ' use_ufo           : ', Model%use_ufo
      print *, ' '
      print *, 'tuning parameters for physical parameterizations'
      print *, ' ras               : ', Model%ras
      print *, ' flipv             : ', Model%flipv
      print *, ' trans_trac        : ', Model%trans_trac
      print *, ' old_monin         : ', Model%old_monin
      print *, ' cnvgwd            : ', Model%cnvgwd
      print *, ' mstrat            : ', Model%mstrat
      print *, ' moist_adj         : ', Model%moist_adj
      print *, ' cscnv             : ', Model%cscnv
      print *, ' cal_pre           : ', Model%cal_pre
      print *, ' do_aw             : ', Model%do_aw
      print *, ' do_shoc           : ', Model%do_shoc
      print *, ' shoc_parm         : ', Model%shoc_parm
      print *, ' shocaftcnv        : ', Model%shocaftcnv
      print *, ' shoc_cld          : ', Model%shoc_cld
      print *, ' uni_cld           : ', Model%uni_cld
      print *, ' h2o_phys          : ', Model%h2o_phys
      print *, ' pdfcld            : ', Model%pdfcld
      print *, ' shcnvcw           : ', Model%shcnvcw
      print *, ' redrag            : ', Model%redrag
      print *, ' hybedmf           : ', Model%hybedmf
      print *, ' satmedmf          : ', Model%satmedmf
      print *, ' dspheat           : ', Model%dspheat
      print *, ' cnvcld            : ', Model%cnvcld
      print *, ' random_clds       : ', Model%random_clds
      print *, ' shal_cnv          : ', Model%shal_cnv
      print *, ' imfshalcnv        : ', Model%imfshalcnv
      print *, ' imfdeepcnv        : ', Model%imfdeepcnv
      print *, ' do_deep           : ', Model%do_deep
      print *, ' nmtvr             : ', Model%nmtvr
      print *, ' jcap              : ', Model%jcap
      print *, ' cs_parm           : ', Model%cs_parm
      print *, ' flgmin            : ', Model%flgmin
      print *, ' cgwf              : ', Model%cgwf
      print *, ' ccwf              : ', Model%ccwf
      print *, ' cdmbgwd           : ', Model%cdmbgwd
      print *, ' sup               : ', Model%sup
      print *, ' ctei_rm           : ', Model%ctei_rm
      print *, ' crtrh             : ', Model%crtrh
      print *, ' dlqf              : ', Model%dlqf
      print *, ' seed0             : ', Model%seed0
      print *, ' rbcr              : ', Model%rbcr
      print *, ' '
      print *, 'Rayleigh friction'
      print *, ' prslrd0           : ', Model%prslrd0
      print *, ' ral_ts            : ', Model%ral_ts
      print *, ' '
      if (Model%imfdeepcnv >= 0) then
        print *, 'mass flux deep convection'
        print *, ' clam_deep         : ', Model%clam_deep
        print *, ' c0s_deep          : ', Model%c0s_deep
        print *, ' c1_deep           : ', Model%c1_deep
        print *, ' betal_deep        : ', Model%betal_deep
        print *, ' betas_deep        : ', Model%betas_deep
        print *, ' evfact_deep       : ', Model%evfact_deep
        print *, ' evfactl_deep      : ', Model%evfactl_deep
        print *, ' pgcon_deep        : ', Model%pgcon_deep
        print *, ' asolfac_deep      : ', Model%asolfac_deep
        print *, ' '
      endif
      if (Model%imfshalcnv >= 0) then
        print *, 'mass flux shallow convection'
        print *, ' clam_shal         : ', Model%clam_shal
        print *, ' c0s_shal          : ', Model%c0s_shal
        print *, ' c1_shal           : ', Model%c1_shal
        print *, ' pgcon_shal        : ', Model%pgcon_shal
        print *, ' asolfac_shal      : ', Model%asolfac_shal
      endif
      print *, ' '
      print *, 'near surface temperature model'
      print *, ' nst_anl           : ', Model%nst_anl
      print *, ' nstf_name         : ', Model%nstf_name
      print *, ' lsea              : ', Model%lsea
      print *, ' '
      print *, 'background vertical diffusion coefficients'
      print *, ' xkzm_m            : ', Model%xkzm_m
      print *, ' xkzm_h            : ', Model%xkzm_h
      print *, ' xkzm_s            : ', Model%xkzm_s
      print *, ' xkzminv           : ', Model%xkzminv
      print *, ' moninq_fac        : ', Model%moninq_fac
      print *, ' '
      print *, 'stochastic physics'
      print *, ' do_sppt           : ', Model%do_sppt
      print *, ' do_shum           : ', Model%do_shum
      print *, ' do_skeb           : ', Model%do_skeb
      print *, ' do_sfcperts       : ', Model%do_sfcperts
      print *, ' '
      print *, 'tracers'
      print *, ' tracer_names      : ', Model%tracer_names
      print *, ' ntrac             : ', Model%ntrac
      print *, ' ntoz              : ', Model%ntoz
      print *, ' ntcw              : ', Model%ntcw
      print *, ' ntiw              : ', Model%ntiw
      print *, ' ntrw              : ', Model%ntrw
      print *, ' ntsw              : ', Model%ntsw
      print *, ' ntgl              : ', Model%ntgl
      print *, ' ntclamt           : ', Model%ntclamt
      print *, ' ntlnc             : ', Model%ntlnc
      print *, ' ntinc             : ', Model%ntinc
      print *, ' ntrnc             : ', Model%ntrnc
      print *, ' ntsnc             : ', Model%ntsnc
      print *, ' ntgnc             : ', Model%ntgnc
      print *, ' ntke              : ', Model%ntke
      print *, ' nto               : ', Model%nto
      print *, ' nto2              : ', Model%nto2
      print *, ' ntwa              : ', Model%ntwa
      print *, ' ntia              : ', Model%ntia
      print *, ' '
      print *, 'derived totals for phy_f*d'
      print *, ' ntot2d            : ', Model%ntot2d
      print *, ' ntot3d            : ', Model%ntot3d
      print *, ' num_p2d           : ', Model%num_p2d
      print *, ' num_p3d           : ', Model%num_p3d
      print *, ' nshoc_2d          : ', Model%nshoc_2d
      print *, ' nshoc_3d          : ', Model%nshoc_3d
      print *, ' ncnvcld3d         : ', Model%ncnvcld3d
      print *, ' npdf3d            : ', Model%npdf3d
      print *, ' nctp              : ', Model%nctp
      print *, ' '
      print *, 'debug flags'
      print *, ' debug             : ', Model%debug
      print *, ' pre_rad           : ', Model%pre_rad
      print *, ' '
      print *, 'variables modified at each time step'
      print *, ' ipt               : ', Model%ipt
      print *, ' lprnt             : ', Model%lprnt
      print *, ' lsswr             : ', Model%lsswr
      print *, ' lslwr             : ', Model%lslwr
      print *, ' solhr             : ', Model%solhr
      print *, ' solcon            : ', Model%solcon
      print *, ' slag              : ', Model%slag
      print *, ' sdec              : ', Model%sdec
      print *, ' cdec              : ', Model%cdec
      print *, ' clstp             : ', Model%clstp
      print *, ' phour             : ', Model%phour
      print *, ' fhour             : ', Model%fhour
      print *, ' zhour             : ', Model%zhour
      print *, ' kdt               : ', Model%kdt
      print *, ' jdat              : ', Model%jdat
      print *, ' sec               : ', Model%sec
      print *, ' si                : ', Model%si
    endif

  end subroutine control_print


!----------------
! GFS_grid%create
!----------------
  subroutine grid_create (Grid, IM, Model)

    implicit none

    class(GFS_grid_type)              :: Grid
    integer,                intent(in) :: IM
    type(GFS_control_type), intent(in) :: Model

    allocate (Grid%xlon   (IM))
    allocate (Grid%xlat   (IM))
    allocate (Grid%xlat_d (IM))
    allocate (Grid%sinlat (IM))
    allocate (Grid%coslat (IM))
    allocate (Grid%area   (IM))
    allocate (Grid%dx     (IM))

    Grid%xlon   = clear_val
    Grid%xlat   = clear_val
    Grid%xlat_d = clear_val
    Grid%sinlat = clear_val
    Grid%coslat = clear_val
    Grid%area   = clear_val
    Grid%dx     = clear_val

    !--- ozone active
    if ( Model%ntoz > 0 ) then
      allocate (Grid%ddy_o3    (IM))
      allocate (Grid%jindx1_o3 (IM))
      allocate (Grid%jindx2_o3 (IM))
    endif

    !--- stratosphere h2o active
    if ( Model%h2o_phys ) then
      allocate (Grid%ddy_h    (IM))
      allocate (Grid%jindx1_h (IM))
      allocate (Grid%jindx2_h (IM))
    endif
 end subroutine grid_create


!--------------------
! GFS_tbd_type%create
!--------------------
  subroutine tbd_create (Tbd, IM, BLKNO, Model)

    implicit none

    class(GFS_tbd_type)                :: Tbd
    integer,                intent(in) :: IM
    integer,                intent(in) :: BLKNO
    type(GFS_control_type), intent(in) :: Model

    !--- In
    !--- sub-grid cloud radiation
    if ( Model%isubc_lw == 2 .or. Model%isubc_sw == 2 ) then
      allocate (Tbd%icsdsw (IM))
      allocate (Tbd%icsdlw (IM))
    endif

    !--- ozone and stratosphere h2o needs
    allocate (Tbd%ozpl  (IM,levozp,oz_coeff))
    allocate (Tbd%h2opl (IM,levh2o,h2o_coeff))
    Tbd%ozpl  = clear_val
    Tbd%h2opl = clear_val

    allocate (Tbd%rann (IM,Model%nrcm))
    Tbd%rann = rann_init

    !--- In/Out
    allocate (Tbd%acv  (IM))
    allocate (Tbd%acvb (IM))
    allocate (Tbd%acvt (IM))

    Tbd%acv  = clear_val
    Tbd%acvb = clear_val
    Tbd%acvt = clear_val

    if (Model%do_sppt) then
      allocate (Tbd%dtdtr     (IM,Model%levs))
      allocate (Tbd%dtotprcp  (IM))
      allocate (Tbd%dcnvprcp  (IM))
      allocate (Tbd%drain_cpl (IM))
      allocate (Tbd%dsnow_cpl (IM))

      Tbd%dtdtr     = clear_val
      Tbd%dtotprcp  = clear_val
      Tbd%dcnvprcp  = clear_val
      Tbd%drain_cpl = clear_val
      Tbd%dsnow_cpl = clear_val
    endif

    allocate (Tbd%phy_fctd (IM,Model%nctp))
    allocate (Tbd%phy_f2d  (IM,Model%ntot2d))
    allocate (Tbd%phy_f3d  (IM,Model%levs,Model%ntot3d))

    Tbd%phy_fctd = clear_val
    Tbd%phy_f2d  = clear_val
    Tbd%phy_f3d  = clear_val
!   if (Model%do_shoc) Tbd%phy_f3d(:,1,Model%ntot3d-1) = 3.0
!   if (Model%do_shoc) Tbd%phy_f3d(:,:,Model%ntot3d-1) = 1.0

    Tbd%blkno = BLKNO

    allocate (Tbd%htlwc (IM,Model%levr+LTP))
    allocate (Tbd%htlw0 (IM,Model%levr+LTP))
    allocate (Tbd%htswc (IM,Model%levr+LTP))
    allocate (Tbd%htsw0 (IM,Model%levr+LTP))

    Tbd%htlwc = clear_val
    Tbd%htlw0 = clear_val
    Tbd%htswc = clear_val
    Tbd%htsw0 = clear_val

    if (Model%imfdeepcnv == 3) then
       allocate(Tbd%forcet(IM, Model%levs))
       allocate(Tbd%forceq(IM, Model%levs))
       allocate(Tbd%prevst(IM, Model%levs))
       allocate(Tbd%prevsq(IM, Model%levs))
       allocate(Tbd%cactiv(IM))
       Tbd%forcet = clear_val
       Tbd%forceq = clear_val
       Tbd%prevst = clear_val
       Tbd%prevsq = clear_val
       Tbd%cactiv = zero
   end if

  end subroutine tbd_create


!------------------------
! GFS_cldprop_type%create
!------------------------
  subroutine cldprop_create (Cldprop, IM, Model)

    implicit none

    class(GFS_cldprop_type)            :: Cldprop
    integer,                intent(in) :: IM
    type(GFS_control_type), intent(in) :: Model

    allocate (Cldprop%cv  (IM))
    allocate (Cldprop%cvt (IM))
    allocate (Cldprop%cvb (IM))

    Cldprop%cv  = clear_val
    Cldprop%cvt = clear_val
    Cldprop%cvb = clear_val

  end subroutine cldprop_create


!******************************************
! GFS_radtend_type%create
!******************************************
  subroutine radtend_create (Radtend, IM, Model)

    implicit none

    class(GFS_radtend_type)            :: Radtend
    integer,                intent(in) :: IM
    type(GFS_control_type), intent(in) :: Model

    !--- Out (radiation only)
    allocate (Radtend%sfcfsw (IM))
    allocate (Radtend%sfcflw (IM))

    Radtend%sfcfsw%upfxc = clear_val
    Radtend%sfcfsw%upfx0 = clear_val
    Radtend%sfcfsw%dnfxc = clear_val
    Radtend%sfcfsw%dnfx0 = clear_val
    Radtend%sfcflw%upfxc = clear_val
    Radtend%sfcflw%upfx0 = clear_val
    Radtend%sfcflw%dnfxc = clear_val
    Radtend%sfcflw%dnfx0 = clear_val

    allocate (Radtend%htrsw  (IM,Model%levs))
    allocate (Radtend%htrlw  (IM,Model%levs))
    allocate (Radtend%sfalb  (IM))
    allocate (Radtend%coszen (IM))
    allocate (Radtend%tsflw  (IM))
    allocate (Radtend%semis  (IM))

    Radtend%htrsw  = clear_val
    Radtend%htrlw  = clear_val
    Radtend%sfalb  = clear_val
    Radtend%coszen = clear_val
    Radtend%tsflw  = clear_val
    Radtend%semis  = clear_val

    !--- In/Out (???) (radiation only)
    allocate (Radtend%coszdg (IM))

    Radtend%coszdg = clear_val

    !--- In/Out (???) (physics only)
    allocate (Radtend%swhc  (IM,Model%levs))
    allocate (Radtend%lwhc  (IM,Model%levs))
    allocate (Radtend%lwhd  (IM,Model%levs,6))

    Radtend%lwhd  = clear_val
    Radtend%lwhc  = clear_val
    Radtend%swhc  = clear_val

  end subroutine radtend_create


!----------------
! GFS_diag%create
!----------------
  subroutine diag_create (Diag, IM, Model)
    class(GFS_diag_type)               :: Diag
    integer,                intent(in) :: IM
    type(GFS_control_type), intent(in) :: Model

!
    logical, save :: linit

    !--- Radiation
    allocate (Diag%fluxr   (IM,Model%nfxr))
    allocate (Diag%topfsw  (IM))
    allocate (Diag%topflw  (IM))
    !--- Physics
    !--- In/Out
    allocate (Diag%srunoff (IM))
    allocate (Diag%evbsa   (IM))
    allocate (Diag%evcwa   (IM))
    allocate (Diag%snohfa  (IM))
    allocate (Diag%transa  (IM))
    allocate (Diag%sbsnoa  (IM))
    allocate (Diag%snowca  (IM))
    allocate (Diag%snowfallac  (IM))
    allocate (Diag%acsnow      (IM))
    allocate (Diag%soilm   (IM))
    allocate (Diag%tmpmin  (IM))
    allocate (Diag%tmpmax  (IM))
    allocate (Diag%dusfc   (IM))
    allocate (Diag%dvsfc   (IM))
    allocate (Diag%dtsfc   (IM))
    allocate (Diag%dqsfc   (IM))
    allocate (Diag%totprcp (IM))
    allocate (Diag%totprcpb(IM))
    allocate (Diag%gflux   (IM))
    allocate (Diag%dlwsfc  (IM))
    allocate (Diag%ulwsfc  (IM))
    allocate (Diag%suntim  (IM))
    allocate (Diag%runoff  (IM))
    allocate (Diag%ep      (IM))
    allocate (Diag%cldwrk  (IM))
    allocate (Diag%dugwd   (IM))
    allocate (Diag%dvgwd   (IM))
    allocate (Diag%psmean  (IM))
    allocate (Diag%cnvprcp (IM))
    allocate (Diag%cnvprcpb(IM))
    allocate (Diag%spfhmin (IM))
    allocate (Diag%spfhmax (IM))
    allocate (Diag%u10mmax (IM))
    allocate (Diag%v10mmax (IM))
    allocate (Diag%wind10mmax (IM))
    allocate (Diag%rain    (IM))
    allocate (Diag%rainc   (IM))
    allocate (Diag%ice     (IM))
    allocate (Diag%snow    (IM))
    allocate (Diag%graupel (IM))
    allocate (Diag%totice  (IM))
    allocate (Diag%totsnw  (IM))
    allocate (Diag%totgrp  (IM))
    allocate (Diag%toticeb (IM))
    allocate (Diag%totsnwb (IM))
    allocate (Diag%totgrpb (IM))
    allocate (Diag%u10m    (IM))
    allocate (Diag%v10m    (IM))
    allocate (Diag%dpt2m   (IM))
    allocate (Diag%zlvl    (IM))
    allocate (Diag%psurf   (IM))
    allocate (Diag%hpbl    (IM))
    allocate (Diag%pwat    (IM))
    allocate (Diag%t1      (IM))
    allocate (Diag%q1      (IM))
    allocate (Diag%u1      (IM))
    allocate (Diag%v1      (IM))
    allocate (Diag%chh     (IM))
    allocate (Diag%cmm     (IM))
    allocate (Diag%dlwsfci (IM))
    allocate (Diag%ulwsfci (IM))
    allocate (Diag%dswsfci (IM))
    allocate (Diag%nswsfci (IM))
    allocate (Diag%uswsfci (IM))
    allocate (Diag%dusfci  (IM))
    allocate (Diag%dvsfci  (IM))
    allocate (Diag%dtsfci  (IM))
    allocate (Diag%dqsfci  (IM))
    allocate (Diag%gfluxi  (IM))
    allocate (Diag%epi     (IM))
    allocate (Diag%smcwlt2 (IM))
    allocate (Diag%smcref2 (IM))
    allocate (Diag%wet1    (IM))
    allocate (Diag%sr      (IM))
    allocate (Diag%tdomr   (IM))
    allocate (Diag%tdomzr  (IM))
    allocate (Diag%tdomip  (IM))
    allocate (Diag%tdoms   (IM))
    allocate (Diag%skebu_wts(IM,Model%levs))
    allocate (Diag%skebv_wts(IM,Model%levs))
    allocate (Diag%sppt_wts(IM,Model%levs))
    allocate (Diag%shum_wts(IM,Model%levs))
    !--- 3D diagnostics
    allocate (Diag%zmtnblck(IM))
    if (Model%ldiag3d) then
      allocate (Diag%du3dt  (IM,Model%levs,4))
      allocate (Diag%dv3dt  (IM,Model%levs,4))
      allocate (Diag%dt3dt  (IM,Model%levs,6))
      allocate (Diag%dq3dt  (IM,Model%levs,9))
    !--- needed to allocate GoCart coupling fields
      allocate (Diag%upd_mf (IM,Model%levs))
      allocate (Diag%dwn_mf (IM,Model%levs))
      allocate (Diag%det_mf (IM,Model%levs))
      allocate (Diag%cldcov (IM,Model%levs))
    endif
    !--- 3D diagnostics for Thompson MP
    if(Model%lradar) then
      allocate (Diag%refl_10cm(IM,Model%levs))
    endif

    call Diag%rad_zero  (Model)
!    print *,'in diag_create, call phys_zero'
    linit = .true.
    call Diag%phys_zero (Model, linit=linit)
    linit = .false.

  end subroutine diag_create

!-----------------------
! GFS_diag%rad_zero
!-----------------------
  subroutine diag_rad_zero(Diag, Model)
    class(GFS_diag_type)               :: Diag
    type(GFS_control_type), intent(in) :: Model

    Diag%fluxr        = zero
    Diag%topfsw%upfxc = zero
    Diag%topfsw%dnfxc = zero
    Diag%topfsw%upfx0 = zero
    Diag%topflw%upfxc = zero
    Diag%topflw%upfx0 = zero
    if (Model%ldiag3d) then
      Diag%cldcov     = zero
    endif

  end subroutine diag_rad_zero

!------------------------
! GFS_diag%phys_zero
!------------------------
  subroutine diag_phys_zero (Diag, Model, linit)
    class(GFS_diag_type)               :: Diag
    type(GFS_control_type), intent(in) :: Model
    logical,optional, intent(in)       :: linit

    !--- In/Out
    Diag%srunoff    = zero
    Diag%evbsa      = zero
    Diag%evcwa      = zero
    Diag%snohfa     = zero
    Diag%transa     = zero
    Diag%sbsnoa     = zero
    Diag%snowca     = zero
    Diag%snowfallac = zero
    Diag%acsnow     = zero
    Diag%soilm      = zero
    Diag%tmpmin     = huge
    Diag%tmpmax     = zero
    Diag%dusfc      = zero
    Diag%dvsfc      = zero
    Diag%dtsfc      = zero
    Diag%dqsfc      = zero
    Diag%gflux      = zero
    Diag%dlwsfc     = zero
    Diag%ulwsfc     = zero
    Diag%suntim     = zero
    Diag%runoff     = zero
    Diag%ep         = zero
    Diag%cldwrk     = zero
    Diag%dugwd      = zero
    Diag%dvgwd      = zero
    Diag%psmean     = zero
    Diag%spfhmin    = huge
    Diag%spfhmax    = zero
    Diag%u10mmax    = zero
    Diag%v10mmax    = zero
    Diag%wind10mmax = zero
    Diag%rain       = zero
    Diag%rainc      = zero
    Diag%ice        = zero
    Diag%snow       = zero
    Diag%graupel    = zero

    !--- Out
    Diag%u10m       = zero
    Diag%v10m       = zero
    Diag%dpt2m      = zero
    Diag%zlvl       = zero
    Diag%psurf      = zero
    Diag%hpbl       = zero
    Diag%pwat       = zero
    Diag%t1         = zero
    Diag%q1         = zero
    Diag%u1         = zero
    Diag%v1         = zero
    Diag%chh        = zero
    Diag%cmm        = zero
    Diag%dlwsfci    = zero
    Diag%ulwsfci    = zero
    Diag%dswsfci    = zero
    Diag%nswsfci    = zero
    Diag%uswsfci    = zero
    Diag%dusfci     = zero
    Diag%dvsfci     = zero
    Diag%dtsfci     = zero
    Diag%dqsfci     = zero
    Diag%gfluxi     = zero
    Diag%epi        = zero
    Diag%smcwlt2    = zero
    Diag%smcref2    = zero
    Diag%wet1       = zero
    Diag%sr         = zero
    Diag%tdomr      = zero
    Diag%tdomzr     = zero
    Diag%tdomip     = zero
    Diag%tdoms      = zero
    Diag%skebu_wts  = zero
    Diag%skebv_wts  = zero
    Diag%sppt_wts   = zero
    Diag%shum_wts   = zero
    Diag%totprcpb   = zero
    Diag%cnvprcpb   = zero
    Diag%toticeb    = zero
    Diag%totsnwb    = zero
    Diag%totgrpb    = zero
!    if(Model%me == Model%master) print *,'in diag_phys_zero, totprcpb set to 0,kdt=',Model%kdt

    if (Model%ldiag3d) then
      Diag%du3dt   = zero
      Diag%dv3dt   = zero
      Diag%dt3dt   = zero
      Diag%dq3dt   = zero
      Diag%upd_mf  = zero
      Diag%dwn_mf  = zero
      Diag%det_mf  = zero
    endif

    if (Model%lradar) then
      Diag%refl_10cm = zero
    endif

    if (present(linit)) then
      if (linit) then
        Diag%totprcp = zero
        Diag%cnvprcp = zero
        Diag%totice  = zero
        Diag%totsnw  = zero
        Diag%totgrp  = zero
!       if(Model%me == Model%master) print *,'in diag_phys_zero, called in init step,set precip diag variable to zero',&
!                                            'size(Diag%totprcp)=',size(Diag%totprcp),'me=',Model%me,'kdt=',Model%kdt
      endif
    endif
  end subroutine diag_phys_zero

  !-------------------------
  ! GFS_interstitial_type%create
  !-------------------------
  subroutine interstitial_create (Interstitial, IM, Model)
    !
    implicit none
    !
    class(GFS_interstitial_type)       :: Interstitial
    integer,                intent(in) :: IM
    type(GFS_control_type), intent(in) :: Model
    !
    allocate (Interstitial%otspt      (Model%ntracp1,2))
    ! Set up numbers of tracers for PBL, convection, etc: sets
    ! Interstitial%{nncl,nvdiff,mg3_as_mg2,nn,tracers_total,ntk,otspt,nsamftrac,ncstrac}
    call interstitial_setup_tracers(Interstitial, Model)
    ! Allocate arrays
    allocate (Interstitial%adjnirbmd  (IM))
    allocate (Interstitial%adjnirbmu  (IM))
    allocate (Interstitial%adjnirdfd  (IM))
    allocate (Interstitial%adjnirdfu  (IM))
    allocate (Interstitial%adjvisbmd  (IM))
    allocate (Interstitial%adjvisbmu  (IM))
    allocate (Interstitial%adjvisdfu  (IM))
    allocate (Interstitial%adjvisdfd  (IM))
    allocate (Interstitial%aerodp     (IM,NSPC1))
    allocate (Interstitial%alb1d      (IM))
    allocate (Interstitial%bexp1d     (IM))
    allocate (Interstitial%cd         (IM))
    allocate (Interstitial%cdq        (IM))
    allocate (Interstitial%cf_upi     (IM,Model%levs))
    allocate (Interstitial%clcn       (IM,Model%levs))
    allocate (Interstitial%cldf       (IM))
    allocate (Interstitial%cldsa      (IM,5))
    allocate (Interstitial%cld1d      (IM))
    allocate (Interstitial%clouds     (IM,Model%levr+LTP,NF_CLDS))
    allocate (Interstitial%clw        (IM,Model%levs,Interstitial%nn))
    allocate (Interstitial%clx        (IM,4))
<<<<<<< HEAD
    allocate (Interstitial%cn_prc     (IM))
    allocate (Interstitial%cn_snr     (IM))
=======
>>>>>>> f9264574
    allocate (Interstitial%cnv_dqldt  (IM,Model%levs))
    allocate (Interstitial%cnv_fice   (IM,Model%levs))
    allocate (Interstitial%cnv_mfd    (IM,Model%levs))
    allocate (Interstitial%cnv_ndrop  (IM,Model%levs))
    allocate (Interstitial%cnv_nice   (IM,Model%levs))
    allocate (Interstitial%cnv_prc3   (IM,Model%levs))
    allocate (Interstitial%cnvc       (IM,Model%levs))
    allocate (Interstitial%cnvw       (IM,Model%levs))
    allocate (Interstitial%ctei_r     (IM))
    allocate (Interstitial%ctei_rml   (IM))
    allocate (Interstitial%cumabs     (IM))
    allocate (Interstitial%dd_mf      (IM,Model%levs))
    allocate (Interstitial%del        (IM,Model%levs))
    allocate (Interstitial%del_gz     (IM,Model%levs+1))
    allocate (Interstitial%dkt        (IM,Model%levs-1))
    allocate (Interstitial%dlength    (IM))
    allocate (Interstitial%dqdt       (IM,Model%levs,Model%ntrac))
    allocate (Interstitial%dqsfc1     (IM))
    allocate (Interstitial%drain      (IM))
    allocate (Interstitial%dtdt       (IM,Model%levs))
    allocate (Interstitial%dtdtc      (IM,Model%levs))
    allocate (Interstitial%dtsfc1     (IM))
    allocate (Interstitial%dt_mf      (IM,Model%levs))
    allocate (Interstitial%dtzm       (IM))
    allocate (Interstitial%dudt       (IM,Model%levs))
    allocate (Interstitial%dusfcg     (IM))
    allocate (Interstitial%dusfc1     (IM))
    allocate (Interstitial%dvdt       (IM,Model%levs))
    allocate (Interstitial%dvsfcg     (IM))
    allocate (Interstitial%dvsfc1     (IM))
    allocate (Interstitial%dvdftra    (IM,Model%levs,Interstitial%nvdiff))
    allocate (Interstitial%elvmax     (IM))
    allocate (Interstitial%ep1d       (IM))
    allocate (Interstitial%evap       (IM))
    allocate (Interstitial%evbs       (IM))
    allocate (Interstitial%evcw       (IM))
    allocate (Interstitial%faerlw     (IM,Model%levr+LTP,NBDLW,NF_AELW))
    allocate (Interstitial%faersw     (IM,Model%levr+LTP,NBDSW,NF_AESW))
    allocate (Interstitial%fh2        (IM))
    allocate (Interstitial%flag_cice  (IM))
    allocate (Interstitial%flag_guess (IM))
    allocate (Interstitial%flag_iter  (IM))
    allocate (Interstitial%fm10       (IM))
    allocate (Interstitial%frland     (IM))
    allocate (Interstitial%fscav      (Model%ntrac-Model%ncld+2))
    allocate (Interstitial%fswtr      (Model%ntrac-Model%ncld+2))
    allocate (Interstitial%gabsbdlw   (IM))
    allocate (Interstitial%gamma      (IM))
    allocate (Interstitial%gamq       (IM))
    allocate (Interstitial%gamt       (IM))
    allocate (Interstitial%gasvmr     (IM,Model%levr+LTP,NF_VGAS))
    allocate (Interstitial%gflx       (IM))
    allocate (Interstitial%gwdcu      (IM,Model%levs))
    allocate (Interstitial%gwdcv      (IM,Model%levs))
    allocate (Interstitial%h2o_pres   (levh2o))
    allocate (Interstitial%hflx       (IM))
    allocate (Interstitial%hprime1    (IM))
    allocate (Interstitial%idxday     (IM))
    allocate (Interstitial%islmsk     (IM))
    allocate (Interstitial%kbot       (IM))
    allocate (Interstitial%kcnv       (IM))
    allocate (Interstitial%kinver     (IM))
    allocate (Interstitial%kpbl       (IM))
    allocate (Interstitial%ktop       (IM))
    allocate (Interstitial%mbota      (IM,3))
    allocate (Interstitial%mtopa      (IM,3))
    allocate (Interstitial%ncgl       (IM,Model%levs))
    allocate (Interstitial%ncpr       (IM,Model%levs))
    allocate (Interstitial%ncps       (IM,Model%levs))
    allocate (Interstitial%oa4        (IM,4))
    allocate (Interstitial%oc         (IM))
    allocate (Interstitial%olyr       (IM,Model%levr+LTP))
    allocate (Interstitial%oz_pres    (levozp))
    allocate (Interstitial%plvl       (IM,Model%levr+1+LTP))
    allocate (Interstitial%plyr       (IM,Model%levr+LTP))
    allocate (Interstitial%prnum      (IM,Model%levs))
<<<<<<< HEAD
    allocate (Interstitial%qgl        (IM,Model%levs))
=======
>>>>>>> f9264574
    allocate (Interstitial%qicn       (IM,Model%levs))
    allocate (Interstitial%qlcn       (IM,Model%levs))
    allocate (Interstitial%qlyr       (IM,Model%levr+LTP))
    allocate (Interstitial%qrn        (IM,Model%levs))
    allocate (Interstitial%qsnw       (IM,Model%levs))
    allocate (Interstitial%prcpmp     (IM))
    allocate (Interstitial%qss        (IM))
    allocate (Interstitial%raincd     (IM))
    allocate (Interstitial%raincs     (IM))
    allocate (Interstitial%rainmcadj  (IM))
    allocate (Interstitial%rainp      (IM,Model%levs))
    allocate (Interstitial%rb         (IM))
    allocate (Interstitial%rhc        (IM,Model%levs))
    allocate (Interstitial%runoff     (IM))
    allocate (Interstitial%save_q     (IM,Model%levs,Model%ntrac))
    allocate (Interstitial%save_t     (IM,Model%levs))
    allocate (Interstitial%save_u     (IM,Model%levs))
    allocate (Interstitial%save_v     (IM,Model%levs))
    allocate (Interstitial%sbsno      (IM))
    allocate (Interstitial%scmpsw     (IM))
    allocate (Interstitial%sfcalb     (IM,NF_ALBD))
    allocate (Interstitial%sigma      (IM))
    allocate (Interstitial%sigmaf     (IM))
    allocate (Interstitial%sigmafrac  (IM,Model%levs))
    allocate (Interstitial%sigmatot   (IM,Model%levs))
    allocate (Interstitial%slopetype  (IM))
    allocate (Interstitial%snowc      (IM))
    allocate (Interstitial%snohf      (IM))
    allocate (Interstitial%snowmt     (IM))
    allocate (Interstitial%soiltype   (IM))
    allocate (Interstitial%stress     (IM))
    allocate (Interstitial%theta      (IM))
    allocate (Interstitial%tlvl       (IM,Model%levr+1+LTP))
    allocate (Interstitial%tlyr       (IM,Model%levr+LTP))
    allocate (Interstitial%trans      (IM))
    allocate (Interstitial%tseal      (IM))
    allocate (Interstitial%tsfa       (IM))
    allocate (Interstitial%tsfg       (IM))
    allocate (Interstitial%tsurf      (IM))
    allocate (Interstitial%ud_mf      (IM,Model%levs))
    allocate (Interstitial%ulwsfc_cice(IM))
    allocate (Interstitial%vdftra     (IM,Model%levs,Interstitial%nvdiff))  !GJF first dimension was set as 'IX' in GFS_physics_driver
    allocate (Interstitial%vegf1d     (IM))
    allocate (Interstitial%vegtype    (IM))
    allocate (Interstitial%w_upi      (IM,Model%levs))
<<<<<<< HEAD
=======
    allocate (Interstitial%wcbmax     (IM))
>>>>>>> f9264574
    allocate (Interstitial%wind       (IM))
    allocate (Interstitial%work1      (IM))
    allocate (Interstitial%work2      (IM))
    allocate (Interstitial%work3      (IM))
    allocate (Interstitial%xcosz      (IM))
    allocate (Interstitial%xlai1d     (IM))
    allocate (Interstitial%xmu        (IM))
    allocate (Interstitial%z01d       (IM))
    allocate (Interstitial%zt1d       (IM))
    ! Allocate arrays that are conditional on physics choices
    if (Model%imp_physics == Model%imp_physics_gfdl) then
       allocate (Interstitial%graupelmp  (IM))
       allocate (Interstitial%icemp      (IM))
       allocate (Interstitial%rainmp     (IM))
       allocate (Interstitial%snowmp     (IM))
    end if
    ! Set components that do not change
    Interstitial%h2o_coeff    = h2o_coeff
    Interstitial%h2o_pres     = h2o_pres
    Interstitial%im           = IM
    Interstitial%ipr          = min(IM,10)
    Interstitial%ix           = IM
    Interstitial%latidxprnt   = 1
    Interstitial%levi         = Model%levs+1
    Interstitial%levh2o       = levh2o
    Interstitial%levozp       = levozp
    Interstitial%lm           = Model%levr
    Interstitial%lmk          = Model%levr+LTP
    Interstitial%lmp          = Model%levr+1+LTP
    Interstitial%oz_coeff     = oz_coeff
    Interstitial%oz_pres      = oz_pres
    Interstitial%skip_macro   = .false.
    ! Reset all other variables
    call Interstitial%rad_reset ()
    call Interstitial%phys_reset (Model)
    !
  end subroutine interstitial_create

  subroutine interstitial_setup_tracers(Interstitial, Model)
    !
    implicit none
    !
    class(GFS_interstitial_type)       :: Interstitial
    type(GFS_control_type), intent(in) :: Model
    integer :: n, tracers

    !first, initialize the values (in case the values don't get initialized within if statements below)
    Interstitial%nncl             = Model%ncld
    Interstitial%nvdiff           = Model%ntrac
    Interstitial%mg3_as_mg2       = .false.
    Interstitial%nn               = Model%ntrac + 1
    Interstitial%ntk              = 0
    Interstitial%tracers_total    = 0
    Interstitial%otspt(:,:)       = .true.
    Interstitial%nsamftrac        = 0
    Interstitial%ncstrac          = 0

    ! GF* 20180712 moved from GFS_physics_driver.F90
    if (Model%imp_physics == Model%imp_physics_thompson) then
      if (Model%ltaerosol) then
        Interstitial%nvdiff = 8
      else
        Interstitial%nvdiff = 5
      endif
      Interstitial%nncl = 5
    elseif (Model%imp_physics == Model%imp_physics_wsm6) then
      Interstitial%nvdiff = Model%ntrac -3
      Interstitial%nncl = 5
    elseif (Model%ntclamt > 0 .and. Model%imp_physics == Model%imp_physics_gfdl) then             ! for GFDL MP don't diffuse cloud amount
      Interstitial%nvdiff = Model%ntrac - 1
    endif

    if (Model%imp_physics == Model%imp_physics_mg) then
      if (abs(Model%fprcp) == 1) then
        Interstitial%nncl = 4                          ! MG2 with rain and snow
        Interstitial%mg3_as_mg2 = .false.
      elseif (Model%fprcp >= 2) then
        if(Model%ntgl > 0 .and. (Model%mg_do_graupel .or. Model%mg_do_hail)) then
          Interstitial%nncl = 5                        ! MG3 with rain and snow and grapuel/hail
          Interstitial%mg3_as_mg2 = .false.
        else                              ! MG3 code run without graupel/hail i.e. as MG2
          Interstitial%nncl = 4
          Interstitial%mg3_as_mg2 = .true.
        endif
      endif
    endif
    ! *GF
    ! DH* NEW CODE 20180626
    if (Model%ntiw > 0) then
      if (Model%ntclamt > 0) then
        Interstitial%nn = Model%ntrac - 2
      else
        Interstitial%nn = Model%ntrac - 1
      endif
    elseif (Model%ntcw > 0) then
      Interstitial%nn = Model%ntrac
    else
      Interstitial%nn = Model%ntrac + 1
    endif
    ! *DH END NEW CODE 20180626
    ! GF* 20180712 moved from GFS_physics_driver.F90
    if (Model%cscnv .or. Model%satmedmf .or. Model%trans_trac ) then
      Interstitial%otspt(:,:)   = .true.     ! otspt is used only for cscnv
      Interstitial%otspt(1:3,:) = .false.    ! this is for sp.hum, ice and liquid water
      tracers = 2
      do n=2,Model%ntrac
        if ( n /= Model%ntcw  .and. n /= Model%ntiw  .and. n /= Model%ntclamt .and. &
             n /= Model%ntrw  .and. n /= Model%ntsw  .and. n /= Model%ntrnc   .and. &
             n /= Model%ntsnc .and. n /= Model%ntgl  .and. n /= Model%ntgnc) then
          tracers = tracers + 1
          if (Model%ntke  == n ) then
            Interstitial%otspt(tracers+1,1) = .false.
            Interstitial%ntk = tracers
          endif
          if (Model%ntlnc == n .or. Model%ntinc == n .or. Model%ntrnc == n .or. Model%ntsnc == n .or. Model%ntgnc == n)    &
!           if (ntlnc == n .or. ntinc == n .or. ntrnc == n .or. ntsnc == n .or.&
!               ntrw  == n .or. ntsw  == n .or. ntgl  == n)                    &
                  Interstitial%otspt(tracers+1,1) = .false.
        endif
      enddo
      Interstitial%tracers_total = tracers - 2
    endif   ! end if_ras or cfscnv or samf
    if(.not. Model%satmedmf .and. .not. Model%trans_trac) then
       Interstitial%nsamftrac = 0
    else
       Interstitial%nsamftrac = Interstitial%tracers_total
    endif
    Interstitial%ncstrac = Interstitial%tracers_total + 3
    ! *GF
    !
  end subroutine interstitial_setup_tracers

  subroutine interstitial_rad_reset (Interstitial)
    !
    implicit none
    !
    class(GFS_interstitial_type) :: Interstitial
    !
    Interstitial%aerodp       = clear_val
    Interstitial%alb1d        = clear_val
    Interstitial%cldsa        = clear_val
    Interstitial%clouds       = clear_val
    Interstitial%faerlw       = clear_val
    Interstitial%faersw       = clear_val
    Interstitial%gasvmr       = clear_val
    Interstitial%idxday       = 0
    Interstitial%kb           = 0
    Interstitial%kd           = 0
    Interstitial%kt           = 0
    Interstitial%mbota        = 0
    Interstitial%mtopa        = 0
    Interstitial%nday         = 0
    Interstitial%olyr         = clear_val
    Interstitial%plvl         = clear_val
    Interstitial%plyr         = clear_val
    Interstitial%qlyr         = clear_val
    Interstitial%raddt        = clear_val
    Interstitial%scmpsw%uvbfc = clear_val
    Interstitial%scmpsw%uvbf0 = clear_val
    Interstitial%scmpsw%nirbm = clear_val
    Interstitial%scmpsw%nirdf = clear_val
    Interstitial%scmpsw%visbm = clear_val
    Interstitial%scmpsw%visdf = clear_val
    Interstitial%sfcalb       = clear_val
    Interstitial%tlvl         = clear_val
    Interstitial%tlyr         = clear_val
    Interstitial%tsfa         = clear_val
    Interstitial%tsfg         = clear_val
    !
  end subroutine interstitial_rad_reset

  subroutine interstitial_phys_reset (Interstitial, Model)
    !
    implicit none
    !
    class(GFS_interstitial_type) :: Interstitial
    type(GFS_control_type), intent(in) :: Model
    !
    Interstitial%adjnirbmd    = clear_val
    Interstitial%adjnirbmu    = clear_val
    Interstitial%adjnirdfd    = clear_val
    Interstitial%adjnirdfu    = clear_val
    Interstitial%adjvisbmd    = clear_val
    Interstitial%adjvisbmu    = clear_val
    Interstitial%adjvisdfu    = clear_val
    Interstitial%adjvisdfd    = clear_val
    Interstitial%bexp1d       = clear_val
    Interstitial%cd           = clear_val
    Interstitial%cdq          = clear_val
    Interstitial%cf_upi       = clear_val
    Interstitial%clcn         = clear_val
    Interstitial%cld1d        = clear_val
    Interstitial%cldf         = clear_val
    Interstitial%clw          = clear_val
    Interstitial%clw(:,:,2)   = -999.9
    Interstitial%clx          = clear_val
<<<<<<< HEAD
    Interstitial%cn_prc       = clear_val
    Interstitial%cn_snr       = clear_val
=======
>>>>>>> f9264574
    Interstitial%cnv_dqldt    = clear_val
    Interstitial%cnv_fice     = clear_val
    Interstitial%cnv_mfd      = clear_val
    Interstitial%cnv_ndrop    = clear_val
    Interstitial%cnv_nice     = clear_val
    Interstitial%cnv_prc3     = clear_val
    Interstitial%cnvc         = clear_val
    Interstitial%cnvw         = clear_val
    Interstitial%ctei_r       = clear_val
    Interstitial%ctei_rml     = clear_val
    Interstitial%cumabs       = clear_val
    Interstitial%dd_mf        = clear_val
    Interstitial%del          = clear_val
    Interstitial%del_gz       = clear_val
    Interstitial%dkt          = clear_val
    Interstitial%dlength      = clear_val
    Interstitial%dqdt         = clear_val
    Interstitial%dqsfc1       = clear_val
    Interstitial%drain        = clear_val
    Interstitial%dt_mf        = clear_val
    Interstitial%dtdt         = clear_val
    Interstitial%dtdtc        = clear_val
    Interstitial%dtsfc1       = clear_val
    Interstitial%dvdftra      = clear_val
    Interstitial%dtzm         = clear_val
    Interstitial%dudt         = clear_val
    Interstitial%dusfcg       = clear_val
    Interstitial%dusfc1       = clear_val
    Interstitial%dvdt         = clear_val
    Interstitial%dvsfcg       = clear_val
    Interstitial%dvsfc1       = clear_val
    Interstitial%elvmax       = clear_val
    Interstitial%ep1d         = clear_val
    Interstitial%evap         = clear_val
    Interstitial%evbs         = clear_val
    Interstitial%evcw         = clear_val
    Interstitial%fh2          = clear_val
    Interstitial%flag_cice    = .false.
    Interstitial%flag_guess   = .false.
    Interstitial%flag_iter    = .true.
    Interstitial%fm10         = clear_val
    Interstitial%frain        = clear_val
    Interstitial%frland       = clear_val
    Interstitial%fscav        = clear_val
    Interstitial%fswtr        = clear_val
    Interstitial%gabsbdlw     = clear_val
    Interstitial%gamma        = clear_val
    Interstitial%gamq         = clear_val
    Interstitial%gamt         = clear_val
    Interstitial%gflx         = clear_val
    Interstitial%gwdcu        = clear_val
    Interstitial%gwdcv        = clear_val
    Interstitial%hflx         = clear_val
    Interstitial%hprime1      = clear_val
    Interstitial%islmsk       = 0
    Interstitial%iter         = 0
    Interstitial%kbot         = Model%levs
    Interstitial%kcnv         = 0
    Interstitial%kinver       = Model%levs
    Interstitial%kpbl         = 0
    Interstitial%ktop         = 1
    Interstitial%ncgl         = clear_val
    Interstitial%ncpr         = clear_val
    Interstitial%ncps         = clear_val
    Interstitial%oa4          = clear_val
    Interstitial%oc           = clear_val
    Interstitial%prcpmp       = clear_val
    Interstitial%prnum        = clear_val
    Interstitial%qicn         = clear_val
<<<<<<< HEAD
    Interstitial%qgl          = clear_val
    Interstitial%qlcn         = clear_val
    Interstitial%qrn          = clear_val
    Interstitial%qsnw         = clear_val
=======
    Interstitial%qlcn         = clear_val
>>>>>>> f9264574
    Interstitial%qss          = clear_val
    Interstitial%raincd       = clear_val
    Interstitial%raincs       = clear_val
    Interstitial%rainmcadj    = clear_val
    Interstitial%rainp        = clear_val
    Interstitial%rb           = clear_val
    Interstitial%rhc          = clear_val
    Interstitial%rhcbot       = clear_val
    Interstitial%rhcpbl       = clear_val
    Interstitial%rhctop       = clear_val
    Interstitial%runoff       = clear_val
    Interstitial%save_q       = clear_val
    Interstitial%save_t       = clear_val
    Interstitial%save_u       = clear_val
    Interstitial%save_v       = clear_val
    Interstitial%sbsno        = clear_val
    Interstitial%sigma        = clear_val
    Interstitial%sigmaf       = clear_val
    Interstitial%sigmafrac    = clear_val
    Interstitial%sigmatot     = clear_val
    Interstitial%slopetype    = 0
    Interstitial%snowc        = clear_val
    Interstitial%snohf        = clear_val
    Interstitial%snowmt       = clear_val
    Interstitial%soiltype     = 0
    Interstitial%stress       = clear_val
    Interstitial%theta        = clear_val
    Interstitial%trans        = clear_val
    Interstitial%tseal        = clear_val
    Interstitial%tsurf        = clear_val
    Interstitial%ud_mf        = clear_val
    Interstitial%ulwsfc_cice  = clear_val
    Interstitial%vdftra       = clear_val
    Interstitial%vegf1d       = clear_val
    Interstitial%vegtype      = 0
    Interstitial%w_upi        = clear_val
<<<<<<< HEAD
=======
    Interstitial%wcbmax       = clear_val
>>>>>>> f9264574
    Interstitial%wind         = clear_val
    Interstitial%work1        = clear_val
    Interstitial%work2        = clear_val
    Interstitial%work3        = clear_val
    Interstitial%xcosz        = clear_val
    Interstitial%xlai1d       = clear_val
    Interstitial%xmu          = clear_val
    Interstitial%z01d         = clear_val
    Interstitial%zt1d         = clear_val
    ! Reset fields that are conditional on physics choices
    if (Model%imp_physics == Model%imp_physics_gfdl) then
       Interstitial%graupelmp = clear_val
       Interstitial%icemp     = clear_val
       Interstitial%rainmp    = clear_val
       Interstitial%snowmp    = clear_val
    end if
    !
  end subroutine interstitial_phys_reset

  subroutine interstitial_print(Interstitial, Model, mpirank, omprank, blkno)
    !
    implicit none
    !
    class(GFS_interstitial_type) :: Interstitial
    type(GFS_control_type), intent(in) :: Model
    integer, intent(in) :: mpirank, omprank, blkno
    !
    ! Print static variables
    write (0,'(a,3i6)') 'Interstitial_print for mpirank, omprank, blkno: ', mpirank, omprank, blkno
    write (0,*) 'Interstitial_print: values that do not change'
    write (0,*) 'Interstitial%h2o_coeff     = ', Interstitial%h2o_coeff
    write (0,*) 'sum(Interstitial%h2o_pres) = ', sum(Interstitial%h2o_pres)
    write (0,*) 'Interstitial%im            = ', Interstitial%im
    write (0,*) 'Interstitial%ipr           = ', Interstitial%ipr
    write (0,*) 'Interstitial%ix            = ', Interstitial%ix
    write (0,*) 'Interstitial%latidxprnt    = ', Interstitial%latidxprnt
    write (0,*) 'Interstitial%levi          = ', Interstitial%levi
    write (0,*) 'Interstitial%levh2o        = ', Interstitial%levh2o
    write (0,*) 'Interstitial%levozp        = ', Interstitial%levozp
    write (0,*) 'Interstitial%lm            = ', Interstitial%lm
    write (0,*) 'Interstitial%lmk           = ', Interstitial%lmk
    write (0,*) 'Interstitial%lmp           = ', Interstitial%lmp
    write (0,*) 'Interstitial%nsamftrac     = ', Interstitial%nsamftrac
    write (0,*) 'Interstitial%nvdiff        = ', Interstitial%nvdiff
    write (0,*) 'Interstitial%oz_coeff      = ', Interstitial%oz_coeff
    write (0,*) 'sum(Interstitial%oz_pres)  = ', sum(Interstitial%oz_pres)
    write (0,*) 'Interstitial%skip_macro    = ', Interstitial%skip_macro
    ! Print all other variables
    write (0,*) 'Interstitial_print: values that change'
    write (0,*) 'sum(Interstitial%adjnirbmd   ) = ', sum(Interstitial%adjnirbmd   )
    write (0,*) 'sum(Interstitial%adjnirbmu   ) = ', sum(Interstitial%adjnirbmu   )
    write (0,*) 'sum(Interstitial%adjnirdfd   ) = ', sum(Interstitial%adjnirdfd   )
    write (0,*) 'sum(Interstitial%adjnirdfu   ) = ', sum(Interstitial%adjnirdfu   )
    write (0,*) 'sum(Interstitial%adjvisbmd   ) = ', sum(Interstitial%adjvisbmd   )
    write (0,*) 'sum(Interstitial%adjvisbmu   ) = ', sum(Interstitial%adjvisbmu   )
    write (0,*) 'sum(Interstitial%adjvisdfu   ) = ', sum(Interstitial%adjvisdfu   )
    write (0,*) 'sum(Interstitial%adjvisdfd   ) = ', sum(Interstitial%adjvisdfd   )
    write (0,*) 'sum(Interstitial%aerodp      ) = ', sum(Interstitial%aerodp      )
    write (0,*) 'sum(Interstitial%alb1d       ) = ', sum(Interstitial%alb1d       )
    write (0,*) 'sum(Interstitial%bexp1d      ) = ', sum(Interstitial%bexp1d      )
    write (0,*) 'sum(Interstitial%cd          ) = ', sum(Interstitial%cd          )
    write (0,*) 'sum(Interstitial%cdq         ) = ', sum(Interstitial%cdq         )
    write (0,*) 'sum(Interstitial%cf_upi      ) = ', sum(Interstitial%cf_upi      )
    write (0,*) 'sum(Interstitial%clcn        ) = ', sum(Interstitial%clcn        )
    write (0,*) 'sum(Interstitial%cldf        ) = ', sum(Interstitial%cldf        )
    write (0,*) 'sum(Interstitial%cldsa       ) = ', sum(Interstitial%cldsa       )
    write (0,*) 'sum(Interstitial%cld1d       ) = ', sum(Interstitial%cld1d       )
    write (0,*) 'sum(Interstitial%clw         ) = ', sum(Interstitial%clw         )
    write (0,*) 'sum(Interstitial%clx         ) = ', sum(Interstitial%clx         )
    write (0,*) 'sum(Interstitial%clouds      ) = ', sum(Interstitial%clouds      )
<<<<<<< HEAD
    write (0,*) 'sum(Interstitial%cn_prc      ) = ', sum(Interstitial%cn_prc      )
    write (0,*) 'sum(Interstitial%cn_snr      ) = ', sum(Interstitial%cn_snr      )
=======
>>>>>>> f9264574
    write (0,*) 'sum(Interstitial%cnv_dqldt   ) = ', sum(Interstitial%cnv_dqldt   )
    write (0,*) 'sum(Interstitial%cnv_fice    ) = ', sum(Interstitial%cnv_fice    )
    write (0,*) 'sum(Interstitial%cnv_mfd     ) = ', sum(Interstitial%cnv_mfd     )
    write (0,*) 'sum(Interstitial%cnv_ndrop   ) = ', sum(Interstitial%cnv_ndrop   )
    write (0,*) 'sum(Interstitial%cnv_nice    ) = ', sum(Interstitial%cnv_nice    )
    write (0,*) 'sum(Interstitial%cnv_prc3    ) = ', sum(Interstitial%cnv_prc3    )
    write (0,*) 'sum(Interstitial%cnvc        ) = ', sum(Interstitial%cnvc        )
    write (0,*) 'sum(Interstitial%cnvw        ) = ', sum(Interstitial%cnvw        )
    write (0,*) 'sum(Interstitial%ctei_r      ) = ', sum(Interstitial%ctei_r      )
    write (0,*) 'sum(Interstitial%ctei_rml    ) = ', sum(Interstitial%ctei_rml    )
    write (0,*) 'sum(Interstitial%cumabs      ) = ', sum(Interstitial%cumabs      )
    write (0,*) 'sum(Interstitial%dd_mf       ) = ', sum(Interstitial%dd_mf       )
    write (0,*) 'sum(Interstitial%del         ) = ', sum(Interstitial%del         )
    write (0,*) 'sum(Interstitial%del_gz      ) = ', sum(Interstitial%del_gz      )
    write (0,*) 'sum(Interstitial%dkt         ) = ', sum(Interstitial%dkt         )
    write (0,*) 'sum(Interstitial%dlength     ) = ', sum(Interstitial%dlength     )
    write (0,*) 'sum(Interstitial%dqdt        ) = ', sum(Interstitial%dqdt        )
    write (0,*) 'sum(Interstitial%dqsfc1      ) = ', sum(Interstitial%dqsfc1      )
    write (0,*) 'sum(Interstitial%drain       ) = ', sum(Interstitial%drain       )
    write (0,*) 'sum(Interstitial%dtdt        ) = ', sum(Interstitial%dtdt        )
    write (0,*) 'sum(Interstitial%dtdtc       ) = ', sum(Interstitial%dtdtc       )
    write (0,*) 'sum(Interstitial%dtsfc1      ) = ', sum(Interstitial%dtsfc1      )
    write (0,*) 'sum(Interstitial%dtzm        ) = ', sum(Interstitial%dtzm        )
    write (0,*) 'sum(Interstitial%dt_mf       ) = ', sum(Interstitial%dt_mf       )
    write (0,*) 'sum(Interstitial%dudt        ) = ', sum(Interstitial%dudt        )
    write (0,*) 'sum(Interstitial%dusfcg      ) = ', sum(Interstitial%dusfcg      )
    write (0,*) 'sum(Interstitial%dusfc1      ) = ', sum(Interstitial%dusfc1      )
    write (0,*) 'sum(Interstitial%dvdftra     ) = ', sum(Interstitial%dvdftra     )
    write (0,*) 'sum(Interstitial%dvdt        ) = ', sum(Interstitial%dvdt        )
    write (0,*) 'sum(Interstitial%dvsfcg      ) = ', sum(Interstitial%dvsfcg      )
    write (0,*) 'sum(Interstitial%dvsfc1      ) = ', sum(Interstitial%dvsfc1      )
    write (0,*) 'sum(Interstitial%elvmax      ) = ', sum(Interstitial%elvmax      )
    write (0,*) 'sum(Interstitial%ep1d        ) = ', sum(Interstitial%ep1d        )
    write (0,*) 'sum(Interstitial%evap        ) = ', sum(Interstitial%evap        )
    write (0,*) 'sum(Interstitial%evbs        ) = ', sum(Interstitial%evbs        )
    write (0,*) 'sum(Interstitial%evcw        ) = ', sum(Interstitial%evcw        )
    write (0,*) 'sum(Interstitial%faerlw      ) = ', sum(Interstitial%faerlw      )
    write (0,*) 'sum(Interstitial%faersw      ) = ', sum(Interstitial%faersw      )
    write (0,*) 'sum(Interstitial%fh2         ) = ', sum(Interstitial%fh2         )
    write (0,*) 'Interstitial%flag_cice(1)      = ', Interstitial%flag_cice(1)
    write (0,*) 'Interstitial%flag_guess(1)     = ', Interstitial%flag_guess(1)
    write (0,*) 'Interstitial%flag_iter(1)      = ', Interstitial%flag_iter(1)
    write (0,*) 'sum(Interstitial%fm10        ) = ', sum(Interstitial%fm10        )
    write (0,*) 'Interstitial%frain             = ', Interstitial%frain
    write (0,*) 'sum(Interstitial%frland      ) = ', sum(Interstitial%frland      )
    write (0,*) 'sum(Interstitial%fscav       ) = ', sum(Interstitial%fscav       )
    write (0,*) 'sum(Interstitial%fswtr       ) = ', sum(Interstitial%fswtr       )
    write (0,*) 'sum(Interstitial%gabsbdlw    ) = ', sum(Interstitial%gabsbdlw    )
    write (0,*) 'sum(Interstitial%gamma       ) = ', sum(Interstitial%gamma       )
    write (0,*) 'sum(Interstitial%gamq        ) = ', sum(Interstitial%gamq        )
    write (0,*) 'sum(Interstitial%gamt        ) = ', sum(Interstitial%gamt        )
    write (0,*) 'sum(Interstitial%gasvmr      ) = ', sum(Interstitial%gasvmr      )
    write (0,*) 'sum(Interstitial%gflx        ) = ', sum(Interstitial%gflx        )
    write (0,*) 'sum(Interstitial%gwdcu       ) = ', sum(Interstitial%gwdcu       )
    write (0,*) 'sum(Interstitial%gwdcv       ) = ', sum(Interstitial%gwdcv       )
    write (0,*) 'sum(Interstitial%hflx        ) = ', sum(Interstitial%hflx        )
    write (0,*) 'sum(Interstitial%hprime1     ) = ', sum(Interstitial%hprime1     )
    write (0,*) 'sum(Interstitial%idxday      ) = ', sum(Interstitial%idxday      )
    write (0,*) 'sum(Interstitial%islmsk      ) = ', sum(Interstitial%islmsk      )
    write (0,*) 'Interstitial%iter              = ', Interstitial%iter
    write (0,*) 'Interstitial%kb                = ', Interstitial%kb
    write (0,*) 'sum(Interstitial%kbot        ) = ', sum(Interstitial%kbot        )
    write (0,*) 'sum(Interstitial%kcnv        ) = ', sum(Interstitial%kcnv        )
    write (0,*) 'Interstitial%kd                = ', Interstitial%kd
    write (0,*) 'sum(Interstitial%kinver      ) = ', sum(Interstitial%kinver      )
    write (0,*) 'sum(Interstitial%kpbl        ) = ', sum(Interstitial%kpbl        )
    write (0,*) 'Interstitial%kt                = ', Interstitial%kt
    write (0,*) 'sum(Interstitial%ktop        ) = ', sum(Interstitial%ktop        )
    write (0,*) 'sum(Interstitial%mbota       ) = ', sum(Interstitial%mbota       )
    write (0,*) 'sum(Interstitial%mtopa       ) = ', sum(Interstitial%mtopa       )
    write (0,*) 'sum(Interstitial%ncgl        ) = ', sum(Interstitial%ncgl        )
    write (0,*) 'sum(Interstitial%ncpr        ) = ', sum(Interstitial%ncpr        )
    write (0,*) 'sum(Interstitial%ncps        ) = ', sum(Interstitial%ncps        )
    write (0,*) 'Interstitial%nday              = ', Interstitial%nday
    write (0,*) 'sum(Interstitial%oa4         ) = ', sum(Interstitial%oa4         )
    write (0,*) 'sum(Interstitial%oc          ) = ', sum(Interstitial%oc          )
    write (0,*) 'sum(Interstitial%olyr        ) = ', sum(Interstitial%olyr        )
    write (0,*) 'sum(Interstitial%plvl        ) = ', sum(Interstitial%plvl        )
    write (0,*) 'sum(Interstitial%plyr        ) = ', sum(Interstitial%plyr        )
    write (0,*) 'sum(Interstitial%prcpmp      ) = ', sum(Interstitial%prcpmp      )
    write (0,*) 'sum(Interstitial%prnum       ) = ', sum(Interstitial%prnum       )
<<<<<<< HEAD
    write (0,*) 'sum(Interstitial%qgl         ) = ', sum(Interstitial%qgl         )
=======
>>>>>>> f9264574
    write (0,*) 'sum(Interstitial%qicn        ) = ', sum(Interstitial%qicn        )
    write (0,*) 'sum(Interstitial%qlcn        ) = ', sum(Interstitial%qlcn        )
    write (0,*) 'sum(Interstitial%qlyr        ) = ', sum(Interstitial%qlyr        )
    write (0,*) 'sum(Interstitial%qrn         ) = ', sum(Interstitial%qrn         )
    write (0,*) 'sum(Interstitial%qsnw        ) = ', sum(Interstitial%qsnw        )
    write (0,*) 'sum(Interstitial%qss         ) = ', sum(Interstitial%qss         )
    write (0,*) 'Interstitial%raddt             = ', Interstitial%raddt
    write (0,*) 'sum(Interstitial%raincd      ) = ', sum(Interstitial%raincd      )
    write (0,*) 'sum(Interstitial%raincs      ) = ', sum(Interstitial%raincs      )
    write (0,*) 'sum(Interstitial%rainmcadj   ) = ', sum(Interstitial%rainmcadj   )
    write (0,*) 'sum(Interstitial%rainp       ) = ', sum(Interstitial%rainp       )
    write (0,*) 'sum(Interstitial%rb          ) = ', sum(Interstitial%rb          )
    write (0,*) 'sum(Interstitial%rhc         ) = ', sum(Interstitial%rhc         )
    write (0,*) 'Interstitial%rhcbot            = ', Interstitial%rhcbot
    write (0,*) 'Interstitial%rhcpbl            = ', Interstitial%rhcpbl
    write (0,*) 'Interstitial%rhctop            = ', Interstitial%rhctop
    write (0,*) 'sum(Interstitial%runoff      ) = ', sum(Interstitial%runoff      )
    write (0,*) 'sum(Interstitial%save_q      ) = ', sum(Interstitial%save_q      )
    write (0,*) 'sum(Interstitial%save_t      ) = ', sum(Interstitial%save_t      )
    write (0,*) 'sum(Interstitial%save_u      ) = ', sum(Interstitial%save_u      )
    write (0,*) 'sum(Interstitial%save_v      ) = ', sum(Interstitial%save_v      )
    write (0,*) 'sum(Interstitial%sbsno       ) = ', sum(Interstitial%sbsno       )
    write (0,*) 'sum(Interstitial%scmpsw%uvbfc) = ', sum(Interstitial%scmpsw%uvbfc)
    write (0,*) 'sum(Interstitial%scmpsw%uvbf0) = ', sum(Interstitial%scmpsw%uvbf0)
    write (0,*) 'sum(Interstitial%scmpsw%nirbm) = ', sum(Interstitial%scmpsw%nirbm)
    write (0,*) 'sum(Interstitial%scmpsw%nirdf) = ', sum(Interstitial%scmpsw%nirdf)
    write (0,*) 'sum(Interstitial%scmpsw%visbm) = ', sum(Interstitial%scmpsw%visbm)
    write (0,*) 'sum(Interstitial%scmpsw%visdf) = ', sum(Interstitial%scmpsw%visdf)
    write (0,*) 'sum(Interstitial%sfcalb      ) = ', sum(Interstitial%sfcalb      )
    write (0,*) 'sum(Interstitial%sigma       ) = ', sum(Interstitial%sigma       )
    write (0,*) 'sum(Interstitial%sigmaf      ) = ', sum(Interstitial%sigmaf      )
    write (0,*) 'sum(Interstitial%sigmafrac   ) = ', sum(Interstitial%sigmafrac   )
    write (0,*) 'sum(Interstitial%sigmatot    ) = ', sum(Interstitial%sigmatot    )
    write (0,*) 'sum(Interstitial%slopetype   ) = ', sum(Interstitial%slopetype   )
    write (0,*) 'sum(Interstitial%snowc       ) = ', sum(Interstitial%snowc       )
    write (0,*) 'sum(Interstitial%snohf       ) = ', sum(Interstitial%snohf       )
    write (0,*) 'sum(Interstitial%snowmt      ) = ', sum(Interstitial%snowmt      )
    write (0,*) 'sum(Interstitial%soiltype    ) = ', sum(Interstitial%soiltype    )
    write (0,*) 'sum(Interstitial%stress      ) = ', sum(Interstitial%stress      )
    write (0,*) 'sum(Interstitial%theta       ) = ', sum(Interstitial%theta       )
    write (0,*) 'sum(Interstitial%tlvl        ) = ', sum(Interstitial%tlvl        )
    write (0,*) 'sum(Interstitial%tlyr        ) = ', sum(Interstitial%tlyr        )
    write (0,*) 'sum(Interstitial%trans       ) = ', sum(Interstitial%trans       )
    write (0,*) 'sum(Interstitial%tseal       ) = ', sum(Interstitial%tseal       )
    write (0,*) 'sum(Interstitial%tsfa        ) = ', sum(Interstitial%tsfa        )
    write (0,*) 'sum(Interstitial%tsfg        ) = ', sum(Interstitial%tsfg        )
    write (0,*) 'sum(Interstitial%tsurf       ) = ', sum(Interstitial%tsurf       )
    write (0,*) 'sum(Interstitial%ud_mf       ) = ', sum(Interstitial%ud_mf       )
    write (0,*) 'sum(Interstitial%ulwsfc_cice ) = ', sum(Interstitial%ulwsfc_cice )
    write (0,*) 'sum(Interstitial%vdftra      ) = ', sum(Interstitial%vdftra      )
    write (0,*) 'sum(Interstitial%vegf1d      ) = ', sum(Interstitial%vegf1d      )
    write (0,*) 'sum(Interstitial%vegtype     ) = ', sum(Interstitial%vegtype     )
    write (0,*) 'sum(Interstitial%w_upi       ) = ', sum(Interstitial%w_upi       )
<<<<<<< HEAD
=======
    write (0,*) 'sum(Interstitial%wcbmax      ) = ', sum(Interstitial%wcbmax      )
>>>>>>> f9264574
    write (0,*) 'sum(Interstitial%wind        ) = ', sum(Interstitial%wind        )
    write (0,*) 'sum(Interstitial%work1       ) = ', sum(Interstitial%work1       )
    write (0,*) 'sum(Interstitial%work2       ) = ', sum(Interstitial%work2       )
    write (0,*) 'sum(Interstitial%work3       ) = ', sum(Interstitial%work3       )
    write (0,*) 'sum(Interstitial%xcosz       ) = ', sum(Interstitial%xcosz       )
    write (0,*) 'sum(Interstitial%xlai1d      ) = ', sum(Interstitial%xlai1d      )
    write (0,*) 'sum(Interstitial%xmu         ) = ', sum(Interstitial%xmu         )
    write (0,*) 'sum(Interstitial%z01d        ) = ', sum(Interstitial%z01d        )
    write (0,*) 'sum(Interstitial%zt1d        ) = ', sum(Interstitial%zt1d        )
    ! Print arrays that are conditional on physics choices
    if (Model%imp_physics == Model%imp_physics_gfdl) then
       write (0,*) 'Interstitial_print: values specific to GFDL microphysics'
       write (0,*) 'sum(Interstitial%graupelmp) = ', sum(Interstitial%graupelmp   )
       write (0,*) 'sum(Interstitial%icemp    ) = ', sum(Interstitial%icemp       )
       write (0,*) 'sum(Interstitial%rainmp   ) = ', sum(Interstitial%rainmp      )
       write (0,*) 'sum(Interstitial%snowmp   ) = ', sum(Interstitial%snowmp      )
    end if
    write (0,*) 'Interstitial_print: end'
    !
  end subroutine interstitial_print

end module GFS_typedefs<|MERGE_RESOLUTION|>--- conflicted
+++ resolved
@@ -1147,10 +1147,7 @@
     real (kind=kind_phys), pointer      :: plvl(:,:)        => null()  !<
     real (kind=kind_phys), pointer      :: plyr(:,:)        => null()  !<
     real (kind=kind_phys), pointer      :: prnum(:,:)       => null()  !<
-<<<<<<< HEAD
     real (kind=kind_phys), pointer      :: qgl(:,:)         => null()  !<
-=======
->>>>>>> f9264574
     real (kind=kind_phys), pointer      :: qicn(:,:)        => null()  !<
     real (kind=kind_phys), pointer      :: qlcn(:,:)        => null()  !<
     real (kind=kind_phys), pointer      :: qlyr(:,:)        => null()  !<
@@ -1208,10 +1205,7 @@
     real (kind=kind_phys), pointer      :: vegf1d(:)        => null()  !<
     integer, pointer                    :: vegtype(:)       => null()  !<
     real (kind=kind_phys), pointer      :: w_upi(:,:)       => null()  !<
-<<<<<<< HEAD
-=======
     real (kind=kind_phys), pointer      :: wcbmax(:)        => null()  !<
->>>>>>> f9264574
     real (kind=kind_phys), pointer      :: wind(:)          => null()  !<
     real (kind=kind_phys), pointer      :: work1(:)         => null()  !<
     real (kind=kind_phys), pointer      :: work2(:)         => null()  !<
@@ -3510,11 +3504,8 @@
     allocate (Interstitial%clouds     (IM,Model%levr+LTP,NF_CLDS))
     allocate (Interstitial%clw        (IM,Model%levs,Interstitial%nn))
     allocate (Interstitial%clx        (IM,4))
-<<<<<<< HEAD
     allocate (Interstitial%cn_prc     (IM))
     allocate (Interstitial%cn_snr     (IM))
-=======
->>>>>>> f9264574
     allocate (Interstitial%cnv_dqldt  (IM,Model%levs))
     allocate (Interstitial%cnv_fice   (IM,Model%levs))
     allocate (Interstitial%cnv_mfd    (IM,Model%levs))
@@ -3591,10 +3582,7 @@
     allocate (Interstitial%plvl       (IM,Model%levr+1+LTP))
     allocate (Interstitial%plyr       (IM,Model%levr+LTP))
     allocate (Interstitial%prnum      (IM,Model%levs))
-<<<<<<< HEAD
     allocate (Interstitial%qgl        (IM,Model%levs))
-=======
->>>>>>> f9264574
     allocate (Interstitial%qicn       (IM,Model%levs))
     allocate (Interstitial%qlcn       (IM,Model%levs))
     allocate (Interstitial%qlyr       (IM,Model%levr+LTP))
@@ -3640,10 +3628,7 @@
     allocate (Interstitial%vegf1d     (IM))
     allocate (Interstitial%vegtype    (IM))
     allocate (Interstitial%w_upi      (IM,Model%levs))
-<<<<<<< HEAD
-=======
     allocate (Interstitial%wcbmax     (IM))
->>>>>>> f9264574
     allocate (Interstitial%wind       (IM))
     allocate (Interstitial%work1      (IM))
     allocate (Interstitial%work2      (IM))
@@ -3840,11 +3825,8 @@
     Interstitial%clw          = clear_val
     Interstitial%clw(:,:,2)   = -999.9
     Interstitial%clx          = clear_val
-<<<<<<< HEAD
     Interstitial%cn_prc       = clear_val
     Interstitial%cn_snr       = clear_val
-=======
->>>>>>> f9264574
     Interstitial%cnv_dqldt    = clear_val
     Interstitial%cnv_fice     = clear_val
     Interstitial%cnv_mfd      = clear_val
@@ -3914,14 +3896,10 @@
     Interstitial%prcpmp       = clear_val
     Interstitial%prnum        = clear_val
     Interstitial%qicn         = clear_val
-<<<<<<< HEAD
     Interstitial%qgl          = clear_val
     Interstitial%qlcn         = clear_val
     Interstitial%qrn          = clear_val
     Interstitial%qsnw         = clear_val
-=======
-    Interstitial%qlcn         = clear_val
->>>>>>> f9264574
     Interstitial%qss          = clear_val
     Interstitial%raincd       = clear_val
     Interstitial%raincs       = clear_val
@@ -3958,10 +3936,7 @@
     Interstitial%vegf1d       = clear_val
     Interstitial%vegtype      = 0
     Interstitial%w_upi        = clear_val
-<<<<<<< HEAD
-=======
     Interstitial%wcbmax       = clear_val
->>>>>>> f9264574
     Interstitial%wind         = clear_val
     Interstitial%work1        = clear_val
     Interstitial%work2        = clear_val
@@ -4032,11 +4007,8 @@
     write (0,*) 'sum(Interstitial%clw         ) = ', sum(Interstitial%clw         )
     write (0,*) 'sum(Interstitial%clx         ) = ', sum(Interstitial%clx         )
     write (0,*) 'sum(Interstitial%clouds      ) = ', sum(Interstitial%clouds      )
-<<<<<<< HEAD
     write (0,*) 'sum(Interstitial%cn_prc      ) = ', sum(Interstitial%cn_prc      )
     write (0,*) 'sum(Interstitial%cn_snr      ) = ', sum(Interstitial%cn_snr      )
-=======
->>>>>>> f9264574
     write (0,*) 'sum(Interstitial%cnv_dqldt   ) = ', sum(Interstitial%cnv_dqldt   )
     write (0,*) 'sum(Interstitial%cnv_fice    ) = ', sum(Interstitial%cnv_fice    )
     write (0,*) 'sum(Interstitial%cnv_mfd     ) = ', sum(Interstitial%cnv_mfd     )
@@ -4118,10 +4090,7 @@
     write (0,*) 'sum(Interstitial%plyr        ) = ', sum(Interstitial%plyr        )
     write (0,*) 'sum(Interstitial%prcpmp      ) = ', sum(Interstitial%prcpmp      )
     write (0,*) 'sum(Interstitial%prnum       ) = ', sum(Interstitial%prnum       )
-<<<<<<< HEAD
     write (0,*) 'sum(Interstitial%qgl         ) = ', sum(Interstitial%qgl         )
-=======
->>>>>>> f9264574
     write (0,*) 'sum(Interstitial%qicn        ) = ', sum(Interstitial%qicn        )
     write (0,*) 'sum(Interstitial%qlcn        ) = ', sum(Interstitial%qlcn        )
     write (0,*) 'sum(Interstitial%qlyr        ) = ', sum(Interstitial%qlyr        )
@@ -4175,10 +4144,7 @@
     write (0,*) 'sum(Interstitial%vegf1d      ) = ', sum(Interstitial%vegf1d      )
     write (0,*) 'sum(Interstitial%vegtype     ) = ', sum(Interstitial%vegtype     )
     write (0,*) 'sum(Interstitial%w_upi       ) = ', sum(Interstitial%w_upi       )
-<<<<<<< HEAD
-=======
     write (0,*) 'sum(Interstitial%wcbmax      ) = ', sum(Interstitial%wcbmax      )
->>>>>>> f9264574
     write (0,*) 'sum(Interstitial%wind        ) = ', sum(Interstitial%wind        )
     write (0,*) 'sum(Interstitial%work1       ) = ', sum(Interstitial%work1       )
     write (0,*) 'sum(Interstitial%work2       ) = ', sum(Interstitial%work2       )
