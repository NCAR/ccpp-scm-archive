#undef MULTI_GASES

module GFS_typedefs

       use machine,                  only: kind_phys
       use module_radlw_parameters,  only: sfcflw_type, topflw_type, NBDLW, proflw_type
       use module_radsw_parameters,  only: cmpfsw_type, sfcfsw_type, topfsw_type, NBDSW, profsw_type
       use mo_gas_optics_rrtmgp,     only: ty_gas_optics_rrtmgp
       use mo_optical_props,         only: ty_optical_props_1scl,ty_optical_props_2str
       use mo_cloud_optics,          only: ty_cloud_optics
       use mo_gas_concentrations,    only: ty_gas_concs
       use mo_source_functions,      only: ty_source_func_lw
       
       implicit none

      ! To ensure that these values match what's in the physics,
      ! array sizes are compared during model init in GFS_rrtmg_setup_init()
      private :: NF_AESW, NF_AELW, NSPC, NSPC1, NF_CLDS, NF_VGAS, NF_ALBD, ntrcaerm
      ! from module_radiation_aerosols
      integer, parameter :: NF_AESW = 3
      integer, parameter :: NF_AELW = 3
      integer, parameter :: NSPC    = 5
      integer, parameter :: NSPC1   = NSPC + 1
      ! from module_radiation_clouds
      integer, parameter :: NF_CLDS = 9
      ! from module_radiation_gases
      integer, parameter :: NF_VGAS = 10
      ! from module_radiation_surface
      integer, parameter :: NF_ALBD = 4
      ! from aerclm_def
      integer, parameter :: ntrcaerm = 15

      ! These will be set later in GFS_Control%initialize,
      ! since they depend on the runtime config (e.g. Model%ntoz, Model%h2o_phys, Model%aero_in)
      private :: levozp, oz_coeff, levh2o, h2o_coeff, ntrcaer
      integer :: levozp, oz_coeff, levh2o, h2o_coeff, ntrcaer

!> \section arg_table_GFS_typedefs
!! \htmlinclude GFS_typedefs.html
!!

       !--- version of physics
       character(len=64) :: phys_version = 'v2018 FV3GFS BETA VERSION PHYSICS'

       !--- parameter constants used for default initializations
       real(kind=kind_phys), parameter :: zero      = 0.0_kind_phys
       real(kind=kind_phys), parameter :: huge      = 9.9692099683868690E36 ! NetCDF float FillValue
       real(kind=kind_phys), parameter :: clear_val = zero
      !real(kind=kind_phys), parameter :: clear_val = -9.9999e80
       real(kind=kind_phys), parameter :: rann_init = 0.6_kind_phys
       real(kind=kind_phys), parameter :: cn_one    = 1._kind_phys
       real(kind=kind_phys), parameter :: cn_100    = 100._kind_phys
       real(kind=kind_phys), parameter :: cn_th     = 1000._kind_phys
       real(kind=kind_phys), parameter :: cn_hr     = 3600._kind_phys
       ! optional extra top layer on top of low ceiling models
       ! this parameter was originally defined in the radiation driver
       ! (and is still for standard non-CCPP builds), but is required
       ! here for CCPP to allocate arrays used for the interstitial
       ! calculations previously in GFS_{physics,radiation}_driver.F90
       ! LTP=0: no extra top layer
       integer, parameter :: LTP = 0   ! no extra top layer
       !integer, parameter :: LTP = 1   ! add an extra top layer

!----------------
! Data Containers
!----------------
!    !--- GFS external initialization type
!    GFS_init_type
!    !--- GFS Derived Data Types (DDTs)
!    GFS_statein_type        !< prognostic state data in from dycore
!    GFS_stateout_type       !< prognostic state or tendencies return to dycore
!    GFS_sfcprop_type        !< surface fields
!    GFS_coupling_type       !< fields to/from coupling with other components (e.g. land/ice/ocean/etc.)
!    !---GFS specific containers
!    GFS_control_type        !< model control parameters 
!    GFS_grid_type           !< grid and interpolation related data
!    GFS_tbd_type            !< to be determined data that doesn't fit in any one container
!    GFS_cldprop_type        !< cloud fields needed by radiation from physics
!    GFS_radtend_type        !< radiation tendencies needed in physics
!    GFS_diag_type           !< fields targetted for diagnostic output
!    GFS_interstitial_type   !< fields required to replace interstitial code in GFS_{physics,radiation}_driver.F90 in CCPP

!--------------------------------------------------------------------------------
! GFS_init_type
!--------------------------------------------------------------------------------
!   This container is the minimum set of data required from the dycore/atmosphere
!   component to allow proper initialization of the GFS physics
!--------------------------------------------------------------------------------
!! \section arg_table_GFS_init_type
!! \htmlinclude GFS_init_type.html
!!
  type GFS_init_type
    integer :: me                                !< my MPI-rank
    integer :: master                            !< master MPI-rank
    integer :: tile_num                          !< tile number for this MPI rank
    integer :: isc                               !< starting i-index for this MPI-domain
    integer :: jsc                               !< starting j-index for this MPI-domain
    integer :: nx                                !< number of points in i-dir for this MPI rank
    integer :: ny                                !< number of points in j-dir for this MPI rank
    integer :: levs                              !< number of vertical levels
    integer :: cnx                               !< number of points in i-dir for this cubed-sphere face
                                                 !< equal to gnx for lat-lon grids
    integer :: cny                               !< number of points in j-dir for this cubed-sphere face
                                                 !< equal to gny for lat-lon grids
    integer :: gnx                               !< number of global points in x-dir (i) along the equator
    integer :: gny                               !< number of global points in y-dir (j) along any meridian
    integer :: nlunit                            !< fortran unit number for file opens
    integer :: logunit                           !< fortran unit number for writing logfile
    integer :: bdat(8)                           !< model begin date in GFS format   (same as idat)
    integer :: cdat(8)                           !< model current date in GFS format (same as jdat)
    integer :: iau_offset                        !< iau running window length
    real(kind=kind_phys) :: dt_dycore            !< dynamics time step in seconds
    real(kind=kind_phys) :: dt_phys              !< physics  time step in seconds
!--- restart information
    logical :: restart                           !< flag whether this is a coldstart (.false.) or a warmstart/restart (.true.)
!--- hydrostatic/non-hydrostatic flag
    logical :: hydrostatic                       !< flag whether this is a hydrostatic or non-hydrostatic run
!--- blocking data
    integer, pointer :: blksz(:)                 !< for explicit data blocking
                                                 !< default blksz(1)=[nx*ny]
!--- ak/bk for pressure level calculations
    real(kind=kind_phys), pointer :: ak(:)       !< from surface (k=1) to TOA (k=levs)
    real(kind=kind_phys), pointer :: bk(:)       !< from surface (k=1) to TOA (k=levs)
!--- grid metrics
    real(kind=kind_phys), pointer :: xlon(:,:)   !< column longitude for MPI rank
    real(kind=kind_phys), pointer :: xlat(:,:)   !< column latitude  for MPI rank
    real(kind=kind_phys), pointer :: area(:,:)   !< column area for length scale calculations

    character(len=32), pointer :: tracer_names(:) !< tracers names to dereference tracer id
                                                  !< based on name location in array
    character(len=64) :: fn_nml                   !< namelist filename
    character(len=256), pointer :: input_nml_file(:) !< character string containing full namelist
                                                     !< for use with internal file reads
  end type GFS_init_type


!----------------------------------------------------------------
! GFS_statein_type
!   prognostic state variables with layer and level specific data
!----------------------------------------------------------------
!! \section arg_table_GFS_statein_type
!! \htmlinclude GFS_statein_type.html
!!
  type GFS_statein_type

!--- level geopotential and pressures 
    real (kind=kind_phys), pointer :: phii  (:,:) => null()   !< interface geopotential height
    real (kind=kind_phys), pointer :: prsi  (:,:) => null()   !< model level pressure in Pa
    real (kind=kind_phys), pointer :: prsik (:,:) => null()   !< Exner function at interface

!--- layer geopotential and pressures
    real (kind=kind_phys), pointer :: phil  (:,:) => null()   !< layer geopotential height
    real (kind=kind_phys), pointer :: prsl  (:,:) => null()   !< model layer mean pressure Pa
    real (kind=kind_phys), pointer :: prslk (:,:) => null()   !< exner function = (p/p0)**rocp

!--- prognostic variables
    real (kind=kind_phys), pointer :: pgr  (:)     => null()  !< surface pressure (Pa) real
    real (kind=kind_phys), pointer :: ugrs (:,:)   => null()  !< u component of layer wind
    real (kind=kind_phys), pointer :: vgrs (:,:)   => null()  !< v component of layer wind
    real (kind=kind_phys), pointer :: vvl  (:,:)   => null()  !< layer mean vertical velocity in pa/sec
    real (kind=kind_phys), pointer :: tgrs (:,:)   => null()  !< model layer mean temperature in k
    real (kind=kind_phys), pointer :: qgrs (:,:,:) => null()  !< layer mean tracer concentration
! dissipation estimate
    real (kind=kind_phys), pointer :: diss_est(:,:)   => null()  !< model layer mean temperature in k
    ! soil state variables - for soil SPPT - sfc-perts, mgehne
    real (kind=kind_phys), pointer :: smc (:,:)   => null()  !< soil moisture content
    real (kind=kind_phys), pointer :: stc (:,:)   => null()  !< soil temperature content
    real (kind=kind_phys), pointer :: slc (:,:)   => null()  !< soil liquid water content
 
    contains
      procedure :: create  => statein_create  !<   allocate array data
  end type GFS_statein_type


!------------------------------------------------------------------
! GFS_stateout_type
!   prognostic state or tendencies after physical parameterizations
!------------------------------------------------------------------
!! \section arg_table_GFS_stateout_type
!! \htmlinclude GFS_stateout_type.html
!!
  type GFS_stateout_type

    !-- Out (physics only)
    real (kind=kind_phys), pointer :: gu0 (:,:)   => null()  !< updated zonal wind
    real (kind=kind_phys), pointer :: gv0 (:,:)   => null()  !< updated meridional wind
    real (kind=kind_phys), pointer :: gt0 (:,:)   => null()  !< updated temperature
    real (kind=kind_phys), pointer :: gq0 (:,:,:) => null()  !< updated tracers

    contains
      procedure :: create  => stateout_create  !<   allocate array data
  end type GFS_stateout_type


!---------------------------------------------------------------------------------------
! GFS_sfcprop_type
!   surface properties that may be read in and/or updated by climatology or observations
!---------------------------------------------------------------------------------------
!! \section arg_table_GFS_sfcprop_type
!! \htmlinclude GFS_sfcprop_type.html
!!
  type GFS_sfcprop_type

!--- In (radiation and physics)
    real (kind=kind_phys), pointer :: slmsk  (:)   => null()  !< sea/land mask array (sea:0,land:1,sea-ice:2)
    real (kind=kind_phys), pointer :: oceanfrac(:) => null()  !< ocean fraction [0:1]
    real (kind=kind_phys), pointer :: landfrac(:)  => null()  !< land  fraction [0:1]
    real (kind=kind_phys), pointer :: lakefrac(:)  => null()  !< lake  fraction [0:1]
    real (kind=kind_phys), pointer :: tsfc   (:)   => null()  !< surface air temperature in K
                                                              !< [tsea in gbphys.f]
    real (kind=kind_phys), pointer :: tsfco  (:)   => null()  !< sst in K
    real (kind=kind_phys), pointer :: tsfcl  (:)   => null()  !< surface land temperature in K
    real (kind=kind_phys), pointer :: tisfc  (:)   => null()  !< surface temperature over ice fraction
    real (kind=kind_phys), pointer :: snowd  (:)   => null()  !< snow depth water equivalent in mm ; same as snwdph
    real (kind=kind_phys), pointer :: zorl   (:)   => null()  !< composite surface roughness in cm
    real (kind=kind_phys), pointer :: zorlo  (:)   => null()  !< ocean surface roughness in cm
    real (kind=kind_phys), pointer :: zorll  (:)   => null()  !< land surface roughness in cm
    real (kind=kind_phys), pointer :: fice   (:)   => null()  !< ice fraction over open water grid
!   real (kind=kind_phys), pointer :: hprim  (:)   => null()  !< topographic standard deviation in m
    real (kind=kind_phys), pointer :: hprime (:,:) => null()  !< orographic metrics
    real (kind=kind_phys), pointer :: z0base (:)   => null()  !< background or baseline surface roughness length in m
    real (kind=kind_phys), pointer :: semisbase(:)=> null()  !< background surface emissivity

!--- In (radiation only)
    real (kind=kind_phys), pointer :: sncovr (:)   => null()  !< snow cover in fraction
    real (kind=kind_phys), pointer :: snoalb (:)   => null()  !< maximum snow albedo in fraction
    real (kind=kind_phys), pointer :: alvsf  (:)   => null()  !< mean vis albedo with strong cosz dependency
    real (kind=kind_phys), pointer :: alnsf  (:)   => null()  !< mean nir albedo with strong cosz dependency
    real (kind=kind_phys), pointer :: alvwf  (:)   => null()  !< mean vis albedo with weak cosz dependency
    real (kind=kind_phys), pointer :: alnwf  (:)   => null()  !< mean nir albedo with weak cosz dependency
    real (kind=kind_phys), pointer :: facsf  (:)   => null()  !< fractional coverage with strong cosz dependency
    real (kind=kind_phys), pointer :: facwf  (:)   => null()  !< fractional coverage with   weak cosz dependency

!--- In (physics only)
    real (kind=kind_phys), pointer :: slope  (:)   => null()  !< sfc slope type for lsm
    real (kind=kind_phys), pointer :: shdmin (:)   => null()  !< min fractional coverage of green veg
    real (kind=kind_phys), pointer :: shdmax (:)   => null()  !< max fractnl cover of green veg (not used)
    real (kind=kind_phys), pointer :: tg3    (:)   => null()  !< deep soil temperature
    real (kind=kind_phys), pointer :: vfrac  (:)   => null()  !< vegetation fraction
    real (kind=kind_phys), pointer :: vtype  (:)   => null()  !< vegetation type
    real (kind=kind_phys), pointer :: stype  (:)   => null()  !< soil type
    real (kind=kind_phys), pointer :: uustar (:)   => null()  !< boundary layer parameter
    real (kind=kind_phys), pointer :: oro    (:)   => null()  !< orography 
    real (kind=kind_phys), pointer :: oro_uf (:)   => null()  !< unfiltered orography
    real (kind=kind_phys), pointer :: spec_sh_flux (:) => null() !< specified kinematic surface sensible heat flux
    real (kind=kind_phys), pointer :: spec_lh_flux (:) => null() !< specified kinematic surface latent heat flux

!-- In/Out
    real (kind=kind_phys), pointer :: conv_act(:)  => null()  !< convective activity counter hli 09/2017
    real (kind=kind_phys), pointer :: hice   (:)   => null()  !< sea ice thickness
    real (kind=kind_phys), pointer :: weasd  (:)   => null()  !< water equiv of accumulated snow depth (kg/m**2)
                                                              !< over land and sea ice
    real (kind=kind_phys), pointer :: canopy (:)   => null()  !< canopy water
    real (kind=kind_phys), pointer :: ffmm   (:)   => null()  !< fm parameter from PBL scheme
    real (kind=kind_phys), pointer :: ffhh   (:)   => null()  !< fh parameter from PBL scheme
    real (kind=kind_phys), pointer :: f10m   (:)   => null()  !< fm at 10m - Ratio of sigma level 1 wind and 10m wind
    real (kind=kind_phys), pointer :: tprcp  (:)   => null()  !< sfc_fld%tprcp - total precipitation
    real (kind=kind_phys), pointer :: srflag (:)   => null()  !< sfc_fld%srflag - snow/rain flag for precipitation
    real (kind=kind_phys), pointer :: slc    (:,:) => null()  !< liquid soil moisture
    real (kind=kind_phys), pointer :: smc    (:,:) => null()  !< total soil moisture
    real (kind=kind_phys), pointer :: stc    (:,:) => null()  !< soil temperature

!--- Out
    real (kind=kind_phys), pointer :: t2m    (:)   => null()  !< 2 meter temperature
    real (kind=kind_phys), pointer :: th2m   (:)   => null()  !< 2 meter potential temperature
    real (kind=kind_phys), pointer :: q2m    (:)   => null()  !< 2 meter humidity

<<<<<<< HEAD
! -- In/Out for Noah MP
=======
! -- In/Out for Noah MP 
>>>>>>> c6429c7b
    real (kind=kind_phys), pointer :: snowxy  (:)  => null()  !<
    real (kind=kind_phys), pointer :: tvxy    (:)  => null()  !< veg temp
    real (kind=kind_phys), pointer :: tgxy    (:)  => null()  !< ground temp
    real (kind=kind_phys), pointer :: canicexy(:)  => null()  !<
    real (kind=kind_phys), pointer :: canliqxy(:)  => null()  !<
    real (kind=kind_phys), pointer :: eahxy   (:)  => null()  !<
    real (kind=kind_phys), pointer :: tahxy   (:)  => null()  !<
    real (kind=kind_phys), pointer :: cmxy    (:)  => null()  !<
    real (kind=kind_phys), pointer :: chxy    (:)  => null()  !<
    real (kind=kind_phys), pointer :: fwetxy  (:)  => null()  !<
    real (kind=kind_phys), pointer :: sneqvoxy(:)  => null()  !<
    real (kind=kind_phys), pointer :: alboldxy(:)  => null()  !<
    real (kind=kind_phys), pointer :: qsnowxy (:)  => null()  !<
    real (kind=kind_phys), pointer :: wslakexy(:)  => null()  !<
    real (kind=kind_phys), pointer :: zwtxy   (:)  => null()  !<
    real (kind=kind_phys), pointer :: waxy    (:)  => null()  !<
    real (kind=kind_phys), pointer :: wtxy    (:)  => null()  !<
    real (kind=kind_phys), pointer :: lfmassxy(:)  => null()  !<
    real (kind=kind_phys), pointer :: rtmassxy(:)  => null()  !<
    real (kind=kind_phys), pointer :: stmassxy(:)  => null()  !<
    real (kind=kind_phys), pointer :: woodxy  (:)  => null()  !<
    real (kind=kind_phys), pointer :: stblcpxy(:)  => null()  !<
    real (kind=kind_phys), pointer :: fastcpxy(:)  => null()  !<
    real (kind=kind_phys), pointer :: xsaixy  (:)  => null()  !<
    real (kind=kind_phys), pointer :: xlaixy  (:)  => null()  !<
    real (kind=kind_phys), pointer :: taussxy (:)  => null()  !<
    real (kind=kind_phys), pointer :: smcwtdxy(:)  => null()  !<
    real (kind=kind_phys), pointer :: deeprechxy(:)=> null()  !<
    real (kind=kind_phys), pointer :: rechxy  (:)  => null()  !<

    real (kind=kind_phys), pointer :: snicexy   (:,:) => null()  !<
    real (kind=kind_phys), pointer :: snliqxy   (:,:) => null()  !<
    real (kind=kind_phys), pointer :: tsnoxy    (:,:) => null()  !<
    real (kind=kind_phys), pointer :: smoiseq   (:,:) => null()  !<
    real (kind=kind_phys), pointer :: zsnsoxy   (:,:) => null()  !<

! -- In/Out for HWRF NOAH LSM
    real (kind=kind_phys), pointer :: snotime (:) => null()

!--- NSSTM variables  (only allocated when [Model%nstf_name(1) > 0])
    real (kind=kind_phys), pointer :: tref   (:)   => null()  !< nst_fld%Tref - Reference Temperature
    real (kind=kind_phys), pointer :: z_c    (:)   => null()  !< nst_fld%z_c - Sub layer cooling thickness
    real (kind=kind_phys), pointer :: c_0    (:)   => null()  !< nst_fld%c_0 - coefficient1 to calculate d(Tz)/d(Ts)
    real (kind=kind_phys), pointer :: c_d    (:)   => null()  !< nst_fld%c_d - coefficient2 to calculate d(Tz)/d(Ts)
    real (kind=kind_phys), pointer :: w_0    (:)   => null()  !< nst_fld%w_0 - coefficient3 to calculate d(Tz)/d(Ts)
    real (kind=kind_phys), pointer :: w_d    (:)   => null()  !< nst_fld%w_d - coefficient4 to calculate d(Tz)/d(Ts)
    real (kind=kind_phys), pointer :: xt     (:)   => null()  !< nst_fld%xt      heat content in DTL
    real (kind=kind_phys), pointer :: xs     (:)   => null()  !< nst_fld%xs      salinity  content in DTL
    real (kind=kind_phys), pointer :: xu     (:)   => null()  !< nst_fld%xu      u current content in DTL
    real (kind=kind_phys), pointer :: xv     (:)   => null()  !< nst_fld%xv      v current content in DTL
    real (kind=kind_phys), pointer :: xz     (:)   => null()  !< nst_fld%xz      DTL thickness
    real (kind=kind_phys), pointer :: zm     (:)   => null()  !< nst_fld%zm      MXL thickness
    real (kind=kind_phys), pointer :: xtts   (:)   => null()  !< nst_fld%xtts    d(xt)/d(ts)
    real (kind=kind_phys), pointer :: xzts   (:)   => null()  !< nst_fld%xzts    d(xz)/d(ts)
    real (kind=kind_phys), pointer :: d_conv (:)   => null()  !< nst_fld%d_conv  thickness of Free Convection Layer (FCL)
    real (kind=kind_phys), pointer :: ifd    (:)   => null()  !< nst_fld%ifd     index to start DTM run or not
    real (kind=kind_phys), pointer :: dt_cool(:)   => null()  !< nst_fld%dt_cool Sub layer cooling amount
    real (kind=kind_phys), pointer :: qrain  (:)   => null()  !< nst_fld%qrain   sensible heat flux due to rainfall (watts)

    ! Soil properties for RUC LSM (number of levels different from NOAH 4-layer model)
    real (kind=kind_phys), pointer :: wetness(:)       => null()  !< normalized soil wetness for lsm
    real (kind=kind_phys), pointer :: sh2o(:,:)        => null()  !< volume fraction of unfrozen soil moisture for lsm
    real (kind=kind_phys), pointer :: keepsmfr(:,:)    => null()  !< RUC LSM: frozen moisture in soil
    real (kind=kind_phys), pointer :: smois(:,:)       => null()  !< volumetric fraction of soil moisture for lsm
    real (kind=kind_phys), pointer :: tslb(:,:)        => null()  !< soil temperature for land surface model
    real (kind=kind_phys), pointer :: flag_frsoil(:,:) => null()  !< RUC LSM: flag for frozen soil physics
    !
    real (kind=kind_phys), pointer :: zs(:)            => null()  !< depth of soil levels for land surface model
    real (kind=kind_phys), pointer :: clw_surf(:)      => null()  !< RUC LSM: moist cloud water mixing ratio at surface
    real (kind=kind_phys), pointer :: qwv_surf(:)      => null()  !< RUC LSM: water vapor mixing ratio at surface
    real (kind=kind_phys), pointer :: cndm_surf(:)     => null()  !< RUC LSM: surface condensation mass
    real (kind=kind_phys), pointer :: rhofr(:)         => null()  !< RUC LSM: density of frozen precipitation
    real (kind=kind_phys), pointer :: tsnow(:)         => null()  !< RUC LSM: snow temperature at the bottom of the first soil layer
    real (kind=kind_phys), pointer :: snowfallac(:)    => null()  !< ruc lsm diagnostics
    real (kind=kind_phys), pointer :: acsnow(:)        => null()  !< ruc lsm diagnostics

    !  MYNN surface layer
    real (kind=kind_phys), pointer :: ustm (:)         => null()  !u* including drag
    real (kind=kind_phys), pointer :: zol(:)           => null()  !surface stability parameter
    real (kind=kind_phys), pointer :: mol(:)           => null()  !theta star
    real (kind=kind_phys), pointer :: rmol(:)          => null()  !reciprocal of obukhov length
    real (kind=kind_phys), pointer :: flhc(:)          => null()  !drag coeff for heat
    real (kind=kind_phys), pointer :: flqc(:)          => null()  !drag coeff for moisture
    real (kind=kind_phys), pointer :: chs2(:)          => null()  !exch coeff for heat at 2m
    real (kind=kind_phys), pointer :: cqs2(:)          => null()  !exch coeff for moisture at 2m
    real (kind=kind_phys), pointer :: lh(:)            => null()  !latent heating at the surface
    
    !---- precipitation amounts from previous time step for RUC LSM/NoahMP LSM
    real (kind=kind_phys), pointer :: raincprv  (:)    => null()  !< explicit rainfall from previous timestep
    real (kind=kind_phys), pointer :: rainncprv (:)    => null()  !< convective_precipitation_amount from previous timestep
    real (kind=kind_phys), pointer :: iceprv    (:)    => null()  !< ice amount from previous timestep
    real (kind=kind_phys), pointer :: snowprv   (:)    => null()  !< snow amount from previous timestep
    real (kind=kind_phys), pointer :: graupelprv(:)    => null()  !< graupel amount from previous timestep

    !---- precipitation rates from previous time step for NoahMP LSM
    real (kind=kind_phys), pointer :: draincprv  (:)    => null()  !< convective precipitation rate from previous timestep
    real (kind=kind_phys), pointer :: drainncprv (:)    => null()  !< explicit rainfall rate from previous timestep
    real (kind=kind_phys), pointer :: diceprv    (:)    => null()  !< ice precipitation rate from previous timestep
    real (kind=kind_phys), pointer :: dsnowprv   (:)    => null()  !< snow precipitation rate from previous timestep
    real (kind=kind_phys), pointer :: dgraupelprv(:)    => null()  !< graupel precipitation rate from previous timestep

    contains
      procedure :: create  => sfcprop_create  !<   allocate array data
  end type GFS_sfcprop_type


!---------------------------------------------------------------------
! GFS_coupling_type
!   fields to/from other coupled components (e.g. land/ice/ocean/etc.)
!---------------------------------------------------------------------
!! \section arg_table_GFS_coupling_type
!! \htmlinclude GFS_coupling_type.html
!!
  type GFS_coupling_type

!--- Out (radiation only)
    real (kind=kind_phys), pointer :: nirbmdi(:)     => null()   !< sfc nir beam sw downward flux (w/m2) 
    real (kind=kind_phys), pointer :: nirdfdi(:)     => null()   !< sfc nir diff sw downward flux (w/m2)
    real (kind=kind_phys), pointer :: visbmdi(:)     => null()   !< sfc uv+vis beam sw downward flux (w/m2)
    real (kind=kind_phys), pointer :: visdfdi(:)     => null()   !< sfc uv+vis diff sw downward flux (w/m2)
    real (kind=kind_phys), pointer :: nirbmui(:)     => null()   !< sfc nir beam sw upward flux (w/m2)
    real (kind=kind_phys), pointer :: nirdfui(:)     => null()   !< sfc nir diff sw upward flux (w/m2)
    real (kind=kind_phys), pointer :: visbmui(:)     => null()   !< sfc uv+vis beam sw upward flux (w/m2)
    real (kind=kind_phys), pointer :: visdfui(:)     => null()   !< sfc uv+vis diff sw upward flux (w/m2)

    !--- In (physics only)
    real (kind=kind_phys), pointer :: sfcdsw(:)      => null()   !< total sky sfc downward sw flux ( w/m**2 )
                                                                 !< GFS_radtend_type%sfcfsw%dnfxc
    real (kind=kind_phys), pointer :: sfcnsw(:)      => null()   !< total sky sfc netsw flx into ground(w/m**2)
                                                                 !< difference of dnfxc & upfxc from GFS_radtend_type%sfcfsw
    real (kind=kind_phys), pointer :: sfcdlw(:)      => null()   !< total sky sfc downward lw flux ( w/m**2 )
                                                                 !< GFS_radtend_type%sfclsw%dnfxc

!--- incoming quantities
    real (kind=kind_phys), pointer :: dusfcin_cpl(:) => null()   !< aoi_fld%dusfcin(item,lan)
    real (kind=kind_phys), pointer :: dvsfcin_cpl(:) => null()   !< aoi_fld%dvsfcin(item,lan)
    real (kind=kind_phys), pointer :: dtsfcin_cpl(:) => null()   !< aoi_fld%dtsfcin(item,lan)
    real (kind=kind_phys), pointer :: dqsfcin_cpl(:) => null()   !< aoi_fld%dqsfcin(item,lan)
    real (kind=kind_phys), pointer :: ulwsfcin_cpl(:)=> null()   !< aoi_fld%ulwsfcin(item,lan)
    real (kind=kind_phys), pointer :: tseain_cpl(:)  => null()   !< aoi_fld%tseain(item,lan)
    real (kind=kind_phys), pointer :: tisfcin_cpl(:) => null()   !< aoi_fld%tisfcin(item,lan)
    real (kind=kind_phys), pointer :: ficein_cpl(:)  => null()   !< aoi_fld%ficein(item,lan)
    real (kind=kind_phys), pointer :: hicein_cpl(:)  => null()   !< aoi_fld%hicein(item,lan)
    real (kind=kind_phys), pointer :: hsnoin_cpl(:)  => null()   !< aoi_fld%hsnoin(item,lan)
    !--- only variable needed for cplwav2atm=.TRUE.
    real (kind=kind_phys), pointer :: zorlwav_cpl(:) => null()   !< roughness length from wave model
    !--- also needed for ice/ocn coupling - Xingren
    real (kind=kind_phys), pointer :: slimskin_cpl(:)=> null()   !< aoi_fld%slimskin(item,lan)

!--- outgoing accumulated quantities
    real (kind=kind_phys), pointer :: rain_cpl  (:)  => null()   !< total rain precipitation
    real (kind=kind_phys), pointer :: rainc_cpl (:)  => null()   !< convective rain precipitation
    real (kind=kind_phys), pointer :: snow_cpl  (:)  => null()   !< total snow precipitation  
    real (kind=kind_phys), pointer :: dusfc_cpl (:)  => null()   !< sfc u momentum flux
    real (kind=kind_phys), pointer :: dvsfc_cpl (:)  => null()   !< sfc v momentum flux
    real (kind=kind_phys), pointer :: dtsfc_cpl (:)  => null()   !< sfc sensible heat flux
    real (kind=kind_phys), pointer :: dqsfc_cpl (:)  => null()   !< sfc   latent heat flux
    real (kind=kind_phys), pointer :: dlwsfc_cpl(:)  => null()   !< sfc downward lw flux (w/m**2)
    real (kind=kind_phys), pointer :: dswsfc_cpl(:)  => null()   !< sfc downward sw flux (w/m**2)
    real (kind=kind_phys), pointer :: dnirbm_cpl(:)  => null()   !< sfc nir beam downward sw flux (w/m**2)
    real (kind=kind_phys), pointer :: dnirdf_cpl(:)  => null()   !< sfc nir diff downward sw flux (w/m**2)
    real (kind=kind_phys), pointer :: dvisbm_cpl(:)  => null()   !< sfc uv+vis beam dnwd sw flux (w/m**2)
    real (kind=kind_phys), pointer :: dvisdf_cpl(:)  => null()   !< sfc uv+vis diff dnwd sw flux (w/m**2)
    real (kind=kind_phys), pointer :: nlwsfc_cpl(:)  => null()   !< net downward lw flux (w/m**2)
    real (kind=kind_phys), pointer :: nswsfc_cpl(:)  => null()   !< net downward sw flux (w/m**2)
    real (kind=kind_phys), pointer :: nnirbm_cpl(:)  => null()   !< net nir beam downward sw flux (w/m**2)
    real (kind=kind_phys), pointer :: nnirdf_cpl(:)  => null()   !< net nir diff downward sw flux (w/m**2)
    real (kind=kind_phys), pointer :: nvisbm_cpl(:)  => null()   !< net uv+vis beam downward sw rad flux (w/m**2)
    real (kind=kind_phys), pointer :: nvisdf_cpl(:)  => null()   !< net uv+vis diff downward sw rad flux (w/m**2)

!--- outgoing instantaneous quantities
    real (kind=kind_phys), pointer :: dusfci_cpl (:) => null()   !< instantaneous sfc u momentum flux
    real (kind=kind_phys), pointer :: dvsfci_cpl (:) => null()   !< instantaneous sfc v momentum flux
    real (kind=kind_phys), pointer :: dtsfci_cpl (:) => null()   !< instantaneous sfc sensible heat flux
    real (kind=kind_phys), pointer :: dqsfci_cpl (:) => null()   !< instantaneous sfc   latent heat flux
    real (kind=kind_phys), pointer :: dlwsfci_cpl(:) => null()   !< instantaneous sfc downward lw flux
    real (kind=kind_phys), pointer :: dswsfci_cpl(:) => null()   !< instantaneous sfc downward sw flux
    real (kind=kind_phys), pointer :: dnirbmi_cpl(:) => null()   !< instantaneous sfc nir beam downward sw flux
    real (kind=kind_phys), pointer :: dnirdfi_cpl(:) => null()   !< instantaneous sfc nir diff downward sw flux
    real (kind=kind_phys), pointer :: dvisbmi_cpl(:) => null()   !< instantaneous sfc uv+vis beam downward sw flux
    real (kind=kind_phys), pointer :: dvisdfi_cpl(:) => null()   !< instantaneous sfc uv+vis diff downward sw flux
    real (kind=kind_phys), pointer :: nlwsfci_cpl(:) => null()   !< instantaneous net sfc downward lw flux
    real (kind=kind_phys), pointer :: nswsfci_cpl(:) => null()   !< instantaneous net sfc downward sw flux
    real (kind=kind_phys), pointer :: nnirbmi_cpl(:) => null()   !< instantaneous net nir beam sfc downward sw flux
    real (kind=kind_phys), pointer :: nnirdfi_cpl(:) => null()   !< instantaneous net nir diff sfc downward sw flux
    real (kind=kind_phys), pointer :: nvisbmi_cpl(:) => null()   !< instantaneous net uv+vis beam downward sw flux
    real (kind=kind_phys), pointer :: nvisdfi_cpl(:) => null()   !< instantaneous net uv+vis diff downward sw flux
    real (kind=kind_phys), pointer :: t2mi_cpl   (:) => null()   !< instantaneous T2m
    real (kind=kind_phys), pointer :: q2mi_cpl   (:) => null()   !< instantaneous Q2m
    real (kind=kind_phys), pointer :: u10mi_cpl  (:) => null()   !< instantaneous U10m
    real (kind=kind_phys), pointer :: v10mi_cpl  (:) => null()   !< instantaneous V10m
    real (kind=kind_phys), pointer :: tsfci_cpl  (:) => null()   !< instantaneous sfc temperature
    real (kind=kind_phys), pointer :: psurfi_cpl (:) => null()   !< instantaneous sfc pressure

    !--- topography-based information for the coupling system
    real (kind=kind_phys), pointer :: oro_cpl    (:) => null()   !< orography          (  oro from GFS_sfcprop_type)
    real (kind=kind_phys), pointer :: slmsk_cpl  (:) => null()   !< Land/Sea/Ice mask  (slmsk from GFS_sfcprop_type)

    !--- cellular automata
    real (kind=kind_phys), pointer :: ca1      (:)   => null() !
    real (kind=kind_phys), pointer :: ca2      (:)   => null() !
    real (kind=kind_phys), pointer :: ca3      (:)   => null() !  
    real (kind=kind_phys), pointer :: ca_deep  (:)   => null() !
    real (kind=kind_phys), pointer :: ca_turb  (:)   => null() !
    real (kind=kind_phys), pointer :: ca_shal  (:)   => null() !
    real (kind=kind_phys), pointer :: ca_rad   (:)   => null() !
    real (kind=kind_phys), pointer :: ca_micro (:)   => null() !
    real (kind=kind_phys), pointer :: condition(:)   => null() !
    real (kind=kind_phys), pointer :: vfact_ca(:)    => null() !
    !--- stochastic physics
    real (kind=kind_phys), pointer :: shum_wts  (:,:) => null()  !
    real (kind=kind_phys), pointer :: sppt_wts  (:,:) => null()  !
    real (kind=kind_phys), pointer :: skebu_wts (:,:) => null()  !
    real (kind=kind_phys), pointer :: skebv_wts (:,:) => null()  !
    real (kind=kind_phys), pointer :: sfc_wts   (:,:) => null()  ! mg, sfc-perts
    integer              :: nsfcpert=6                             !< number of sfc perturbations

    !--- aerosol surface emissions for Thompson microphysics
    real (kind=kind_phys), pointer :: nwfa2d  (:)     => null()  !< instantaneous water-friendly sfc aerosol source
    real (kind=kind_phys), pointer :: nifa2d  (:)     => null()  !< instantaneous ice-friendly sfc aerosol source

    !--- instantaneous quantities for GSDCHEM coupling
    real (kind=kind_phys), pointer :: dqdti   (:,:)   => null()  !< instantaneous total moisture tendency (kg/kg/s)
    real (kind=kind_phys), pointer :: ushfsfci(:)     => null()  !< instantaneous upward sensible heat flux (w/m**2)
    real (kind=kind_phys), pointer :: dkt     (:,:)   => null()  !< instantaneous dkt diffusion coefficient for temperature (m**2/s)

    contains
      procedure :: create  => coupling_create  !<   allocate array data
  end type GFS_coupling_type


!----------------------------------------------------------------------------------
! GFS_control_type
!   model control parameters input from a namelist and/or derived from others
!   list of those that can be modified during the run are at the bottom of the list 
!----------------------------------------------------------------------------------
!! \section arg_table_GFS_control_type
!! \htmlinclude GFS_control_type.html
!!
  type GFS_control_type

    integer              :: me              !< MPI rank designator
    integer              :: master          !< MPI rank of master atmosphere processor
    integer              :: communicator    !< MPI communicator
    integer              :: ntasks          !< MPI size in communicator
    integer              :: nthreads        !< OpenMP threads available for physics
    integer              :: nlunit          !< unit for namelist
    character(len=64)    :: fn_nml          !< namelist filename for surface data cycling
    character(len=256), pointer :: input_nml_file(:) !< character string containing full namelist
                                                   !< for use with internal file reads
    integer              :: input_nml_file_length
    integer              :: logunit
    real(kind=kind_phys) :: fhzero          !< hours between clearing of diagnostic buckets
    logical              :: ldiag3d         !< flag for 3d diagnostic fields
    logical              :: lssav           !< logical flag for storing diagnostics
    real(kind=kind_phys) :: fhcyc           !< frequency for surface data cycling (hours)
    integer              :: thermodyn_id    !< valid for GFS only for get_prs/phi
    integer              :: sfcpress_id     !< valid for GFS only for get_prs/phi
    logical              :: gen_coord_hybrid!< for Henry's gen coord

!--- set some grid extent parameters
    integer              :: isc             !< starting i-index for this MPI-domain
    integer              :: jsc             !< starting j-index for this MPI-domain
    integer              :: nx              !< number of points in the i-dir for this MPI-domain
    integer              :: ny              !< number of points in the j-dir for this MPI-domain
    integer              :: levs            !< number of vertical levels
    integer              :: levsp1          !< number of vertical levels plus one
    integer              :: levsm1          !< number of vertical levels minus one
    !--- ak/bk for pressure level calculations
    real(kind=kind_phys), pointer :: ak(:)  !< from surface (k=1) to TOA (k=levs)
    real(kind=kind_phys), pointer :: bk(:)  !< from surface (k=1) to TOA (k=levs)
    integer              :: cnx             !< number of points in the i-dir for this cubed-sphere face
    integer              :: cny             !< number of points in the j-dir for this cubed-sphere face
    integer              :: lonr            !< number of global points in x-dir (i) along the equator
    integer              :: latr            !< number of global points in y-dir (j) along any meridian
    integer              :: tile_num
    integer              :: nblks           !< for explicit data blocking: number of blocks
    integer,     pointer :: blksz(:)        !< for explicit data blocking: block sizes of all blocks
    integer,     pointer :: blksz2(:)       !< for explicit data blocking: block sizes of all blocks (duplicate)

!--- coupling parameters
    logical              :: cplflx          !< default no cplflx collection
    logical              :: cplwav          !< default no cplwav collection
    logical              :: cplwav2atm      !< default no wav->atm coupling
    logical              :: cplchm          !< default no cplchm collection

!--- integrated dynamics through earth's atmosphere
    logical              :: lsidea

!vay 2018  GW physics switches

    logical              :: ldiag_ugwp
    logical              :: do_ugwp         ! do mesoscale UGWP + TOFD + RF
    logical              :: do_tofd         ! tofd flag in gwdps.f
    logical              :: do_gwd          ! logical for gravity wave drag (gwd)
    logical              :: do_cnvgwd       ! logical for convective gwd

!--- calendars and time parameters and activation triggers
    real(kind=kind_phys) :: dtp             !< physics timestep in seconds
    real(kind=kind_phys) :: dtf             !< dynamics timestep in seconds
    integer              :: nscyc           !< trigger for surface data cycling
    integer              :: nszero          !< trigger for zeroing diagnostic buckets
    integer              :: idat(1:8)       !< initialization date and time
                                            !< (yr, mon, day, t-zone, hr, min, sec, mil-sec)
    integer              :: idate(4)        !< initial date with different size and ordering
                                            !< (hr, mon, day, yr)
!--- radiation control parameters
    real(kind=kind_phys) :: fhswr           !< frequency for shortwave radiation (secs)
    real(kind=kind_phys) :: fhlwr           !< frequency for longwave radiation (secs)
    integer              :: nsswr           !< integer trigger for shortwave radiation
    integer              :: nslwr           !< integer trigger for longwave  radiation
    integer              :: levr            !< number of vertical levels for radiation calculations
    integer              :: levrp1          !< number of vertical levels for radiation calculations plus one
    integer              :: nfxr            !< second dimension for fluxr diagnostic variable (radiation)
    logical              :: iaerclm         !< flag for initializing aerosol data
    integer              :: ntrcaer         !< number of aerosol tracers for Morrison-Gettelman microphysics
    logical              :: lmfshal         !< parameter for radiation
    logical              :: lmfdeep2        !< parameter for radiation
    integer              :: nrcm            !< second dimension of random number stream for RAS
    integer              :: iflip           !< iflip - is not the same as flipv
    integer              :: isol            !< use prescribed solar constant
    integer              :: ico2            !< prescribed global mean value (old opernl)
    integer              :: ialb            !< use climatology alb, based on sfc type
                                            !< 1 => use modis based alb
    integer              :: iems            !< use fixed value of 1.0
    integer              :: iaer            !< default aerosol effect in sw only
    integer              :: icliq_sw        !< sw optical property for liquid clouds
    integer              :: iovr_sw         !< sw: max-random overlap clouds
    integer              :: iovr_lw         !< lw: max-random overlap clouds
    integer              :: ictm            !< ictm=0 => use data at initial cond time, if not
                                            !<           available; use latest; no extrapolation.
                                            !< ictm=1 => use data at the forecast time, if not
                                            !<           available; use latest; do extrapolation.
                                            !< ictm=yyyy0 => use yyyy data for the forecast time;
                                            !<           no extrapolation.
                                            !< ictm=yyyy1 = > use yyyy data for the fcst. If needed, 
                                            !<           do extrapolation to match the fcst time.
                                            !< ictm=-1 => use user provided external data for
                                            !<           the fcst time; no extrapolation.
                                            !< ictm=-2 => same as ictm=0, but add seasonal cycle
                                            !<           from climatology; no extrapolation.
    integer              :: isubc_sw        !< sw clouds without sub-grid approximation
    integer              :: isubc_lw        !< lw clouds without sub-grid approximation
                                            !< =1 => sub-grid cloud with prescribed seeds
                                            !< =2 => sub-grid cloud with randomly generated
                                            !< seeds
    logical              :: crick_proof     !< CRICK-Proof cloud water
    logical              :: ccnorm          !< Cloud condensate normalized by cloud cover 
    logical              :: norad_precip    !< radiation precip flag for Ferrier/Moorthi
    logical              :: lwhtr           !< flag to output lw heating rate (Radtend%lwhc)
    logical              :: swhtr           !< flag to output sw heating rate (Radtend%swhc)
    ! RRTMGP
    logical              :: do_RRTMGP         !< Use RRTMGP
    character(len=128)   :: active_gases      !< Character list of active gases used in RRTMGP
    integer              :: nGases            !< Number of active gases
    character(len=128)   :: rrtmgp_root       !< Directory of rte+rrtmgp source code
    character(len=128)   :: lw_file_gas       !< RRTMGP K-distribution file, coefficients to compute optics for gaseous atmosphere
    character(len=128)   :: lw_file_clouds    !< RRTMGP file containing coefficients used to compute clouds optical properties
    integer              :: rrtmgp_nBandsLW   !< Number of RRTMGP LW bands.
    integer              :: rrtmgp_nGptsLW    !< Number of RRTMGP LW spectral points.
    character(len=128)   :: sw_file_gas       !< RRTMGP K-distribution file, coefficients to compute optics for gaseous atmosphere
    character(len=128)   :: sw_file_clouds    !< RRTMGP file containing coefficients used to compute clouds optical properties
    integer              :: rrtmgp_nBandsSW   !< Number of RRTMGP SW bands.
    integer              :: rrtmgp_nGptsSW    !< Number of RRTMGP SW spectral points.
    integer              :: rrtmgp_cld_optics !< Flag to control which RRTMGP routine to compute cloud-optics.
                                                 !< = 0 ; Use RRTMG implementation
                                                 !< = 1 ; Use RRTMGP (pade)
                                                 !< = 2 ; USE RRTMGP (LUT)
    integer              :: rrtmgp_nrghice    !< Number of ice-roughness categories
    integer              :: rrtmgp_nGauss_ang !< Number of angles used in Gaussian quadrature
    logical              :: do_GPsw_Glw       ! If set to true use rrtmgp for SW calculation, rrtmg for LW.
    character(len=128)   :: active_gases_array(100)          !< character array for each trace gas name
!--- microphysical switch
    integer              :: ncld            !< choice of cloud scheme
    !--- new microphysical switch
    integer              :: imp_physics                    !< choice of microphysics scheme
    integer              :: imp_physics_gfdl = 11          !< choice of GFDL     microphysics scheme
    integer              :: imp_physics_thompson = 8       !< choice of Thompson microphysics scheme
    integer              :: imp_physics_wsm6 = 6           !< choice of WSMG     microphysics scheme
    integer              :: imp_physics_zhao_carr = 99     !< choice of Zhao-Carr microphysics scheme
    integer              :: imp_physics_zhao_carr_pdf = 98 !< choice of Zhao-Carr microphysics scheme with PDF clouds
    integer              :: imp_physics_mg = 10            !< choice of Morrison-Gettelman microphysics scheme
    integer              :: imp_physics_fer_hires = 15     !< choice of Ferrier-Aligo microphysics scheme
    !--- Z-C microphysical parameters
    real(kind=kind_phys) :: psautco(2)         !< [in] auto conversion coeff from ice to snow
    real(kind=kind_phys) :: prautco(2)         !< [in] auto conversion coeff from cloud to rain
    real(kind=kind_phys) :: evpco              !< [in] coeff for evaporation of largescale rain
    real(kind=kind_phys) :: wminco(2)          !< [in] water and ice minimum threshold for Zhao
    real(kind=kind_phys) :: avg_max_length     !< reset time in seconds for max hourly fields
    !--- M-G microphysical parameters
    integer              :: fprcp              !< no prognostic rain and snow (MG)
    integer              :: pdfflag            !< pdf flag for MG macrophysics
    real(kind=kind_phys) :: mg_dcs             !< Morrison-Gettelman microphysics parameters
    real(kind=kind_phys) :: mg_qcvar      
    real(kind=kind_phys) :: mg_ts_auto_ice(2)  !< ice auto conversion time scale
    real(kind=kind_phys) :: mg_rhmini          !< relative humidity threshold parameter for nucleating ice

    real(kind=kind_phys) :: mg_ncnst           !< constant droplet num concentration (m-3)
    real(kind=kind_phys) :: mg_ninst           !< constant ice num concentration (m-3)
    real(kind=kind_phys) :: mg_ngnst           !< constant graupel/hail num concentration (m-3)
    real(kind=kind_phys) :: mg_berg_eff_factor !< berg efficiency factor
    real(kind=kind_phys) :: mg_alf             !< tuning factor for alphs in MG macrophysics
    real(kind=kind_phys) :: mg_qcmin(2)        !< min liquid and ice mixing ratio in Mg macro clouds
    character(len=16)    :: mg_precip_frac_method ! type of precipitation fraction method
    real(kind=kind_phys) :: tf
    real(kind=kind_phys) :: tcr
    real(kind=kind_phys) :: tcrf
!
    logical              :: effr_in            !< eg to turn on ffective radii for MG
    logical              :: microp_uniform
    logical              :: do_cldliq
    logical              :: do_cldice
    logical              :: hetfrz_classnuc

    logical              :: mg_nccons
    logical              :: mg_nicons
    logical              :: mg_ngcons
    logical              :: sed_supersat
    logical              :: do_sb_physics
    logical              :: mg_do_graupel
    logical              :: mg_do_hail
    logical              :: mg_do_ice_gmao
    logical              :: mg_do_liq_liu

    real(kind=kind_phys) :: shoc_parm(5)    !< critical pressure in Pa for tke dissipation in shoc
    integer              :: ncnd            !< number of cloud condensate types

    !--- Thompson's microphysical parameters
    logical              :: ltaerosol       !< flag for aerosol version
    logical              :: lradar          !< flag for radar reflectivity
    real(kind=kind_phys) :: nsradar_reset   !< seconds between resetting radar reflectivity calculation
    real(kind=kind_phys) :: ttendlim        !< temperature tendency limiter per time step in K/s

    !--- GFDL microphysical paramters
    logical              :: lgfdlmprad      !< flag for GFDL mp scheme and radiation consistency 

    !--- Thompson,GFDL mp parameter
    logical              :: lrefres          !< flag for radar reflectivity in restart file

    !--- land/surface model parameters
    integer              :: lsm             !< flag for land surface model lsm=1 for noah lsm
    integer              :: lsm_noah=1      !< flag for NOAH land surface model
    integer              :: lsm_noahmp=2    !< flag for NOAH land surface model
    integer              :: lsm_ruc=3       !< flag for RUC land surface model
    integer              :: lsm_noah_wrfv4 = 4 !< flag for NOAH land surface from WRF v4.0
    integer              :: lsoil           !< number of soil layers
    integer              :: ivegsrc         !< ivegsrc = 0   => USGS, 
                                            !< ivegsrc = 1   => IGBP (20 category)
                                            !< ivegsrc = 2   => UMD  (13 category)
                                            !< ivegsrc = 3   => NLCD40 (40 category, NOAH WRFv4 only)
                                            !< ivegsrc = 4   => USGS-RUC (28 category, NOAH WRFv4 only)
                                            !< ivegsrc = 5   => MODI-RUC (21 category, NOAH WRFv4 only)
    integer              :: isot            !< isot = 0   => Zobler soil type  ( 9 category)
                                            !< isot = 1   => STATSGO soil type (19 category, AKA 'STAS'(?))
                                            !< isot = 2   => STAS-RUC soil type (19 category, NOAH WRFv4 only)
    integer              :: lsoil_lsm       !< number of soil layers internal to land surface model
    integer              :: lsnow_lsm       !< maximum number of snow layers internal to land surface model
    integer              :: lsnow_lsm_lbound!< lower bound for snow arrays, depending on lsnow_lsm
    logical              :: rdlai           !< read LAI from input file (for RUC LSM or NOAH LSM WRFv4)
    logical              :: ua_phys         !< flag for using University of Arizona? extension to NOAH LSM WRFv4
    logical              :: usemonalb       !< flag to read surface diffused shortwave albedo from input file for NOAH LSM WRFv4
    real(kind=kind_phys) :: aoasis          !< potential evaporation multiplication factor for NOAH LSM WRFv4
    integer              :: fasdas          !< flag to use "flux-adjusting surface data assimilation system"; 0 = OFF, 1 = ON
    integer              :: isurban         !< vegetation/land use type corresponding to the urban environment for the chosen ivegsrc
    integer              :: isice           !< vegetation/land use type corresponding to permanent ice/snow for the chosen ivegsrc
    integer              :: iswater         !< vegetation/land use type corresponding to water bodies for the chosen ivegsrc
    integer              :: iopt_thcnd      !< option to treat thermal conductivity in Noah LSM (new in 3.8)
                                            !< = 1, original (default)
                                            !< = 2, McCumber and Pielke for silt loam and sandy loam
    ! -- the Noah MP options

    integer              :: iopt_dveg ! 1-> off table lai 2-> on 3-> off;4->off;5 -> on
    integer              :: iopt_crs  !canopy stomatal resistance (1-> ball-berry; 2->jarvis)
    integer              :: iopt_btr  !soil moisture factor for stomatal resistance (1-> noah; 2-> clm; 3-> ssib)
    integer              :: iopt_run  !runoff and groundwater (1->simgm; 2->simtop; 3->schaake96; 4->bats)
    integer              :: iopt_sfc  !surface layer drag coeff (ch & cm) (1->m-o; 2->chen97)
    integer              :: iopt_frz  !supercooled liquid water (1-> ny06; 2->koren99)
    integer              :: iopt_inf  !frozen soil permeability (1-> ny06; 2->koren99)
    integer              :: iopt_rad  !radiation transfer (1->gap=f(3d,cosz); 2->gap=0; 3->gap=1-fveg)
    integer              :: iopt_alb  !snow surface albedo (1->bats; 2->class)
    integer              :: iopt_snf  !rainfall & snowfall (1-jordan91; 2->bats; 3->noah)
    integer              :: iopt_tbot !lower boundary of soil temperature (1->zero-flux; 2->noah)
    integer              :: iopt_stc  !snow/soil temperature time scheme (only layer 1)

    logical              :: use_ufo         !< flag for gcycle surface option
    
    ! GFDL Surface Layer options
    logical              :: lcurr_sf  !flag for taking ocean currents into account in GFDL surface layer
    logical              :: pert_cd   !flag for perturbing the surface drag coefficient for momentum in surface layer scheme (1 = True)
    integer              :: ntsflg    !flag for updating skin temperature in the GFDL surface layer scheme
    real(kind=kind_phys) :: sfenth    !enthalpy flux factor 0 zot via charnock ..>0 zot enhanced>15m/s
    
!--- tuning parameters for physical parameterizations
    logical              :: ras             !< flag for ras convection scheme
    logical              :: flipv           !< flag for vertical direction flip (ras)
                                            !< .true. implies surface at k=1
    logical              :: trans_trac      !< flag for convective transport of tracers (RAS, CS, or SAMF)
    logical              :: old_monin       !< flag for diff monin schemes
    logical              :: cnvgwd          !< flag for conv gravity wave drag
    integer              :: gwd_opt         !< gwd_opt = 1  => original GFS gwd (gwdps.f)
                                            !< gwd_opt = 2  => unified GWD (placeholder)
                                            !< gwd_opt = 3  => GSD drag suite
                                            !< gwd_opt = 33 => GSD drag suite with extra output
    logical              :: mstrat          !< flag for moorthi approach for stratus
    logical              :: moist_adj       !< flag for moist convective adjustment
    logical              :: cscnv           !< flag for Chikira-Sugiyama convection
    logical              :: cal_pre         !< flag controls precip type algorithm
    real(kind=kind_phys) :: rhgrd           !< fer_hires microphysics only
    logical              :: spec_adv        !< flag for individual cloud species advected
    integer              :: icloud          !< cloud effect to the optical depth in radiation; this also controls the cloud fraction options
                                            !<  3: with cloud effect, and use cloud fraction option 3, based on Sundqvist et al. (1989)
    logical              :: do_aw           !< AW scale-aware option in cs convection
    logical              :: do_awdd         !< AW scale-aware option in cs convection
    logical              :: flx_form        !< AW scale-aware option in cs convection
    logical              :: do_shoc         !< flag for SHOC
    logical              :: shocaftcnv      !< flag for SHOC
    logical              :: shoc_cld        !< flag for clouds
    logical              :: uni_cld         !< flag for clouds in grrad
    logical              :: oz_phys         !< flag for old (2006) ozone physics
    logical              :: oz_phys_2015    !< flag for new (2015) ozone physics
    logical              :: h2o_phys        !< flag for stratosphere h2o
    logical              :: pdfcld          !< flag for pdfcld
    logical              :: shcnvcw         !< flag for shallow convective cloud
    logical              :: redrag          !< flag for reduced drag coeff. over sea
    logical              :: hybedmf         !< flag for hybrid edmf pbl scheme
    logical              :: satmedmf        !< flag for scale-aware TKE-based moist edmf
                                            !< vertical turbulent mixing scheme
    logical              :: shinhong        !< flag for scale-aware Shinhong vertical turbulent mixing scheme
    logical              :: do_ysu          !< flag for YSU turbulent mixing scheme
    logical              :: dspheat         !< flag for tke dissipative heating
    logical              :: hurr_pbl        !< flag for hurricane-specific options in PBL scheme
    logical              :: lheatstrg       !< flag for canopy heat storage parameterization
    logical              :: cnvcld        
    logical              :: random_clds     !< flag controls whether clouds are random
    logical              :: shal_cnv        !< flag for calling shallow convection
    logical              :: do_deep         !< whether to do deep convection
    integer              :: imfshalcnv      !< flag for mass-flux shallow convection scheme
                                            !<     1: July 2010 version of mass-flux shallow conv scheme
                                            !<         current operational version as of 2016
                                            !<     2: scale- & aerosol-aware mass-flux shallow conv scheme (2017)
                                            !<     3: scale- & aerosol-aware Grell-Freitas scheme (GSD)
                                            !<     4: New Tiedtke scheme (CAPS)
                                            !<     0: modified Tiedtke's eddy-diffusion shallow conv scheme
                                            !<    -1: no shallow convection used
    integer              :: imfshalcnv_sas      = 1 !< flag for SAS mass-flux shallow convection scheme
    integer              :: imfshalcnv_samf     = 2 !< flag for SAMF scale- & aerosol-aware mass-flux shallow convection scheme
    integer              :: imfshalcnv_gf       = 3 !< flag for scale- & aerosol-aware Grell-Freitas scheme (GSD)
    integer              :: imfshalcnv_ntiedtke = 4 !< flag for new Tiedtke scheme (CAPS)
    logical              :: hwrf_samfdeep           !< flag for HWRF SAMF deepcnv scheme (HWRF)
    integer              :: imfdeepcnv      !< flag for mass-flux deep convection scheme
                                            !<     1: July 2010 version of SAS conv scheme
                                            !<           current operational version as of 2016
                                            !<     2: scale- & aerosol-aware mass-flux deep conv scheme (2017)
                                            !<     3: scale- & aerosol-aware Grell-Freitas scheme (GSD)
                                            !<     4: New Tiedtke scheme (CAPS)
                                            !<     0: old SAS Convection scheme before July 2010
    integer              :: imfdeepcnv_sas      = 1 !< flag for SAS mass-flux deep convection scheme
    integer              :: imfdeepcnv_samf     = 2 !< flag for SAMF scale- & aerosol-aware mass-flux deep convection scheme
    integer              :: imfdeepcnv_gf       = 3 !< flag for scale- & aerosol-aware Grell-Freitas scheme (GSD)
    integer              :: imfdeepcnv_ntiedtke = 4 !< flag for new Tiedtke scheme (CAPS)
    logical              :: hwrf_samfshal           !< flag for HWRF SAMF shalcnv scheme (HWRF)
    integer              :: isatmedmf       !< flag for scale-aware TKE-based moist edmf scheme
                                            !<     0: initial version of satmedmf (Nov. 2018)
                                            !<     1: updated version of satmedmf (as of May 2019)
    integer              :: isatmedmf_vdif  = 0 !< flag for initial version of satmedmf (Nov. 2018)
    integer              :: isatmedmf_vdifq = 1 !< flag for updated version of satmedmf (as of May 2019)
    integer              :: nmtvr           !< number of topographic variables such as variance etc
                                            !< used in the GWD parameterization
    integer              :: jcap            !< number of spectral wave trancation used only by sascnv shalcnv
    real(kind=kind_phys) :: cs_parm(10)     !< tunable parameters for Chikira-Sugiyama convection
    real(kind=kind_phys) :: flgmin(2)       !< [in] ice fraction bounds
    real(kind=kind_phys) :: cgwf(2)         !< multiplication factor for convective GWD
    real(kind=kind_phys) :: ccwf(2)         !< multiplication factor for critical cloud
                                            !< workfunction for RAS
    real(kind=kind_phys) :: cdmbgwd(4)      !< multiplication factors for cdmb, gwd and NS gwd, tke based enhancement
    real(kind=kind_phys) :: sup             !< supersaturation in pdf cloud when t is very low
    real(kind=kind_phys) :: ctei_rm(2)      !< critical cloud top entrainment instability criteria 
                                            !< (used if mstrat=.true.)
    real(kind=kind_phys) :: crtrh(3)        !< critical relative humidity at the surface
                                            !< PBL top and at the top of the atmosphere
    real(kind=kind_phys) :: dlqf(2)         !< factor for cloud condensate detrainment 
                                            !< from cloud edges for RAS
    real(kind=kind_phys) :: psauras(2)      !< [in] auto conversion coeff from ice to snow in ras
    real(kind=kind_phys) :: prauras(2)      !< [in] auto conversion coeff from cloud to rain in ras
    real(kind=kind_phys) :: wminras(2)      !< [in] water and ice minimum threshold for ras

    integer              :: seed0           !< random seed for radiation

    real(kind=kind_phys) :: rbcr            !< Critical Richardson Number in the PBL scheme
    !--- MYNN parameters/switches
    logical              :: do_mynnedmf
    logical              :: do_mynnsfclay
    integer              :: grav_settling      !< flag for initalizing fist time step
    integer              :: bl_mynn_tkebudget  !< flag for activating TKE budget
    logical              :: bl_mynn_tkeadvect  !< activate computation of TKE advection (not yet in use for FV3)
    integer              :: bl_mynn_cloudpdf   !< flag to determine which cloud PDF to use
    integer              :: bl_mynn_mixlength  !< flag for different version of mixing length formulation
    integer              :: bl_mynn_edmf       !< flag to activate the mass-flux scheme
    integer              :: bl_mynn_edmf_mom   !< flag to activate the transport of momentum
    integer              :: bl_mynn_edmf_tke   !< flag to activate the transport of TKE
    integer              :: bl_mynn_edmf_part  !< flag to partitioning og the MF and ED areas
    integer              :: bl_mynn_cloudmix   !< flag to activate mixing of cloud species
    integer              :: bl_mynn_mixqt      !< flag to mix total water or individual species
    integer              :: icloud_bl          !< flag for coupling sgs clouds to radiation
    real(kind=kind_phys) :: var_ric
    real(kind=kind_phys) :: coef_ric_l
    real(kind=kind_phys) :: coef_ric_s
    
    ! MYJ switches
    logical              :: do_myjsfc          !< flag for MYJ surface layer scheme
    logical              :: do_myjpbl          !< flag for MYJ PBL scheme

!--- Rayleigh friction
    real(kind=kind_phys) :: prslrd0         !< pressure level from which Rayleigh Damping is applied
    real(kind=kind_phys) :: ral_ts          !< time scale for Rayleigh damping in days

!--- mass flux deep convection
    real(kind=kind_phys) :: clam_deep       !< c_e for deep convection (Han and Pan, 2011, eq(6))
    real(kind=kind_phys) :: c0s_deep        !< convective rain conversion parameter
    real(kind=kind_phys) :: c1_deep         !< conversion parameter of detrainment from liquid water into grid-scale cloud water
    real(kind=kind_phys) :: betal_deep      !< fraction factor of downdraft air mass reaching ground surface over land
    real(kind=kind_phys) :: betas_deep      !< fraction factor of downdraft air mass reaching ground surface over sea
    real(kind=kind_phys) :: evfact_deep     !< evaporation factor from convective rain
    real(kind=kind_phys) :: evfactl_deep    !< evaporation factor from convective rain over land
    real(kind=kind_phys) :: pgcon_deep      !< reduction factor in momentum transport due to convection induced pressure gradient force
                                            !< 0.7 : Gregory et al. (1997, QJRMS)
                                            !< 0.55: Zhang & Wu (2003, JAS)
    real(kind=kind_phys) :: asolfac_deep    !< aerosol-aware parameter based on Lim (2011)
                                            !< asolfac= cx / c0s(=.002)
                                            !< cx = min([-0.7 ln(Nccn) + 24]*1.e-4, c0s)
                                            !< Nccn: CCN number concentration in cm^(-3)
                                            !< Until a realistic Nccn is provided, Nccns are assumed
                                            !< as Nccn=100 for sea and Nccn=1000 for land

!--- mass flux shallow convection
    real(kind=kind_phys) :: clam_shal       !< c_e for shallow convection (Han and Pan, 2011, eq(6))
    real(kind=kind_phys) :: c0s_shal        !< convective rain conversion parameter
    real(kind=kind_phys) :: c1_shal         !< conversion parameter of detrainment from liquid water into grid-scale cloud water
    real(kind=kind_phys) :: pgcon_shal      !< reduction factor in momentum transport due to convection induced pressure gradient force
                                            !< 0.7 : Gregory et al. (1997, QJRMS)
                                            !< 0.55: Zhang & Wu (2003, JAS)
    real(kind=kind_phys) :: asolfac_shal    !< aerosol-aware parameter based on Lim (2011)
                                            !< asolfac= cx / c0s(=.002)
                                            !< cx = min([-0.7 ln(Nccn) + 24]*1.e-4, c0s)
                                            !< Nccn: CCN number concentration in cm^(-3)
                                            !< Until a realistic Nccn is provided, Nccns are assumed
                                            !< as Nccn=100 for sea and Nccn=1000 for land

!--- near surface temperature model
    logical              :: nst_anl         !< flag for NSSTM analysis in gcycle/sfcsub
    integer              :: lsea
    integer              :: nstf_name(5)    !< flag 0 for no nst  1 for uncoupled nst  and 2 for coupled NST
                                            !< nstf_name contains the NSST related parameters
                                            !< nstf_name(1) : 0 = NSSTM off, 1 = NSSTM on but uncoupled
                                            !<                2 = NSSTM on and coupled
                                            !< nstf_name(2) : 1 = NSSTM spin up on, 0 = NSSTM spin up off
                                            !< nstf_name(3) : 1 = NSST analysis on, 0 = NSSTM analysis off
                                            !< nstf_name(4) : zsea1 in mm
                                            !< nstf_name(5) : zsea2 in mm
!--- fractional grid
    logical              :: frac_grid       !< flag for fractional grid
    logical              :: frac_grid_off   !< flag for using fractional grid
    logical              :: ignore_lake     !< flag for ignoring lakes 
    real(kind=kind_phys) :: min_lakeice     !< minimum lake ice value
    real(kind=kind_phys) :: min_seaice      !< minimum sea  ice value
    real(kind=kind_phys) :: min_lake_height !< minimum lake height value
    real(kind=kind_phys) :: rho_h2o         !< density of fresh water

!--- surface layer z0 scheme
    integer              :: sfc_z0_type     !< surface roughness options over ocean:
                                            !< 0=no change
                                            !< 6=areodynamical roughness over water with input 10-m wind
                                            !< 7=slightly decrease Cd for higher wind speed compare to 6

!--- vertical diffusion
    real(kind=kind_phys) :: xkzm_m          !< [in] bkgd_vdif_m  background vertical diffusion for momentum
    real(kind=kind_phys) :: xkzm_h          !< [in] bkgd_vdif_h  background vertical diffusion for heat q
    real(kind=kind_phys) :: xkzm_s          !< [in] bkgd_vdif_s  sigma threshold for background mom. diffusion
    real(kind=kind_phys) :: xkzminv         !< diffusivity in inversion layers
    real(kind=kind_phys) :: moninq_fac      !< turbulence diffusion coefficient factor
    real(kind=kind_phys) :: dspfac          !< tke dissipative heating factor
    real(kind=kind_phys) :: bl_upfr         !< updraft fraction in boundary layer mass flux scheme
    real(kind=kind_phys) :: bl_dnfr         !< downdraft fraction in boundary layer mass flux scheme

!--- parameters for canopy heat storage (CHS) parameterization
    real(kind=kind_phys) :: z0fac           !< surface roughness fraction factor
    real(kind=kind_phys) :: e0fac           !< latent heat flux fraction factor relative to sensible heat flux
                                            !< e.g., e0fac=0.5 indicates that CHS for latent heat flux is 50% of that for
                                            !< sensible heat flux

!---cellular automata control parameters
    integer              :: nca             !< number of independent cellular automata
    integer              :: nlives          !< cellular automata lifetime
    integer              :: ncells          !< cellular automata finer grid
    integer              :: nca_g           !< number of independent cellular automata
    integer              :: nlives_g        !< cellular automata lifetime
    integer              :: ncells_g        !< cellular automata finer grid  
    real(kind=kind_phys) :: nfracseed       !< cellular automata seed probability 
    integer              :: nseed           !< cellular automata seed frequency
    integer              :: nseed_g         !< cellular automata seed frequency    
    logical              :: do_ca           !< cellular automata main switch
    logical              :: ca_sgs          !< switch for sgs ca
    logical              :: ca_global       !< switch for global ca
    logical              :: ca_smooth       !< switch for gaussian spatial filter
    integer              :: iseed_ca        !< seed for random number generation in ca scheme
    integer              :: nspinup         !< number of iterations to spin up the ca
    real(kind=kind_phys) :: nthresh         !< threshold used for perturbed vertical velocity
    real                 :: ca_amplitude    !< amplitude of ca trigger perturbation
    integer              :: nsmooth         !< number of passes through smoother
    logical              :: ca_closure      !< logical switch for ca on closure
    logical              :: ca_entr         !< logical switch for ca on entrainment
    logical              :: ca_trigger      !< logical switch for ca on trigger

!--- stochastic physics control parameters
    logical              :: do_sppt
    logical              :: use_zmtnblck
    logical              :: do_shum
    logical              :: do_skeb
    integer              :: skeb_npass
    logical              :: do_sfcperts
    integer              :: nsfcpert=6
    real(kind=kind_phys) :: pertz0(5)          ! mg, sfc-perts
    real(kind=kind_phys) :: pertzt(5)          ! mg, sfc-perts
    real(kind=kind_phys) :: pertshc(5)         ! mg, sfc-perts
    real(kind=kind_phys) :: pertlai(5)         ! mg, sfc-perts
    real(kind=kind_phys) :: pertalb(5)         ! mg, sfc-perts
    real(kind=kind_phys) :: pertvegf(5)        ! mg, sfc-perts
!--- tracer handling
    character(len=32), pointer :: tracer_names(:) !< array of initialized tracers from dynamic core
    integer              :: ntrac           !< number of tracers
    integer              :: ntracp1         !< number of tracers plus one
    integer              :: ntqv            !< tracer index for water vapor (specific humidity)
    integer              :: nqrimef         !< tracer index for mass weighted rime factor
    integer              :: ntoz            !< tracer index for ozone mixing ratio
    integer              :: ntcw            !< tracer index for cloud condensate (or liquid water)
    integer              :: ntiw            !< tracer index for ice water
    integer              :: ntrw            !< tracer index for rain water
    integer              :: ntsw            !< tracer index for snow water
    integer              :: ntgl            !< tracer index for graupel
    integer              :: ntclamt         !< tracer index for cloud amount
    integer              :: ntlnc           !< tracer index for liquid number concentration
    integer              :: ntinc           !< tracer index for ice    number concentration
    integer              :: ntrnc           !< tracer index for rain   number concentration
    integer              :: ntsnc           !< tracer index for snow   number concentration
    integer              :: ntgnc           !< tracer index for graupel number concentration
    integer              :: ntke            !< tracer index for kinetic energy
    integer              :: nto             !< tracer index for oxygen ion
    integer              :: nto2            !< tracer index for oxygen
    integer              :: ntwa            !< tracer index for water friendly aerosol
    integer              :: ntia            !< tracer index for ice friendly aerosol
    integer              :: ntchm           !< number of chemical tracers
    integer              :: ntchs           !< tracer index for first chemical tracer
    logical, pointer     :: ntdiag(:) => null() !< array to control diagnostics for chemical tracers
    real(kind=kind_phys), pointer :: fscav(:)  => null() !< array of aerosol scavenging coefficients

    !--- derived totals for phy_f*d
    integer              :: ntot2d          !< total number of variables for phyf2d
    integer              :: ntot3d          !< total number of variables for phyf3d
    integer              :: indcld          !< location of cloud fraction in phyf3d (used only for SHOC or MG)
    integer              :: num_p2d         !< number of 2D arrays needed for microphysics
    integer              :: num_p3d         !< number of 3D arrays needed for microphysics
    integer              :: nshoc_2d        !< number of 2d fields for SHOC
    integer              :: nshoc_3d        !< number of 3d fields for SHOC
    integer              :: ncnvcld3d       !< number of convective 3d clouds fields
    integer              :: npdf3d          !< number of 3d arrays associated with pdf based clouds/microphysics
    integer              :: nctp            !< number of cloud types in Chikira-Sugiyama scheme
    integer              :: ncnvw           !< the index of cnvw in phy_f3d
    integer              :: ncnvc           !< the index of cnvc in phy_f3d
    integer              :: nleffr          !< the index of cloud liquid water effective radius in phy_f3d
    integer              :: nieffr          !< the index of ice effective radius in phy_f3d
    integer              :: nreffr          !< the index of rain effective radius in phy_f3d
    integer              :: nseffr          !< the index of snow effective radius in phy_f3d
    integer              :: ngeffr          !< the index of graupel effective radius in phy_f3d
    integer              :: nkbfshoc        !< the index of upward kinematic buoyancy flux from SHOC in phy_f3d
    integer              :: nahdshoc        !< the index of diffusivity for heat from from SHOC in phy_f3d
    integer              :: nscfshoc        !< the index of subgrid-scale cloud fraction from from SHOC in phy_f3d

!--- debug flag
    logical              :: debug         
    logical              :: pre_rad         !< flag for testing purpose

!--- variables modified at each time step
    integer              :: ipt             !< index for diagnostic printout point
    logical              :: lprnt           !< control flag for diagnostic print out
    logical              :: lsswr           !< logical flags for sw radiation calls
    logical              :: lslwr           !< logical flags for lw radiation calls
    real(kind=kind_phys) :: solhr           !< hour time after 00z at the t-step
    real(kind=kind_phys) :: solcon          !< solar constant (sun-earth distant adjusted)  [set via radupdate]
    real(kind=kind_phys) :: slag            !< equation of time ( radian )                  [set via radupdate]
    real(kind=kind_phys) :: sdec            !< sin of the solar declination angle           [set via radupdate]
    real(kind=kind_phys) :: cdec            !< cos of the solar declination angle           [set via radupdate]
    real(kind=kind_phys) :: clstp           !< index used by cnvc90 (for convective clouds) 
                                            !< legacy stuff - does not affect forecast
    real(kind=kind_phys) :: phour           !< previous forecast hour
    real(kind=kind_phys) :: fhour           !< current forecast hour
    real(kind=kind_phys) :: zhour           !< previous hour diagnostic buckets emptied
    integer              :: kdt             !< current forecast iteration
    logical              :: first_time_step !< flag signaling first time step for time integration routine
    logical              :: restart         !< flag whether this is a coldstart (.false.) or a warmstart/restart (.true.)
    logical              :: hydrostatic     !< flag whether this is a hydrostatic or non-hydrostatic run
    integer              :: jdat(1:8)       !< current forecast date and time
                                            !< (yr, mon, day, t-zone, hr, min, sec, mil-sec)
    real(kind=kind_phys) :: julian          !< julian day using midnight of January 1 of forecast year as initial epoch
    integer              :: yearlen         !< length of the current forecast year in days
!
    integer              :: iccn            !< using IN CCN forcing for MG2/3
    real(kind=kind_phys)          :: sec    !< seconds since model initialization
    real(kind=kind_phys), pointer :: si(:)  !< vertical sigma coordinate for model initialization

!--- IAU
    integer              :: iau_offset
    real(kind=kind_phys) :: iau_delthrs     ! iau time interval (to scale increments) in hours
    character(len=240)   :: iau_inc_files(7)! list of increment files
    real(kind=kind_phys) :: iaufhrs(7)      ! forecast hours associated with increment files
    logical :: iau_filter_increments, iau_drymassfixer

    ! From physcons.F90, updated/set in control_initialize
    real(kind=kind_phys) :: dxinv           ! inverse scaling factor for critical relative humidity, replaces dxinv in physcons.F90
    real(kind=kind_phys) :: dxmax           ! maximum scaling factor for critical relative humidity, replaces dxmax in physcons.F90
    real(kind=kind_phys) :: dxmin           ! minimum scaling factor for critical relative humidity, replaces dxmin in physcons.F90
    real(kind=kind_phys) :: rhcmax          ! maximum critical relative humidity, replaces rhc_max in physcons.F90

    contains
      procedure :: init  => control_initialize
      procedure :: print => control_print
  end type GFS_control_type


!--------------------------------------------------------------------
! GFS_grid_type
!   grid data needed for interpolations and length-scale calculations
!--------------------------------------------------------------------
!! \section arg_table_GFS_grid_type
!! \htmlinclude GFS_grid_type.html
!!
  type GFS_grid_type
 
    real (kind=kind_phys), pointer :: xlon   (:)    => null()   !< grid longitude in radians, ok for both 0->2pi
                                                                !! or -pi -> +pi ranges
    real (kind=kind_phys), pointer :: xlat   (:)    => null()   !< grid latitude in radians, default to pi/2 ->
                                                                !! -pi/2 range, otherwise adj in subr called 
    real (kind=kind_phys), pointer :: xlat_d (:)    => null()   !< grid latitude in degrees, default to 90 ->
                                                                !! -90 range, otherwise adj in subr called
    real (kind=kind_phys), pointer :: xlon_d (:)    => null()   !< grid longitude in degrees, default to 0 ->
                                                                !! 360 range, otherwise adj in subr called
    real (kind=kind_phys), pointer :: sinlat (:)    => null()   !< sine of the grids corresponding latitudes
    real (kind=kind_phys), pointer :: coslat (:)    => null()   !< cosine of the grids corresponding latitudes
    real (kind=kind_phys), pointer :: area   (:)    => null()   !< area of the grid cell
    real (kind=kind_phys), pointer :: dx     (:)    => null()   !< relative dx for the grid cell

!--- grid-related interpolation data for prognostic ozone
    real (kind=kind_phys), pointer :: ddy_o3    (:) => null()   !< interpolation     weight for ozone
    integer,               pointer :: jindx1_o3 (:) => null()   !< interpolation  low index for ozone
    integer,               pointer :: jindx2_o3 (:) => null()   !< interpolation high index for ozone

!--- grid-related interpolation data for stratosphere water
    real (kind=kind_phys), pointer :: ddy_h     (:) => null()   !< interpolation     weight for h2o
    integer,               pointer :: jindx1_h  (:) => null()   !< interpolation  low index for h2o
    integer,               pointer :: jindx2_h  (:) => null()   !< interpolation high index for h2o

!--- grid-related interpolation data for prognostic iccn
    real (kind=kind_phys), pointer :: ddy_ci    (:) => null()   !< interpolation     weight for iccn
    integer,               pointer :: jindx1_ci (:) => null()   !< interpolation  low index for iccn
    integer,               pointer :: jindx2_ci (:) => null()   !< interpolation high index for iccn
    real (kind=kind_phys), pointer :: ddx_ci    (:) => null()   !< interpolation     weight for iccn
    integer,               pointer :: iindx1_ci (:) => null()   !< interpolation  low index for iccn
    integer,               pointer :: iindx2_ci (:) => null()   !< interpolation high index for iccn

!--- grid-related interpolation data for prescribed aerosols
    real (kind=kind_phys), pointer :: ddy_aer    (:) => null()   !< interpolation     weight for iaerclm
    integer,               pointer :: jindx1_aer (:) => null()   !< interpolation  low index for iaerclm
    integer,               pointer :: jindx2_aer (:) => null()   !< interpolation high index for iaerclm
    real (kind=kind_phys), pointer :: ddx_aer    (:) => null()   !< interpolation     weight for iaerclm
    integer,               pointer :: iindx1_aer (:) => null()   !< interpolation  low index for iaerclm
    integer,               pointer :: iindx2_aer (:) => null()   !< interpolation high index for iaerclm
    contains
      procedure :: create   => grid_create   !<   allocate array data
  end type GFS_grid_type


!-----------------------------------------------
! GFS_tbd_type
!   data not yet assigned to a defined container
!-----------------------------------------------
!! \section arg_table_GFS_tbd_type
!! \htmlinclude GFS_tbd_type.html
!!
  type GFS_tbd_type

!--- radiation random seeds
    integer,               pointer :: icsdsw   (:)     => null()  !< (rad. only) auxiliary cloud control arrays passed to main
    integer,               pointer :: icsdlw   (:)     => null()  !< (rad. only) radiations. if isubcsw/isubclw (input to init)
                                                                  !< (rad. only) are set to 2, the arrays contains provided
                                                                  !< (rad. only) random seeds for sub-column clouds generators

!--- In
    real (kind=kind_phys), pointer :: ozpl     (:,:,:) => null()  !< ozone forcing data
    real (kind=kind_phys), pointer :: h2opl    (:,:,:) => null()  !< water forcing data
    real (kind=kind_phys), pointer :: in_nm    (:,:)   => null()  !< IN number concentration
    real (kind=kind_phys), pointer :: ccn_nm   (:,:)   => null()  !< CCN number concentration
    real (kind=kind_phys), pointer :: aer_nm   (:,:,:) => null()  !< GOCART aerosol climo

    !--- active when ((.not. newsas .or. cal_pre) .and. random_clds)
    integer,               pointer :: imap     (:)     => null()  !< map of local index ix to global index i for this block
    integer,               pointer :: jmap     (:)     => null()  !< map of local index ix to global index j for this block
    real (kind=kind_phys), pointer :: rann     (:,:)   => null()  !< random number array (0-1)

!--- In/Out
    real (kind=kind_phys), pointer :: acv      (:)     => null()  !< array containing accumulated convective clouds
    real (kind=kind_phys), pointer :: acvb     (:)     => null()  !< arrays used by cnvc90 bottom
    real (kind=kind_phys), pointer :: acvt     (:)     => null()  !< arrays used by cnvc90 top (cnvc90.f)

!--- Stochastic physics properties calculated in physics_driver
    real (kind=kind_phys), pointer :: dtdtr     (:,:)  => null()  !< temperature change due to radiative heating per time step (K)
    real (kind=kind_phys), pointer :: dtotprcp  (:)    => null()  !< change in totprcp  (diag_type)
    real (kind=kind_phys), pointer :: dcnvprcp  (:)    => null()  !< change in cnvprcp  (diag_type)
    real (kind=kind_phys), pointer :: drain_cpl (:)    => null()  !< change in rain_cpl (coupling_type)
    real (kind=kind_phys), pointer :: dsnow_cpl (:)    => null()  !< change in show_cpl (coupling_type)

!--- phy_f*d variables needed for seamless restarts and moving data between grrad and gbphys
    real (kind=kind_phys), pointer :: phy_fctd (:,:)   => null()  !< cloud base mass flux for CS convection
    real (kind=kind_phys), pointer :: phy_f2d  (:,:)   => null()  !< 2d arrays saved for restart
    real (kind=kind_phys), pointer :: phy_f3d  (:,:,:) => null()  !< 3d arrays saved for restart

    !--- dynamical forcing variables for Grell-Freitas convection
    real (kind=kind_phys), pointer :: forcet (:,:)     => null()  !<
    real (kind=kind_phys), pointer :: forceq (:,:)     => null()  !<
    real (kind=kind_phys), pointer :: prevst (:,:)     => null()  !<
    real (kind=kind_phys), pointer :: prevsq (:,:)     => null()  !<
    integer,               pointer :: cactiv   (:)     => null()  !< convective activity memory contour

    !--- MYNN prognostic variables that can't be in the Intdiag or Interstitial DDTs
    real (kind=kind_phys), pointer :: CLDFRA_BL  (:,:)   => null()  !
    real (kind=kind_phys), pointer :: QC_BL      (:,:)   => null()  !
    real (kind=kind_phys), pointer :: el_pbl     (:,:)   => null()  !
    real (kind=kind_phys), pointer :: Sh3D       (:,:)   => null()  !
    real (kind=kind_phys), pointer :: qke        (:,:)   => null()  !
    real (kind=kind_phys), pointer :: tsq        (:,:)   => null()  !
    real (kind=kind_phys), pointer :: qsq        (:,:)   => null()  !
    real (kind=kind_phys), pointer :: cov        (:,:)   => null()  !

    !--- MYJ schemes saved variables (from previous time step)
    real (kind=kind_phys), pointer :: phy_myj_qsfc(:)    => null()  ! 
    real (kind=kind_phys), pointer :: phy_myj_thz0(:)    => null()  ! 
    real (kind=kind_phys), pointer :: phy_myj_qz0(:)     => null()  ! 
    real (kind=kind_phys), pointer :: phy_myj_uz0(:)     => null()  ! 
    real (kind=kind_phys), pointer :: phy_myj_vz0(:)     => null()  ! 
    real (kind=kind_phys), pointer :: phy_myj_akhs(:)    => null()  ! 
    real (kind=kind_phys), pointer :: phy_myj_akms(:)    => null()  ! 
    real (kind=kind_phys), pointer :: phy_myj_chkqlm(:)  => null()  ! 
    real (kind=kind_phys), pointer :: phy_myj_elflx(:)   => null()  ! 
    real (kind=kind_phys), pointer :: phy_myj_a1u(:)     => null()  ! 
    real (kind=kind_phys), pointer :: phy_myj_a1t(:)     => null()  ! 
    real (kind=kind_phys), pointer :: phy_myj_a1q(:)     => null()  ! 

    contains
      procedure :: create  => tbd_create  !<   allocate array data
  end type GFS_tbd_type


!------------------------------------------------------------------
! GFS_cldprop_type
!  cloud properties and tendencies needed by radiation from physics 
!------------------------------------------------------------------
!! \section arg_table_GFS_cldprop_type
!! \htmlinclude GFS_cldprop_type.html
!!
  type GFS_cldprop_type

!--- In     (radiation)
!--- In/Out (physics)
    real (kind=kind_phys), pointer :: cv  (:)     => null()  !< fraction of convective cloud ; phys
    real (kind=kind_phys), pointer :: cvt (:)     => null()  !< convective cloud top pressure in pa ; phys
    real (kind=kind_phys), pointer :: cvb (:)     => null()  !< convective cloud bottom pressure in pa ; phys, cnvc90

    contains
      procedure :: create  => cldprop_create  !<   allocate array data
  end type GFS_cldprop_type


!-----------------------------------------
! GFS_radtend_type
!   radiation tendencies needed by physics
!-----------------------------------------
!! \section arg_table_GFS_radtend_type
!! \htmlinclude GFS_radtend_type.html
!!
  type GFS_radtend_type

    type (sfcfsw_type),    pointer :: sfcfsw(:)   => null()   !< sw radiation fluxes at sfc
                                                              !< [dim(im): created in grrad.f], components:
                                                              !!     (check module_radsw_parameters for definition)
                                                              !!\n   %upfxc - total sky upward sw flux at sfc (w/m**2)
                                                              !!\n   %upfx0 - clear sky upward sw flux at sfc (w/m**2)
                                                              !!\n   %dnfxc - total sky downward sw flux at sfc (w/m**2)
                                                              !!\n   %dnfx0 - clear sky downward sw flux at sfc (w/m**2)

    type (sfcflw_type),    pointer :: sfcflw(:)    => null()  !< lw radiation fluxes at sfc
                                                              !< [dim(im): created in grrad.f], components:
                                                              !!     (check module_radlw_paramters for definition)
                                                              !!\n   %upfxc - total sky upward lw flux at sfc (w/m**2)
                                                              !!\n   %upfx0 - clear sky upward lw flux at sfc (w/m**2)
                                                              !!\n   %dnfxc - total sky downward lw flux at sfc (w/m**2)
                                                              !!\n   %dnfx0 - clear sky downward lw flux at sfc (w/m**2)

!--- Out (radiation only)
    real (kind=kind_phys), pointer :: htrsw (:,:)  => null()  !< swh  total sky sw heating rate in k/sec
    real (kind=kind_phys), pointer :: htrlw (:,:)  => null()  !< hlw  total sky lw heating rate in k/sec
    real (kind=kind_phys), pointer :: sfalb (:)    => null()  !< mean surface diffused sw albedo 

    real (kind=kind_phys), pointer :: coszen(:)    => null()  !< mean cos of zenith angle over rad call period
    real (kind=kind_phys), pointer :: tsflw (:)    => null()  !< surface air temp during lw calculation in k 
    real (kind=kind_phys), pointer :: semis (:)    => null()  !< surface lw emissivity in fraction

!--- In/Out (???) (radiaition only)
    real (kind=kind_phys), pointer :: coszdg(:)    => null()  !< daytime mean cosz over rad call period

!--- In/Out (???) (physics only)
    real (kind=kind_phys), pointer :: swhc (:,:)   => null()  !< clear sky sw heating rates ( k/s )
    real (kind=kind_phys), pointer :: lwhc (:,:)   => null()  !< clear sky lw heating rates ( k/s )
    real (kind=kind_phys), pointer :: lwhd (:,:,:) => null()  !< idea sky lw heating rates ( k/s )

    contains
      procedure :: create  => radtend_create   !<   allocate array data
  end type GFS_radtend_type

!----------------------------------------------------------------
! GFS_diag_type
!  internal diagnostic type used as arguments to gbphys and grrad 
!----------------------------------------------------------------
!! \section arg_table_GFS_diag_type
!! \htmlinclude GFS_diag_type.html
!!
  type GFS_diag_type

!! Input/Output only in radiation
    real (kind=kind_phys), pointer :: fluxr(:,:)     => null()   !< to save time accumulated 2-d fields defined as:!
                                                                 !< hardcoded field indices, opt. includes aerosols!
    type (topfsw_type),    pointer :: topfsw(:)      => null()   !< sw radiation fluxes at toa, components:
                                               !       %upfxc    - total sky upward sw flux at toa (w/m**2)
                                               !       %dnfxc    - total sky downward sw flux at toa (w/m**2)
                                               !       %upfx0    - clear sky upward sw flux at toa (w/m**2)
    type (topflw_type),    pointer :: topflw(:)      => null()   !< lw radiation fluxes at top, component:
                                               !        %upfxc    - total sky upward lw flux at toa (w/m**2)
                                               !        %upfx0    - clear sky upward lw flux at toa (w/m**2)

! Input/output - used by physics
    real (kind=kind_phys), pointer :: srunoff(:)     => null()   !< surface water runoff (from lsm)
    real (kind=kind_phys), pointer :: evbsa  (:)     => null()   !< noah lsm diagnostics
    real (kind=kind_phys), pointer :: evcwa  (:)     => null()   !< noah lsm diagnostics
    real (kind=kind_phys), pointer :: snohfa (:)     => null()   !< noah lsm diagnostics
    real (kind=kind_phys), pointer :: transa (:)     => null()   !< noah lsm diagnostics
    real (kind=kind_phys), pointer :: sbsnoa (:)     => null()   !< noah lsm diagnostics
    real (kind=kind_phys), pointer :: snowca (:)     => null()   !< noah lsm diagnostics
    real (kind=kind_phys), pointer :: soilm  (:)     => null()   !< soil moisture
    real (kind=kind_phys), pointer :: tmpmin (:)     => null()   !< min temperature at 2m height (k)
    real (kind=kind_phys), pointer :: tmpmax (:)     => null()   !< max temperature at 2m height (k)
    real (kind=kind_phys), pointer :: dusfc  (:)     => null()   !< u component of surface stress
    real (kind=kind_phys), pointer :: dvsfc  (:)     => null()   !< v component of surface stress
    real (kind=kind_phys), pointer :: dtsfc  (:)     => null()   !< sensible heat flux (w/m2)
    real (kind=kind_phys), pointer :: dqsfc  (:)     => null()   !< latent heat flux (w/m2)
    real (kind=kind_phys), pointer :: totprcp(:)     => null()   !< accumulated total precipitation (kg/m2)
    real (kind=kind_phys), pointer :: totprcpb(:)    => null()   !< accumulated total precipitation in bucket(kg/m2)
    real (kind=kind_phys), pointer :: gflux  (:)     => null()   !< groud conductive heat flux
    real (kind=kind_phys), pointer :: dlwsfc (:)     => null()   !< time accumulated sfc dn lw flux ( w/m**2 )
    real (kind=kind_phys), pointer :: ulwsfc (:)     => null()   !< time accumulated sfc up lw flux ( w/m**2 )
    real (kind=kind_phys), pointer :: suntim (:)     => null()   !< sunshine duration time (s)
    real (kind=kind_phys), pointer :: runoff (:)     => null()   !< total water runoff
    real (kind=kind_phys), pointer :: ep     (:)     => null()   !< potential evaporation
    real (kind=kind_phys), pointer :: cldwrk (:)     => null()   !< cloud workfunction (valid only with sas)
    real (kind=kind_phys), pointer :: dugwd  (:)     => null()   !< vertically integrated u change by OGWD
    real (kind=kind_phys), pointer :: dvgwd  (:)     => null()   !< vertically integrated v change by OGWD
    real (kind=kind_phys), pointer :: psmean (:)     => null()   !< surface pressure (kPa)
    real (kind=kind_phys), pointer :: cnvprcp(:)     => null()   !< accumulated convective precipitation (kg/m2)
    real (kind=kind_phys), pointer :: cnvprcpb(:)    => null()   !< accumulated convective precipitation in bucket (kg/m2)
    real (kind=kind_phys), pointer :: spfhmin(:)     => null()   !< minimum specific humidity
    real (kind=kind_phys), pointer :: spfhmax(:)     => null()   !< maximum specific humidity
    real (kind=kind_phys), pointer :: u10mmax(:)     => null()   !< maximum u-wind
    real (kind=kind_phys), pointer :: v10mmax(:)     => null()   !< maximum v-wind
    real (kind=kind_phys), pointer :: wind10mmax(:)  => null()   !< maximum wind speed
    real (kind=kind_phys), pointer :: u10max(:)      => null()   !< maximum u-wind used with avg_max_length
    real (kind=kind_phys), pointer :: v10max(:)      => null()   !< maximum v-wind used with avg_max_length
    real (kind=kind_phys), pointer :: spd10max(:)    => null()   !< maximum wind speed used with avg_max_length
    real (kind=kind_phys), pointer :: rain   (:)     => null()   !< total rain at this time step
    real (kind=kind_phys), pointer :: rainc  (:)     => null()   !< convective rain at this time step
    real (kind=kind_phys), pointer :: ice    (:)     => null()   !< ice fall at this time step
    real (kind=kind_phys), pointer :: snow   (:)     => null()   !< snow fall at this time step
    real (kind=kind_phys), pointer :: graupel(:)     => null()   !< graupel fall at this time step
    real (kind=kind_phys), pointer :: totice (:)     => null()   !< accumulated ice precipitation (kg/m2)
    real (kind=kind_phys), pointer :: totsnw (:)     => null()   !< accumulated snow precipitation (kg/m2)
    real (kind=kind_phys), pointer :: totgrp (:)     => null()   !< accumulated graupel precipitation (kg/m2)
    real (kind=kind_phys), pointer :: toticeb(:)     => null()   !< accumulated ice precipitation in bucket (kg/m2)
    real (kind=kind_phys), pointer :: totsnwb(:)     => null()   !< accumulated snow precipitation in bucket (kg/m2)
    real (kind=kind_phys), pointer :: totgrpb(:)     => null()   !< accumulated graupel precipitation in bucket (kg/m2)

    !--- MYNN variables                                              
    real (kind=kind_phys), pointer :: edmf_a     (:,:)   => null()  !
    real (kind=kind_phys), pointer :: edmf_w     (:,:)   => null()  !
    real (kind=kind_phys), pointer :: edmf_qt    (:,:)   => null()  !
    real (kind=kind_phys), pointer :: edmf_thl   (:,:)   => null()  !
    real (kind=kind_phys), pointer :: edmf_ent   (:,:)   => null()  !
    real (kind=kind_phys), pointer :: edmf_qc    (:,:)   => null()  !
    real (kind=kind_phys), pointer :: maxMF       (:)    => null()  !
    integer, pointer               :: nupdraft    (:)    => null()  !
    integer, pointer               :: ktop_shallow (:)   => null()  !
    real (kind=kind_phys), pointer :: exch_h     (:,:)   => null()  !
    real (kind=kind_phys), pointer :: exch_m     (:,:)   => null()  !

    !--- Drag Suite variables
    real (kind=kind_phys), pointer :: dtaux2d_ls  (:,:)   => null()  !
    real (kind=kind_phys), pointer :: dtauy2d_ls  (:,:)   => null()  !
    real (kind=kind_phys), pointer :: dtaux2d_bl  (:,:)   => null()  !
    real (kind=kind_phys), pointer :: dtauy2d_bl  (:,:)   => null()  !
    real (kind=kind_phys), pointer :: dtaux2d_ss  (:,:)   => null()  !
    real (kind=kind_phys), pointer :: dtauy2d_ss  (:,:)   => null()  !
    real (kind=kind_phys), pointer :: dtaux2d_fd  (:,:)   => null()  !
    real (kind=kind_phys), pointer :: dtauy2d_fd  (:,:)   => null()  !
    real (kind=kind_phys), pointer :: dusfc_ls    (:)     => null()  !
    real (kind=kind_phys), pointer :: dvsfc_ls    (:)     => null()  !
    real (kind=kind_phys), pointer :: dusfc_bl    (:)     => null()  !
    real (kind=kind_phys), pointer :: dvsfc_bl    (:)     => null()  !
    real (kind=kind_phys), pointer :: dusfc_ss    (:)     => null()  !
    real (kind=kind_phys), pointer :: dvsfc_ss    (:)     => null()  !
    real (kind=kind_phys), pointer :: dusfc_fd    (:)     => null()  !
    real (kind=kind_phys), pointer :: dvsfc_fd    (:)     => null()  !

! Output - only in physics
    real (kind=kind_phys), pointer :: u10m   (:)     => null()   !< 10 meter u/v wind speed
    real (kind=kind_phys), pointer :: v10m   (:)     => null()   !< 10 meter u/v wind speed
    real (kind=kind_phys), pointer :: dpt2m  (:)     => null()   !< 2 meter dew point temperature
    real (kind=kind_phys), pointer :: zlvl   (:)     => null()   !< layer 1 height (m)
    real (kind=kind_phys), pointer :: psurf  (:)     => null()   !< surface pressure (Pa)
    real (kind=kind_phys), pointer :: hpbl   (:)     => null()   !< pbl height (m)
    real (kind=kind_phys), pointer :: pwat   (:)     => null()   !< precipitable water
    real (kind=kind_phys), pointer :: t1     (:)     => null()   !< layer 1 temperature (K)
    real (kind=kind_phys), pointer :: q1     (:)     => null()   !< layer 1 specific humidity (kg/kg)
    real (kind=kind_phys), pointer :: u1     (:)     => null()   !< layer 1 zonal wind (m/s)
    real (kind=kind_phys), pointer :: v1     (:)     => null()   !< layer 1 merdional wind (m/s)
    real (kind=kind_phys), pointer :: chh    (:)     => null()   !< thermal exchange coefficient
    real (kind=kind_phys), pointer :: cmm    (:)     => null()   !< momentum exchange coefficient
    real (kind=kind_phys), pointer :: dlwsfci(:)     => null()   !< instantaneous sfc dnwd lw flux ( w/m**2 )
    real (kind=kind_phys), pointer :: ulwsfci(:)     => null()   !< instantaneous sfc upwd lw flux ( w/m**2 )
    real (kind=kind_phys), pointer :: dswsfci(:)     => null()   !< instantaneous sfc dnwd sw flux ( w/m**2 )
    real (kind=kind_phys), pointer :: nswsfci(:)     => null()   !< instantaneous sfc net dnwd sw flux ( w/m**2 )
    real (kind=kind_phys), pointer :: uswsfci(:)     => null()   !< instantaneous sfc upwd sw flux ( w/m**2 )
    real (kind=kind_phys), pointer :: dusfci (:)     => null()   !< instantaneous u component of surface stress
    real (kind=kind_phys), pointer :: dvsfci (:)     => null()   !< instantaneous v component of surface stress
    real (kind=kind_phys), pointer :: dtsfci (:)     => null()   !< instantaneous sfc sensible heat flux
    real (kind=kind_phys), pointer :: dqsfci (:)     => null()   !< instantaneous sfc latent heat flux
    real (kind=kind_phys), pointer :: gfluxi (:)     => null()   !< instantaneous sfc ground heat flux
    real (kind=kind_phys), pointer :: epi    (:)     => null()   !< instantaneous sfc potential evaporation
    real (kind=kind_phys), pointer :: smcwlt2(:)     => null()   !< wilting point (volumetric)
    real (kind=kind_phys), pointer :: smcref2(:)     => null()   !< soil moisture threshold (volumetric)
    real (kind=kind_phys), pointer :: wet1   (:)     => null()   !< normalized soil wetness
    real (kind=kind_phys), pointer :: sr     (:)     => null()   !< snow ratio : ratio of snow to total precipitation
    real (kind=kind_phys), pointer :: tdomr  (:)     => null()   !< dominant accumulated rain type
    real (kind=kind_phys), pointer :: tdomzr (:)     => null()   !< dominant accumulated freezing rain type
    real (kind=kind_phys), pointer :: tdomip (:)     => null()   !< dominant accumulated sleet type
    real (kind=kind_phys), pointer :: tdoms  (:)     => null()   !< dominant accumulated snow type

    real (kind=kind_phys), pointer :: ca1      (:)   => null() ! 
    real (kind=kind_phys), pointer :: ca2      (:)   => null() !
    real (kind=kind_phys), pointer :: ca3      (:)   => null() ! 
    real (kind=kind_phys), pointer :: ca_deep  (:)   => null()   !< cellular automata fraction
    real (kind=kind_phys), pointer :: ca_turb  (:)   => null()   !< cellular automata fraction
    real (kind=kind_phys), pointer :: ca_shal  (:)   => null()   !< cellular automata fraction
    real (kind=kind_phys), pointer :: ca_rad   (:)   => null()   !< cellular automata fraction
    real (kind=kind_phys), pointer :: ca_micro (:)   => null()   !< cellular automata fraction

    real (kind=kind_phys), pointer :: skebu_wts(:,:) => null()   !< 10 meter u wind speed
    real (kind=kind_phys), pointer :: skebv_wts(:,:) => null()   !< 10 meter v wind speed
    real (kind=kind_phys), pointer :: sppt_wts(:,:)  => null()   !<
    real (kind=kind_phys), pointer :: shum_wts(:,:)  => null()   !<
    real (kind=kind_phys), pointer :: zmtnblck(:)    => null()   !<mountain blocking evel
    real (kind=kind_phys), pointer :: du3dt (:,:,:)  => null()   !< u momentum change due to physics
    real (kind=kind_phys), pointer :: dv3dt (:,:,:)  => null()   !< v momentum change due to physics
    real (kind=kind_phys), pointer :: dt3dt (:,:,:)  => null()   !< temperature change due to physics
    real (kind=kind_phys), pointer :: dq3dt (:,:,:)  => null()   !< moisture change due to physics
    real (kind=kind_phys), pointer :: refdmax (:)    => null()   !< max hourly 1-km agl reflectivity
    real (kind=kind_phys), pointer :: refdmax263k(:) => null()   !< max hourly -10C reflectivity
    real (kind=kind_phys), pointer :: t02max  (:)    => null()   !< max hourly 2m T
    real (kind=kind_phys), pointer :: t02min  (:)    => null()   !< min hourly 2m T
    real (kind=kind_phys), pointer :: rh02max (:)    => null()   !< max hourly 2m RH
    real (kind=kind_phys), pointer :: rh02min (:)    => null()   !< min hourly 2m RH
!--- accumulated quantities for 3D diagnostics
    real (kind=kind_phys), pointer :: upd_mf (:,:)   => null()  !< instantaneous convective updraft mass flux
    real (kind=kind_phys), pointer :: dwn_mf (:,:)   => null()  !< instantaneous convective downdraft mass flux
    real (kind=kind_phys), pointer :: det_mf (:,:)   => null()  !< instantaneous convective detrainment mass flux
    real (kind=kind_phys), pointer :: cldcov (:,:)   => null()  !< instantaneous 3D cloud fraction
!--- F-A MP scheme
    real (kind=kind_phys), pointer :: TRAIN  (:,:)   => null()  !< accumulated stratiform T tendency (K s-1)

    !--- MP quantities for 3D diagnositics 
    real (kind=kind_phys), pointer :: refl_10cm(:,:) => null()  !< instantaneous refl_10cm

    !--- Extra PBL diagnostics
    real (kind=kind_phys), pointer :: dkudiagnostic(:,:) => null()  !< Eddy diffusitivity from the EDMF and EDMF-TKE

!
!---vay-2018 UGWP-diagnostics daily mean
!
    real (kind=kind_phys), pointer :: dudt_tot (:,:) => null()  !< daily aver GFS_phys tend for WE-U
    real (kind=kind_phys), pointer :: dvdt_tot (:,:) => null()  !< daily aver GFS_phys tend for SN-V
    real (kind=kind_phys), pointer :: dtdt_tot (:,:) => null()  !< daily aver GFS_phys tend for Temp-re
!
    real (kind=kind_phys), pointer :: du3dt_pbl(:,:) => null()  !< daily aver GFS_phys tend for WE-U pbl
    real (kind=kind_phys), pointer :: dv3dt_pbl(:,:) => null()  !< daily aver GFS_phys tend for SN-V pbl
    real (kind=kind_phys), pointer :: dt3dt_pbl(:,:) => null()  !< daily aver GFS_phys tend for Temp pbl
!
    real (kind=kind_phys), pointer :: du3dt_ogw(:,:) => null()  !< daily aver GFS_phys tend for WE-U OGW
    real (kind=kind_phys), pointer :: dv3dt_ogw(:,:) => null()  !< daily aver GFS_phys tend for SN-V OGW
    real (kind=kind_phys), pointer :: dt3dt_ogw(:,:) => null()  !< daily aver GFS_phys tend for Temp OGW
!
    real (kind=kind_phys), pointer :: du3dt_mtb(:,:) => null()  !< daily aver GFS_phys tend for WE-U MTB
    real (kind=kind_phys), pointer :: dv3dt_mtb(:,:) => null()  !< daily aver GFS_phys tend for SN-V MTB
    real (kind=kind_phys), pointer :: dt3dt_mtb(:,:) => null()  !< daily aver GFS_phys tend for Temp MTB
!
    real (kind=kind_phys), pointer :: du3dt_tms(:,:) => null()  !< daily aver GFS_phys tend for WE-U TMS
    real (kind=kind_phys), pointer :: dv3dt_tms(:,:) => null()  !< daily aver GFS_phys tend for SN-V TMS
    real (kind=kind_phys), pointer :: dt3dt_tms(:,:) => null()  !< daily aver GFS_phys tend for Temp TMS
!
    real (kind=kind_phys), pointer :: du3dt_ngw(:,:) => null()  !< daily aver GFS_phys tend for WE-U NGW
    real (kind=kind_phys), pointer :: dv3dt_ngw(:,:) => null()  !< daily aver GFS_phys tend for SN-V NGW
    real (kind=kind_phys), pointer :: dt3dt_ngw(:,:) => null()  !< daily aver GFS_phys tend for Temp NGW
!
    real (kind=kind_phys), pointer :: du3dt_cgw(:,:) => null()  !< daily aver GFS_phys tend for WE-U NGW
    real (kind=kind_phys), pointer :: dv3dt_cgw(:,:) => null()  !< daily aver GFS_phys tend for SN-V NGW
    real (kind=kind_phys), pointer :: dt3dt_cgw(:,:) => null()  !< daily aver GFS_phys tend for Temp NGW
!
    real (kind=kind_phys), pointer :: du3dt_moist(:,:) => null()  !< daily aver GFS_phys tend for WE-U MOIST
    real (kind=kind_phys), pointer :: dv3dt_moist(:,:) => null()  !< daily aver GFS_phys tend for SN-V MOIST
    real (kind=kind_phys), pointer :: dt3dt_moist(:,:) => null()  !< daily aver GFS_phys tend for Temp MOIST
!
!--- Instantaneous UGWP-diagnostics  16-variables
!       Diag%gwp_ax, Diag%gwp_axo, Diag%gwp_axc, Diag%gwp_axf,       &
!       Diag%gwp_ay, Diag%gwp_ayo, Diag%gwp_ayc, Diag%gwp_ayf,       &
!       Diag%gwp_dtdt,   Diag%gwp_kdis, Diag%gwp_okw, Diag%gwp_fgf,  &
!       Diag%gwp_dcheat, Diag%gwp_precip, Diag%gwp_klevs,            &
!       Diag%gwp_scheat

    real (kind=kind_phys), pointer :: gwp_scheat(:,:) => null()  ! instant shal-conv heat tendency
    real (kind=kind_phys), pointer :: gwp_dcheat(:,:) => null()  ! instant deep-conv heat tendency
    real (kind=kind_phys), pointer :: gwp_precip(:) => null()    ! total precip rates
    integer , pointer              :: gwp_klevs(:,:)=> null()    ! instant levels for GW-launches
    real (kind=kind_phys), pointer :: gwp_fgf(:)    => null()    ! fgf triggers
    real (kind=kind_phys), pointer :: gwp_okw(:)    => null()    ! okw triggers

    real (kind=kind_phys), pointer :: gwp_ax(:,:)   => null()    ! instant total UGWP tend m/s/s EW
    real (kind=kind_phys), pointer :: gwp_ay(:,:)   => null()    ! instant total UGWP tend m/s/s NS
    real (kind=kind_phys), pointer :: gwp_dtdt(:,:) => null()    ! instant total heat tend   K/s
    real (kind=kind_phys), pointer :: gwp_kdis(:,:) => null()    ! instant total eddy mixing m2/s
    real (kind=kind_phys), pointer :: gwp_axc(:,:)   => null()   ! instant con-UGWP tend m/s/s EW
    real (kind=kind_phys), pointer :: gwp_ayc(:,:)   => null()   ! instant con-UGWP tend m/s/s NS
    real (kind=kind_phys), pointer :: gwp_axo(:,:)   => null()   ! instant oro-UGWP tend m/s/s EW
    real (kind=kind_phys), pointer :: gwp_ayo(:,:)   => null()   ! instant oro-UGWP tend m/s/s NS
    real (kind=kind_phys), pointer :: gwp_axf(:,:)   => null()   ! instant jet-UGWP tend m/s/s EW
    real (kind=kind_phys), pointer :: gwp_ayf(:,:)   => null()   ! instant jet-UGWP tend m/s/s NS

    real (kind=kind_phys), pointer :: uav_ugwp(:,:)   => null()   ! aver  wind UAV from physics
    real (kind=kind_phys), pointer :: tav_ugwp(:,:)   => null()   ! aver  temp UAV from physics
    real (kind=kind_phys), pointer :: du3dt_dyn(:,:)  => null()   ! U Tend-dynamics "In"-"PhysOut"

!--- COODRE ORO diagnostics
    real (kind=kind_phys), pointer :: zmtb(:)         => null()   !
    real (kind=kind_phys), pointer :: zogw(:)         => null()   !
    real (kind=kind_phys), pointer :: zlwb(:)         => null()   !!
    real (kind=kind_phys), pointer :: tau_ogw(:)      => null()   !!
    real (kind=kind_phys), pointer :: tau_ngw(:)      => null()   !!
    real (kind=kind_phys), pointer :: tau_mtb(:)      => null()   !
    real (kind=kind_phys), pointer :: tau_tofd(:)     => null()   !
!---vay-2018 UGWP-diagnostics

    !--- Output diagnostics for coupled chemistry
    integer                        :: ndust                    !< number of dust bins for diagnostics
    integer                        :: nseasalt                 !< number of seasalt bins for diagnostics
    integer                        :: ntchmdiag                !< number of chemical tracers for diagnostics
    real (kind=kind_phys), pointer :: duem  (:,:) => null()    !< instantaneous dust emission flux                             ( kg/m**2/s )
    real (kind=kind_phys), pointer :: ssem  (:,:) => null()    !< instantaneous sea salt emission flux                         ( kg/m**2/s )
    real (kind=kind_phys), pointer :: sedim (:,:) => null()    !< instantaneous sedimentation                                  ( kg/m**2/s )
    real (kind=kind_phys), pointer :: drydep(:,:) => null()    !< instantaneous dry deposition                                 ( kg/m**2/s )
    real (kind=kind_phys), pointer :: wetdpl(:,:) => null()    !< instantaneous large-scale wet deposition                     ( kg/m**2/s )
    real (kind=kind_phys), pointer :: wetdpc(:,:) => null()    !< instantaneous convective-scale wet deposition                ( kg/m**2/s )
    real (kind=kind_phys), pointer :: abem  (:,:) => null()    !< instantaneous anthopogenic and biomass burning emissions
                                                               !< for black carbon, organic carbon, and sulfur dioxide         ( ug/m**2/s )
    real (kind=kind_phys), pointer :: aecm  (:,:) => null()    !< instantaneous aerosol column mass densities for
                                                               !< pm2.5, black carbon, organic carbon, sulfate, dust, sea salt ( g/m**2 )
    contains
      procedure :: create    => diag_create
      procedure :: rad_zero  => diag_rad_zero
      procedure :: phys_zero => diag_phys_zero
      procedure :: chem_init => diag_chem_init
  end type GFS_diag_type

!---------------------------------------------------------------------
! GFS_interstitial_type
!   fields required for interstitial code in CCPP schemes, previously
!   in GFS_{physics,radiation}_driver.F90
!---------------------------------------------------------------------
!! \section arg_table_GFS_interstitial_type
!! \htmlinclude GFS_interstitial_type.html
!!
  type GFS_interstitial_type

    real (kind=kind_phys), pointer      :: adjsfculw_land(:)  => null()  !<
    real (kind=kind_phys), pointer      :: adjsfculw_ice(:)   => null()  !<
    real (kind=kind_phys), pointer      :: adjsfculw_ocean(:) => null()  !<
    real (kind=kind_phys), pointer      :: adjnirbmd(:)       => null()  !<
    real (kind=kind_phys), pointer      :: adjnirbmu(:)       => null()  !<
    real (kind=kind_phys), pointer      :: adjnirdfd(:)       => null()  !<
    real (kind=kind_phys), pointer      :: adjnirdfu(:)       => null()  !<
    real (kind=kind_phys), pointer      :: adjvisbmd(:)       => null()  !<
    real (kind=kind_phys), pointer      :: adjvisbmu(:)       => null()  !<
    real (kind=kind_phys), pointer      :: adjvisdfu(:)       => null()  !<
    real (kind=kind_phys), pointer      :: adjvisdfd(:)       => null()  !<
    real (kind=kind_phys), pointer      :: aerodp(:,:)        => null()  !<
    real (kind=kind_phys), pointer      :: alb1d(:)           => null()  !<
    real (kind=kind_phys), pointer      :: bexp1d(:)          => null()  !<
    real (kind=kind_phys), pointer      :: canopy_save(:)     => null()  !<
    real (kind=kind_phys), pointer      :: cd(:)              => null()  !<
    real (kind=kind_phys), pointer      :: cd_ice(:)          => null()  !<
    real (kind=kind_phys), pointer      :: cd_land(:)         => null()  !<
    real (kind=kind_phys), pointer      :: cd_ocean(:)        => null()  !<
    real (kind=kind_phys), pointer      :: cdq(:)             => null()  !<
    real (kind=kind_phys), pointer      :: cdq_ice(:)         => null()  !<
    real (kind=kind_phys), pointer      :: cdq_land(:)        => null()  !<
    real (kind=kind_phys), pointer      :: cdq_ocean(:)       => null()  !<
    real (kind=kind_phys), pointer      :: cf_upi(:,:)        => null()  !<
    real (kind=kind_phys), pointer      :: chh_ice(:)         => null()  !<
    real (kind=kind_phys), pointer      :: chh_land(:)        => null()  !<
    real (kind=kind_phys), pointer      :: chh_ocean(:)       => null()  !<
    real (kind=kind_phys), pointer      :: chk_land(:)        => null()  !<
    real (kind=kind_phys), pointer      :: clcn(:,:)          => null()  !<
    real (kind=kind_phys), pointer      :: cldf(:)            => null()  !<
    real (kind=kind_phys), pointer      :: cldsa(:,:)         => null()  !<
    real (kind=kind_phys), pointer      :: cldtaulw(:,:)      => null()  !<
    real (kind=kind_phys), pointer      :: cldtausw(:,:)      => null()  !<
    real (kind=kind_phys), pointer      :: cld1d(:)           => null()  !<
    real (kind=kind_phys), pointer      :: clouds(:,:,:)      => null()  !<
    real (kind=kind_phys), pointer      :: clw(:,:,:)         => null()  !<
    real (kind=kind_phys), pointer      :: clw_surf(:)        => null()  !<
    real (kind=kind_phys), pointer      :: clx(:,:)           => null()  !<
    real (kind=kind_phys), pointer      :: cmc(:)             => null()  !<
    real (kind=kind_phys), pointer      :: cmm_ice(:)         => null()  !<
    real (kind=kind_phys), pointer      :: cmm_land(:)        => null()  !<
    real (kind=kind_phys), pointer      :: cmm_ocean(:)       => null()  !<
    real (kind=kind_phys), pointer      :: cndm_surf(:)       => null()  !<
    real (kind=kind_phys), pointer      :: cnv_dqldt(:,:)     => null()  !<
    real (kind=kind_phys), pointer      :: cnv_fice(:,:)      => null()  !<
    real (kind=kind_phys), pointer      :: cnv_mfd(:,:)       => null()  !<
    real (kind=kind_phys), pointer      :: cnv_ndrop(:,:)     => null()  !<
    real (kind=kind_phys), pointer      :: cnv_nice(:,:)      => null()  !<
    real (kind=kind_phys), pointer      :: cnvc(:,:)          => null()  !<
    real (kind=kind_phys), pointer      :: cnvw(:,:)          => null()  !<
    real (kind=kind_phys), pointer      :: ctei_r(:)          => null()  !<
    real (kind=kind_phys), pointer      :: ctei_rml(:)        => null()  !<
    real (kind=kind_phys), pointer      :: cumabs(:)          => null()  !<
    real (kind=kind_phys), pointer      :: dd_mf(:,:)         => null()  !<
    real (kind=kind_phys), pointer      :: de_lgth(:)         => null()  !<
    real (kind=kind_phys), pointer      :: del(:,:)           => null()  !<
    real (kind=kind_phys), pointer      :: del_gz(:,:)        => null()  !<
    real (kind=kind_phys), pointer      :: delr(:,:)          => null()  !<
    real (kind=kind_phys), pointer      :: dkt(:,:)           => null()  !<
    real (kind=kind_phys), pointer      :: dlength(:)         => null()  !<
    real (kind=kind_phys), pointer      :: dqdt(:,:,:)        => null()  !<
    real (kind=kind_phys), pointer      :: dqsdt2(:)          => null()  !<
    real (kind=kind_phys), pointer      :: dqsfc1(:)          => null()  !<
    real (kind=kind_phys), pointer      :: drain(:)           => null()  !<
    real (kind=kind_phys), pointer      :: drain_in_m_sm1(:)  => null()  !<
    real (kind=kind_phys), pointer      :: dtdt(:,:)          => null()  !<
    real (kind=kind_phys), pointer      :: dtdtc(:,:)         => null()  !<
    real (kind=kind_phys), pointer      :: dtsfc1(:)          => null()  !<
    real (kind=kind_phys), pointer      :: dtzm(:)            => null()  !<
    real (kind=kind_phys), pointer      :: dt_mf(:,:)         => null()  !<
    real (kind=kind_phys), pointer      :: dudt(:,:)          => null()  !<
    real (kind=kind_phys), pointer      :: dusfcg(:)          => null()  !<
    real (kind=kind_phys), pointer      :: dusfc1(:)          => null()  !<
    real (kind=kind_phys), pointer      :: dvdftra(:,:,:)     => null()  !<
    real (kind=kind_phys), pointer      :: dvdt(:,:)          => null()  !<
    real (kind=kind_phys), pointer      :: dvsfcg(:)          => null()  !<
    real (kind=kind_phys), pointer      :: dvsfc1(:)          => null()  !<
    real (kind=kind_phys), pointer      :: dzlyr(:,:)         => null()  !<
    real (kind=kind_phys), pointer      :: elvmax(:)          => null()  !<
    real (kind=kind_phys), pointer      :: ep1d(:)            => null()  !<
    real (kind=kind_phys), pointer      :: ep1d_ice(:)        => null()  !<
    real (kind=kind_phys), pointer      :: ep1d_land(:)       => null()  !<
    real (kind=kind_phys), pointer      :: ep1d_ocean(:)      => null()  !<
    real (kind=kind_phys), pointer      :: evap(:)            => null()  !<
    real (kind=kind_phys), pointer      :: evapq(:)           => null()  !<
    real (kind=kind_phys), pointer      :: evap_ice(:)        => null()  !<
    real (kind=kind_phys), pointer      :: evap_land(:)       => null()  !<
    real (kind=kind_phys), pointer      :: evap_ocean(:)      => null()  !<
    real (kind=kind_phys), pointer      :: evbs(:)            => null()  !<
    real (kind=kind_phys), pointer      :: evcw(:)            => null()  !<
    real (kind=kind_phys), pointer      :: faerlw(:,:,:,:)    => null()  !<
    real (kind=kind_phys), pointer      :: faersw(:,:,:,:)    => null()  !<
    real (kind=kind_phys), pointer      :: ffhh_ice(:)        => null()  !<
    real (kind=kind_phys), pointer      :: ffhh_land(:)       => null()  !<
    real (kind=kind_phys), pointer      :: ffhh_ocean(:)      => null()  !<
    real (kind=kind_phys), pointer      :: fh2(:)             => null()  !<
    real (kind=kind_phys), pointer      :: fh2_ice(:)         => null()  !<
    real (kind=kind_phys), pointer      :: fh2_land(:)        => null()  !<
    real (kind=kind_phys), pointer      :: fh2_ocean(:)       => null()  !<
    logical,               pointer      :: flag_cice(:)       => null()  !<
    logical,               pointer      :: flag_guess(:)      => null()  !<
    logical,               pointer      :: flag_iter(:)       => null()  !<
    logical,               pointer      :: flag_lsm(:)        => null()  !<
    logical,               pointer      :: flag_lsm_glacier(:)=> null()  !<
    real (kind=kind_phys), pointer      :: ffmm_ice(:)        => null()  !<
    real (kind=kind_phys), pointer      :: ffmm_land(:)       => null()  !<
    real (kind=kind_phys), pointer      :: ffmm_ocean(:)      => null()  !<
    real (kind=kind_phys), pointer      :: fm10(:)            => null()  !<
    real (kind=kind_phys), pointer      :: fm10_ice(:)        => null()  !<
    real (kind=kind_phys), pointer      :: fm10_land(:)       => null()  !<
    real (kind=kind_phys), pointer      :: fm10_ocean(:)      => null()  !<
    real (kind=kind_phys)               :: frain                         !<
    real (kind=kind_phys), pointer      :: frland(:)          => null()  !<
    real (kind=kind_phys), pointer      :: fscav(:)           => null()  !<
    real (kind=kind_phys), pointer      :: fswtr(:)           => null()  !<
    real (kind=kind_phys), pointer      :: gabsbdlw(:)        => null()  !<
    real (kind=kind_phys), pointer      :: gabsbdlw_ice(:)    => null()  !<
    real (kind=kind_phys), pointer      :: gabsbdlw_land(:)   => null()  !<
    real (kind=kind_phys), pointer      :: gabsbdlw_ocean(:)  => null()  !<
    real (kind=kind_phys), pointer      :: gamma(:)           => null()  !<
    real (kind=kind_phys), pointer      :: gamq(:)            => null()  !<
    real (kind=kind_phys), pointer      :: gamt(:)            => null()  !<
    real (kind=kind_phys), pointer      :: gasvmr(:,:,:)      => null()  !<
    real (kind=kind_phys), pointer      :: gflx(:)            => null()  !<
    real (kind=kind_phys), pointer      :: gflx_ice(:)        => null()  !<
    real (kind=kind_phys), pointer      :: gflx_land(:)       => null()  !<
    real (kind=kind_phys), pointer      :: gflx_ocean(:)      => null()  !<
    real (kind=kind_phys), pointer      :: graupelmp(:)       => null()  !<
    real (kind=kind_phys), pointer      :: gwdcu(:,:)         => null()  !<
    real (kind=kind_phys), pointer      :: gwdcv(:,:)         => null()  !<
    integer                             :: h2o_coeff                     !<
    real (kind=kind_phys), pointer      :: h2o_pres(:)        => null()  !<
    real (kind=kind_phys), pointer      :: hefac(:)           => null()  !<
    real (kind=kind_phys), pointer      :: hffac(:)           => null()  !<
    real (kind=kind_phys), pointer      :: hflx(:)            => null()  !<
    real (kind=kind_phys), pointer      :: hflxq(:)           => null()  !<
    real (kind=kind_phys), pointer      :: hflx_ice(:)        => null()  !<
    real (kind=kind_phys), pointer      :: hflx_land(:)       => null()  !<
    real (kind=kind_phys), pointer      :: hflx_ocean(:)      => null()  !<
    !--- radiation variables that need to be carried over from radiation to physics
    real (kind=kind_phys), pointer      :: htlwc(:,:)         => null()  !<
    real (kind=kind_phys), pointer      :: htlw0(:,:)         => null()  !<
    real (kind=kind_phys), pointer      :: htswc(:,:)         => null()  !<
    real (kind=kind_phys), pointer      :: htsw0(:,:)         => null()  !<
    !
    real (kind=kind_phys), pointer      :: icemp(:)           => null()  !<
    logical,               pointer      :: dry(:)             => null()  !<
    integer,               pointer      :: idxday(:)          => null()  !<
    logical,               pointer      :: icy(:)             => null()  !<
    logical,               pointer      :: lake(:)            => null()  !<
    logical,               pointer      :: ocean(:)           => null()  !<
    integer                             :: ipr                           !<
    integer,               pointer      :: islmsk(:)          => null()  !<
    integer,               pointer      :: islmsk_cice(:)     => null()  !<
    integer                             :: itc                           !<
    logical,               pointer      :: wet(:)             => null()  !<
    integer                             :: kb                            !<
    integer,               pointer      :: kbot(:)            => null()  !<
    integer,               pointer      :: kcnv(:)            => null()  !<
    integer                             :: kd                            !<
    integer,               pointer      :: kinver(:)          => null()  !<
    integer,               pointer      :: kpbl(:)            => null()  !<
    integer                             :: kt                            !<
    integer,               pointer      :: ktop(:)            => null()  !<
    integer                             :: latidxprnt                    !<
    integer                             :: levi                          !<
    integer                             :: levh2o                        !<
    integer                             :: levozp                        !<
    integer                             :: lmk                           !<
    integer                             :: lmp                           !<
    integer,               pointer      :: mbota(:,:)         => null()  !<
    logical                             :: mg3_as_mg2                    !<
    integer,               pointer      :: mtopa(:,:)         => null()  !<
    integer                             :: nbdlw                         !<
    integer                             :: nbdsw                         !<
    real (kind=kind_phys), pointer      :: ncgl(:,:)          => null()  !<
    real (kind=kind_phys), pointer      :: ncpi(:,:)          => null()  !<
    real (kind=kind_phys), pointer      :: ncpl(:,:)          => null()  !<
    real (kind=kind_phys), pointer      :: ncpr(:,:)          => null()  !<
    real (kind=kind_phys), pointer      :: ncps(:,:)          => null()  !<
    integer                             :: ncstrac                       !<
    integer                             :: nday                          !<
    integer                             :: nf_aelw                       !<
    integer                             :: nf_aesw                       !<
    integer                             :: nn                            !<
    integer                             :: nncl                          !<
    integer                             :: nsamftrac                     !<
    integer                             :: nscav                         !<
    integer                             :: nspc1                         !<
    integer                             :: ntiwx                         !<
    integer                             :: ntk                           !<
    integer                             :: ntkev                         !<
    integer                             :: nvdiff                        !<
    real (kind=kind_phys), pointer      :: oa4(:,:)           => null()  !<
    real (kind=kind_phys), pointer      :: oc(:)              => null()  !<
    real (kind=kind_phys), pointer      :: olyr(:,:)          => null()  !<
    logical              , pointer      :: otspt(:,:)         => null()  !<
    integer                             :: oz_coeff                      !<
    integer                             :: oz_coeffp5                    !<
    real (kind=kind_phys), pointer      :: oz_pres(:)         => null()  !<
    logical                             :: phys_hydrostatic              !<
    real (kind=kind_phys), pointer      :: plvl(:,:)          => null()  !<
    real (kind=kind_phys), pointer      :: plyr(:,:)          => null()  !<
    real (kind=kind_phys), pointer      :: prcpmp(:)          => null()  !<
    real (kind=kind_phys), pointer      :: prnum(:,:)         => null()  !<
    real (kind=kind_phys), pointer      :: q2mp(:)            => null()  !<
    real (kind=kind_phys), pointer      :: qgl(:,:)           => null()  !<
    real (kind=kind_phys), pointer      :: qicn(:,:)          => null()  !<
    real (kind=kind_phys), pointer      :: qlcn(:,:)          => null()  !<
    real (kind=kind_phys), pointer      :: qlyr(:,:)          => null()  !<
    real (kind=kind_phys), pointer      :: qrn(:,:)           => null()  !<
    real (kind=kind_phys), pointer      :: qsnw(:,:)          => null()  !<
    real (kind=kind_phys), pointer      :: qss(:)             => null()  !<
    real (kind=kind_phys), pointer      :: qss_ice(:)         => null()  !<
    real (kind=kind_phys), pointer      :: qss_land(:)        => null()  !<
    real (kind=kind_phys), pointer      :: qss_ocean(:)       => null()  !<
    real (kind=kind_phys), pointer      :: qs1(:)             => null()  !<
    real (kind=kind_phys), pointer      :: qv1(:)             => null()  !<
    logical                             :: radar_reset                   !<
    real (kind=kind_phys)               :: raddt                         !<
    real (kind=kind_phys), pointer      :: rainmp(:)          => null()  !<
    real (kind=kind_phys), pointer      :: raincd(:)          => null()  !<
    real (kind=kind_phys), pointer      :: raincs(:)          => null()  !<
    real (kind=kind_phys), pointer      :: rainmcadj(:)       => null()  !<
    real (kind=kind_phys), pointer      :: rainp(:,:)         => null()  !<
    real (kind=kind_phys), pointer      :: rb(:)              => null()  !<
    real (kind=kind_phys), pointer      :: rb_ice(:)          => null()  !<
    real (kind=kind_phys), pointer      :: rb_land(:)         => null()  !<
    real (kind=kind_phys), pointer      :: rb_ocean(:)        => null()  !<
    logical                             :: reset                         !<
    real (kind=kind_phys), pointer      :: rhc(:,:)           => null()  !<
    real (kind=kind_phys), pointer      :: rho1(:)            => null()  !<
    real (kind=kind_phys), pointer      :: runoff(:)          => null()  !<
    real (kind=kind_phys), pointer      :: runoff_in_m_sm1(:) => null()  !<
    real (kind=kind_phys), pointer      :: save_q(:,:,:)      => null()  !<
    real (kind=kind_phys), pointer      :: save_t(:,:)        => null()  !<
    real (kind=kind_phys), pointer      :: save_u(:,:)        => null()  !<
    real (kind=kind_phys), pointer      :: save_v(:,:)        => null()  !<
    real (kind=kind_phys), pointer      :: sbsno(:)           => null()  !<
    type (cmpfsw_type),    pointer      :: scmpsw(:)          => null()  !<
    real (kind=kind_phys), pointer      :: semis_ice(:)       => null()  !<
    real (kind=kind_phys), pointer      :: semis_land(:)      => null()  !<
    real (kind=kind_phys), pointer      :: semis_ocean(:)     => null()  !<
    real (kind=kind_phys), pointer      :: sfcalb(:,:)        => null()  !<
    real (kind=kind_phys), pointer      :: sigma(:)           => null()  !<
    real (kind=kind_phys), pointer      :: sigmaf(:)          => null()  !<
    real (kind=kind_phys), pointer      :: sigmafrac(:,:)     => null()  !<
    real (kind=kind_phys), pointer      :: sigmatot(:,:)      => null()  !<
    logical                             :: skip_macro                    !<
    real (kind=kind_phys), pointer      :: slc_save(:,:)      => null()  !<
    integer, pointer                    :: slopetype(:)       => null()  !<
    real (kind=kind_phys), pointer      :: smcmax(:)          => null()  !<
    real (kind=kind_phys), pointer      :: smc_save(:,:)      => null()  !<
    real (kind=kind_phys), pointer      :: snowc(:)           => null()  !<
    real (kind=kind_phys), pointer      :: snowd_ice(:)       => null()  !<
    real (kind=kind_phys), pointer      :: snowd_land(:)      => null()  !<
    real (kind=kind_phys), pointer      :: snowd_land_save(:) => null()  !<
    real (kind=kind_phys), pointer      :: snowd_ocean(:)     => null()  !<
    real (kind=kind_phys), pointer      :: snow_depth(:)      => null()  !<
    real (kind=kind_phys), pointer      :: snohf(:)           => null()  !<
    real (kind=kind_phys), pointer      :: snohf_snow(:)      => null()  !<
    real (kind=kind_phys), pointer      :: snohf_frzgra(:)    => null()  !<
    real (kind=kind_phys), pointer      :: snohf_snowmelt(:)  => null()  !<
    real (kind=kind_phys), pointer      :: snowmp(:)          => null()  !<
    real (kind=kind_phys), pointer      :: snowmt(:)          => null()  !<
    real (kind=kind_phys), pointer      :: soilm_in_m(:)      => null()  !<
    integer, pointer                    :: soiltype(:)        => null()  !<
    real (kind=kind_phys), pointer      :: stc_save(:,:)      => null()  !<
    real (kind=kind_phys), pointer      :: sthick (:)         => null()  !<
    real (kind=kind_phys), pointer      :: stress(:)          => null()  !<
    real (kind=kind_phys), pointer      :: stress_ice(:)      => null()  !<
    real (kind=kind_phys), pointer      :: stress_land(:)     => null()  !<
    real (kind=kind_phys), pointer      :: stress_ocean(:)    => null()  !<
    real (kind=kind_phys), pointer      :: t2mmp(:)           => null()  !<
    real (kind=kind_phys), pointer      :: theta(:)           => null()  !<
    real (kind=kind_phys), pointer      :: th1(:)             => null()  !<
    real (kind=kind_phys), pointer      :: tice(:)            => null()  !<
    real (kind=kind_phys), pointer      :: tlvl(:,:)          => null()  !<
    real (kind=kind_phys), pointer      :: tlyr(:,:)          => null()  !<
    real (kind=kind_phys), pointer      :: tprcp_ice(:)       => null()  !<
    real (kind=kind_phys), pointer      :: tprcp_land(:)      => null()  !<
    real (kind=kind_phys), pointer      :: tprcp_ocean(:)     => null()  !<
    real (kind=kind_phys), pointer      :: tprcp_rate_land(:) => null()  !<
    integer                             :: tracers_start_index           !<
    integer                             :: tracers_total                 !<
    integer                             :: tracers_water                 !<
    logical                             :: trans_aero                    !<
    real (kind=kind_phys), pointer      :: trans(:)           => null()  !<
    real (kind=kind_phys), pointer      :: tseal(:)           => null()  !<
    real (kind=kind_phys), pointer      :: tsfa(:)            => null()  !<
    real (kind=kind_phys), pointer      :: tsfc_ice(:)        => null()  !<
    real (kind=kind_phys), pointer      :: tsfc_land(:)       => null()  !<
    real (kind=kind_phys), pointer      :: tsfc_land_save(:)  => null()  !<
    real (kind=kind_phys), pointer      :: tsfc_ocean(:)      => null()  !<
    real (kind=kind_phys), pointer      :: tsfg(:)            => null()  !<
    real (kind=kind_phys), pointer      :: tsnow(:)           => null()  !<
    real (kind=kind_phys), pointer      :: tsurf(:)           => null()  !<
    real (kind=kind_phys), pointer      :: tsurf_ice(:)       => null()  !<
    real (kind=kind_phys), pointer      :: tsurf_land(:)      => null()  !<
    real (kind=kind_phys), pointer      :: tsurf_ocean(:)     => null()  !<
    real (kind=kind_phys), pointer      :: ud_mf(:,:)         => null()  !<
    real (kind=kind_phys), pointer      :: uustar_ice(:)      => null()  !<
    real (kind=kind_phys), pointer      :: uustar_land(:)     => null()  !<
    real (kind=kind_phys), pointer      :: uustar_ocean(:)    => null()  !<
    real (kind=kind_phys), pointer      :: vdftra(:,:,:)      => null()  !<
    real (kind=kind_phys), pointer      :: vegf1d(:)          => null()  !<
    integer, pointer                    :: vegtype(:)         => null()  !<
    real (kind=kind_phys), pointer      :: w_upi(:,:)         => null()  !<
    real (kind=kind_phys), pointer      :: wcbmax(:)          => null()  !<
    real (kind=kind_phys), pointer      :: weasd_ocean(:)     => null()  !<
    real (kind=kind_phys), pointer      :: weasd_land(:)      => null()  !<
    real (kind=kind_phys), pointer      :: weasd_land_save(:) => null()  !<
    real (kind=kind_phys), pointer      :: weasd_ice(:)       => null()  !<
    real (kind=kind_phys), pointer      :: wind(:)            => null()  !<
    real (kind=kind_phys), pointer      :: work1(:)           => null()  !<
    real (kind=kind_phys), pointer      :: work2(:)           => null()  !<
    real (kind=kind_phys), pointer      :: work3(:)           => null()  !<
    real (kind=kind_phys), pointer      :: xcosz(:)           => null()  !<
    real (kind=kind_phys), pointer      :: xlai1d(:)          => null()  !<
    real (kind=kind_phys), pointer      :: xmu(:)             => null()  !<
    real (kind=kind_phys), pointer      :: z01d(:)            => null()  !<
    real (kind=kind_phys), pointer      :: zorl_ice(:)        => null()  !<
    real (kind=kind_phys), pointer      :: zorl_land(:)       => null()  !<
    real (kind=kind_phys), pointer      :: zorl_ocean(:)      => null()  !<
    real (kind=kind_phys), pointer      :: zt1d(:)            => null()  !<
    real (kind=kind_phys), pointer      :: gw_dudt(:,:)       => null()  !<
    real (kind=kind_phys), pointer      :: gw_dvdt(:,:)       => null()  !<
    real (kind=kind_phys), pointer      :: gw_dtdt(:,:)       => null()  !<
    real (kind=kind_phys), pointer      :: gw_kdis(:,:)       => null()  !<
    real (kind=kind_phys), pointer      :: tau_tofd(:)        => null()  !< instantaneous momentum flux due to TOFD
    real (kind=kind_phys), pointer      :: tau_mtb(:)         => null()  !< instantaneous momentum flux due to mountain blocking drag
    real (kind=kind_phys), pointer      :: tau_ogw(:)         => null()  !< instantaneous momentum flux due to orographic gravity wave drag
    real (kind=kind_phys), pointer      :: tau_ngw(:)         => null()  !< instantaneous momentum flux due to nonstationary gravity waves
    real (kind=kind_phys), pointer      :: zmtb(:)            => null()  !< mountain blocking height
    real (kind=kind_phys), pointer      :: zlwb(:)            => null()  !< low level wave breaking height
    real (kind=kind_phys), pointer      :: zogw(:)            => null()  !< height of drag due to orographic gravity wave
    real (kind=kind_phys), pointer      :: dudt_mtb(:,:)      => null()  !< daily aver u-wind tend due to mountain blocking drag
    real (kind=kind_phys), pointer      :: dudt_ogw(:,:)      => null()  !< daily aver u-wind tend due to orographic gravity wave drag
    real (kind=kind_phys), pointer      :: dudt_tms(:,:)      => null()  !< daily aver u-wind tend due to TMS

    ! RRTMGP
    integer                             :: ipsdlw0                           !<
    integer                             :: ipsdsw0                           !<
    real (kind=kind_phys), pointer      :: p_lay(:,:)             => null()  !<
    real (kind=kind_phys), pointer      :: p_lev(:,:)             => null()  !<
    real (kind=kind_phys), pointer      :: t_lev(:,:)             => null()  !<
    real (kind=kind_phys), pointer      :: t_lay(:,:)             => null()  !<
    real (kind=kind_phys), pointer      :: relhum(:,:)            => null()  !<
    real (kind=kind_phys), pointer      :: tv_lay(:,:)            => null()  !<
    real (kind=kind_phys), pointer      :: tracer(:,:,:)          => null()  !<
    real (kind=kind_phys), pointer      :: aerosolslw(:,:,:,:)    => null()  !< Aerosol radiative properties in each LW band.
    real (kind=kind_phys), pointer      :: aerosolssw(:,:,:,:)    => null()  !< Aerosol radiative properties in each SW band.
    real (kind=kind_phys), pointer      :: cld_frac(:,:)          => null()  !< Total cloud fraction
    real (kind=kind_phys), pointer      :: cld_lwp(:,:)           => null()  !< Cloud liquid water path
    real (kind=kind_phys), pointer      :: cld_reliq(:,:)         => null()  !< Cloud liquid effective radius
    real (kind=kind_phys), pointer      :: cld_iwp(:,:)           => null()  !< Cloud ice water path
    real (kind=kind_phys), pointer      :: cld_reice(:,:)         => null()  !< Cloud ice effecive radius
    real (kind=kind_phys), pointer      :: cld_swp(:,:)           => null()  !< Cloud snow water path
    real (kind=kind_phys), pointer      :: cld_resnow(:,:)        => null()  !< Cloud snow effective radius
    real (kind=kind_phys), pointer      :: cld_rwp(:,:)           => null()  !< Cloud rain water path
    real (kind=kind_phys), pointer      :: cld_rerain(:,:)        => null()  !< Cloud rain effective radius
    real (kind=kind_phys), pointer      :: hsw0(:,:)              => null()  !< RRTMGP shortwave heating-rate (clear-sky)
    real (kind=kind_phys), pointer      :: hswc(:,:)              => null()  !< RRTMGP shortwave heating-rate (all-sky)
    real (kind=kind_phys), pointer      :: hswb(:,:,:)            => null()  !< RRTMGP shortwave heating-rate (all-sky), by band
    real (kind=kind_phys), pointer      :: hlw0(:,:)              => null()  !< RRTMGP longwave heating-rate (clear-sky)
    real (kind=kind_phys), pointer      :: hlwc(:,:)              => null()  !< RRTMGP longwave heating-rate (all-sky)
    real (kind=kind_phys), pointer      :: hlwb(:,:,:)            => null()  !< RRTMGP longwave heating-rate (all-sky), by band
    real (kind=kind_phys), pointer      :: fluxlwUP_allsky(:,:)   => null()  !< RRTMGP upward   longwave  all-sky flux profile
    real (kind=kind_phys), pointer      :: fluxlwDOWN_allsky(:,:) => null()  !< RRTMGP downward longwave  all-sky flux profile
    real (kind=kind_phys), pointer      :: fluxlwUP_clrsky(:,:)   => null()  !< RRTMGP upward   longwave  clr-sky flux profile
    real (kind=kind_phys), pointer      :: fluxlwDOWN_clrsky(:,:) => null()  !< RRTMGP downward longwave  clr-sky flux profile
    real (kind=kind_phys), pointer      :: fluxswUP_allsky(:,:)   => null()  !< RRTMGP upward   shortwave all-sky flux profile
    real (kind=kind_phys), pointer      :: fluxswDOWN_allsky(:,:) => null()  !< RRTMGP downward shortwave all-sky flux profile
    real (kind=kind_phys), pointer      :: fluxswUP_clrsky(:,:)   => null()  !< RRTMGP upward   shortwave clr-sky flux profile
    real (kind=kind_phys), pointer      :: fluxswDOWN_clrsky(:,:) => null()  !< RRTMGP downward shortwave clr-sky flux profile
    real (kind=kind_phys), pointer      :: sfc_emiss_byband(:,:)  => null()  !<
    real (kind=kind_phys), pointer      :: sec_diff_byband(:,:)   => null()  !<
    real (kind=kind_phys), pointer      :: sfc_alb_nir_dir(:,:)   => null()  !<
    real (kind=kind_phys), pointer      :: sfc_alb_nir_dif(:,:)   => null()  !<
    real (kind=kind_phys), pointer      :: sfc_alb_uvvis_dir(:,:) => null()  !<
    real (kind=kind_phys), pointer      :: sfc_alb_uvvis_dif(:,:) => null()  !<
    real (kind=kind_phys), pointer      :: toa_src_lw(:,:)        => null()  !<
    real (kind=kind_phys), pointer      :: toa_src_sw(:,:)        => null()  !<
    character(len=128),    pointer      :: active_gases_array(:)  => null()  !< Character array for each trace gas name
    integer, pointer                    :: icseed_lw(:)           => null()  !< RRTMGP seed for RNG for longwave radiation
    integer, pointer                    :: icseed_sw(:)           => null()  !< RRTMGP seed for RNG for shortwave radiation
    type(proflw_type), pointer          :: flxprf_lw(:,:)         => null()  !< DDT containing RRTMGP longwave fluxes
    type(profsw_type), pointer          :: flxprf_sw(:,:)         => null()  !< DDT containing RRTMGP shortwave fluxes
    type(ty_gas_optics_rrtmgp)          :: lw_gas_props                      !< RRTMGP DDT
    type(ty_gas_optics_rrtmgp)          :: sw_gas_props                      !< RRTMGP DDT
    type(ty_cloud_optics)               :: lw_cloud_props                    !< RRTMGP DDT
    type(ty_cloud_optics)               :: sw_cloud_props                    !< RRTMGP DDT
    type(ty_optical_props_1scl)         :: lw_optical_props_cloudsByBand     !< RRTMGP DDT
    type(ty_optical_props_1scl)         :: lw_optical_props_clouds           !< RRTMGP DDT
    type(ty_optical_props_1scl)         :: lw_optical_props_clrsky           !< RRTMGP DDT
    type(ty_optical_props_1scl)         :: lw_optical_props_aerosol          !< RRTMGP DDT
    type(ty_optical_props_2str)         :: sw_optical_props_cloudsByBand     !< RRTMGP DDT
    type(ty_optical_props_2str)         :: sw_optical_props_clouds           !< RRTMGP DDT
    type(ty_optical_props_2str)         :: sw_optical_props_clrsky           !< RRTMGP DDT
    type(ty_optical_props_2str)         :: sw_optical_props_aerosol          !< RRTMGP DDT
    type(ty_gas_concs)                  :: gas_concentrations                !< RRTMGP DDT
    type(ty_source_func_lw)             :: sources                           !< RRTMGP DDT

    !-- HWRF physics: dry mixing ratios
    real (kind=kind_phys), pointer :: qv_r(:,:)               => null()  !<
    real (kind=kind_phys), pointer :: qc_r(:,:)               => null()  !<
    real (kind=kind_phys), pointer :: qi_r(:,:)               => null()  !<
    real (kind=kind_phys), pointer :: qr_r(:,:)               => null()  !<
    real (kind=kind_phys), pointer :: qs_r(:,:)               => null()  !<
    real (kind=kind_phys), pointer :: qg_r(:,:)               => null()  !<


    !-- Ferrier-Aligo MP scheme
    real (kind=kind_phys), pointer :: f_rain     (:,:)   => null()  !<
    real (kind=kind_phys), pointer :: f_ice      (:,:)   => null()  !<
    real (kind=kind_phys), pointer :: f_rimef    (:,:)   => null()  !<
    real (kind=kind_phys), pointer :: cwm        (:,:)   => null()  !<


    contains
      procedure :: create      => interstitial_create     !<   allocate array data
      procedure :: rad_reset   => interstitial_rad_reset  !<   reset array data for radiation
      procedure :: phys_reset  => interstitial_phys_reset !<   reset array data for physics
      procedure :: mprint      => interstitial_print      !<   print array data

  end type GFS_interstitial_type

!----------------
! PUBLIC ENTITIES
!----------------
  public GFS_init_type
  public GFS_statein_type,  GFS_stateout_type, GFS_sfcprop_type, &
         GFS_coupling_type
  public GFS_control_type,  GFS_grid_type,     GFS_tbd_type, &
         GFS_cldprop_type,  GFS_radtend_type,  GFS_diag_type
  public GFS_interstitial_type

!*******************************************************************************************
  CONTAINS

!------------------------
! GFS_statein_type%create
!------------------------
  subroutine statein_create (Statein, IM, Model) 
    implicit none

    class(GFS_statein_type)             :: Statein
    integer,                 intent(in) :: IM
    type(GFS_control_type),  intent(in) :: Model

    !--- level geopotential and pressures
    allocate (Statein%phii  (IM,Model%levs+1))
    allocate (Statein%prsi  (IM,Model%levs+1))
    allocate (Statein%prsik (IM,Model%levs+1))

    Statein%phii  = clear_val
    Statein%prsi  = clear_val
    Statein%prsik = clear_val

    !--- layer geopotential and pressures
    allocate (Statein%phil  (IM,Model%levs))
    allocate (Statein%prsl  (IM,Model%levs))
    allocate (Statein%prslk (IM,Model%levs))

    Statein%phil  = clear_val
    Statein%prsl  = clear_val
    Statein%prslk = clear_val

    !--- shared radiation and physics variables
    allocate (Statein%vvl  (IM,Model%levs))
    allocate (Statein%tgrs (IM,Model%levs))

    Statein%vvl  = clear_val
    Statein%tgrs = clear_val
! stochastic physics SKEB variable
    allocate (Statein%diss_est(IM,Model%levs))
    Statein%diss_est= clear_val
    !--- physics only variables
    allocate (Statein%pgr    (IM))
    allocate (Statein%ugrs   (IM,Model%levs))
    allocate (Statein%vgrs   (IM,Model%levs))
    allocate (Statein%qgrs   (IM,Model%levs,Model%ntrac))

    Statein%qgrs   = clear_val
    Statein%pgr    = clear_val
    Statein%ugrs   = clear_val
    Statein%vgrs   = clear_val

    !--- soil state variables - for soil SPPT - sfc-perts, mgehne
    allocate (Statein%smc  (IM,Model%lsoil))
    allocate (Statein%stc  (IM,Model%lsoil))
    allocate (Statein%slc  (IM,Model%lsoil))

    Statein%smc   = clear_val
    Statein%stc   = clear_val
    Statein%slc   = clear_val

  end subroutine statein_create


!-------------------------
! GFS_stateout_type%create
!-------------------------
  subroutine stateout_create (Stateout, IM, Model)

    implicit none

    class(GFS_stateout_type)           :: Stateout
    integer,                intent(in) :: IM
    type(GFS_control_type), intent(in) :: Model

    allocate (Stateout%gu0 (IM,Model%levs))
    allocate (Stateout%gv0 (IM,Model%levs))
    allocate (Stateout%gt0 (IM,Model%levs))
    allocate (Stateout%gq0 (IM,Model%levs,Model%ntrac))

    Stateout%gu0 = clear_val
    Stateout%gv0 = clear_val
    Stateout%gt0 = clear_val
    Stateout%gq0 = clear_val

 end subroutine stateout_create


!------------------------
! GFS_sfcprop_type%create
!------------------------
  subroutine sfcprop_create (Sfcprop, IM, Model)

    implicit none

    class(GFS_sfcprop_type)            :: Sfcprop
    integer,                intent(in) :: IM
    type(GFS_control_type), intent(in) :: Model

    !--- physics and radiation
    allocate (Sfcprop%slmsk    (IM))
    allocate (Sfcprop%oceanfrac(IM))
    allocate (Sfcprop%landfrac (IM))
    allocate (Sfcprop%lakefrac (IM))
    allocate (Sfcprop%tsfc     (IM))
    allocate (Sfcprop%tsfco    (IM))
    allocate (Sfcprop%tsfcl    (IM))
    allocate (Sfcprop%tisfc    (IM))
    allocate (Sfcprop%snowd    (IM))
    allocate (Sfcprop%zorl     (IM))
    allocate (Sfcprop%zorlo    (IM))
    allocate (Sfcprop%zorll    (IM))
    allocate (Sfcprop%fice     (IM))
!   allocate (Sfcprop%hprim    (IM))
    allocate (Sfcprop%hprime   (IM,Model%nmtvr))

    Sfcprop%slmsk     = clear_val
    Sfcprop%oceanfrac = clear_val
    Sfcprop%landfrac  = clear_val
    Sfcprop%lakefrac  = clear_val
    Sfcprop%tsfc      = clear_val
    Sfcprop%tsfco     = clear_val
    Sfcprop%tsfcl     = clear_val
    Sfcprop%tisfc     = clear_val
    Sfcprop%snowd     = clear_val
    Sfcprop%zorl      = clear_val
    Sfcprop%zorlo     = clear_val
    Sfcprop%zorll     = clear_val
    Sfcprop%fice      = clear_val
!   Sfcprop%hprim     = clear_val
    Sfcprop%hprime    = clear_val

!--- In (radiation only)
    allocate (Sfcprop%sncovr (IM))
    allocate (Sfcprop%snoalb (IM))
    allocate (Sfcprop%alvsf  (IM))
    allocate (Sfcprop%alnsf  (IM))
    allocate (Sfcprop%alvwf  (IM))
    allocate (Sfcprop%alnwf  (IM))
    allocate (Sfcprop%facsf  (IM))
    allocate (Sfcprop%facwf  (IM))

    Sfcprop%sncovr = clear_val
    Sfcprop%snoalb = clear_val
    Sfcprop%alvsf  = clear_val
    Sfcprop%alnsf  = clear_val
    Sfcprop%alvwf  = clear_val
    Sfcprop%alnwf  = clear_val
    Sfcprop%facsf  = clear_val
    Sfcprop%facwf  = clear_val

!--- physics surface props
!--- In
    allocate (Sfcprop%slope   (IM))
    allocate (Sfcprop%shdmin  (IM))
    allocate (Sfcprop%shdmax  (IM))
    allocate (Sfcprop%snoalb  (IM))
    allocate (Sfcprop%tg3     (IM))
    allocate (Sfcprop%vfrac   (IM))
    allocate (Sfcprop%vtype   (IM))
    allocate (Sfcprop%stype   (IM))
    allocate (Sfcprop%uustar  (IM))
    allocate (Sfcprop%oro     (IM))
    allocate (Sfcprop%oro_uf  (IM))
    allocate (Sfcprop%spec_sh_flux  (IM))
    allocate (Sfcprop%spec_lh_flux  (IM))

    Sfcprop%slope   = clear_val
    Sfcprop%shdmin  = clear_val
    Sfcprop%shdmax  = clear_val
    Sfcprop%snoalb  = clear_val
    Sfcprop%tg3     = clear_val
    Sfcprop%vfrac   = clear_val
    Sfcprop%vtype   = clear_val
    Sfcprop%stype   = clear_val
    Sfcprop%uustar  = clear_val
    Sfcprop%oro     = clear_val
    Sfcprop%oro_uf  = clear_val
    Sfcprop%spec_sh_flux = clear_val
    Sfcprop%spec_lh_flux = clear_val

!--- In/Out
    allocate (Sfcprop%hice   (IM))
    allocate (Sfcprop%weasd  (IM))
    allocate (Sfcprop%sncovr (IM))
    allocate (Sfcprop%canopy (IM))
    allocate (Sfcprop%ffmm   (IM))
    allocate (Sfcprop%ffhh   (IM))
    allocate (Sfcprop%f10m   (IM))
    allocate (Sfcprop%tprcp  (IM))
    allocate (Sfcprop%srflag (IM))
    allocate (Sfcprop%slc    (IM,Model%lsoil))
    allocate (Sfcprop%smc    (IM,Model%lsoil))
    allocate (Sfcprop%stc    (IM,Model%lsoil))

    Sfcprop%hice   = clear_val
    Sfcprop%weasd  = clear_val
    Sfcprop%sncovr = clear_val
    Sfcprop%canopy = clear_val
    Sfcprop%ffmm   = clear_val
    Sfcprop%ffhh   = clear_val
    Sfcprop%f10m   = clear_val
    Sfcprop%tprcp  = clear_val
    Sfcprop%srflag = clear_val
    Sfcprop%slc    = clear_val
    Sfcprop%smc    = clear_val
    Sfcprop%stc    = clear_val

!--- Out
    allocate (Sfcprop%t2m (IM))
    allocate (Sfcprop%th2m(IM))
    allocate (Sfcprop%q2m (IM))

    Sfcprop%t2m = clear_val
    Sfcprop%th2m = clear_val
    Sfcprop%q2m = clear_val

    if (Model%nstf_name(1) > 0) then
      allocate (Sfcprop%tref   (IM))
      allocate (Sfcprop%z_c    (IM))
      allocate (Sfcprop%c_0    (IM))
      allocate (Sfcprop%c_d    (IM))
      allocate (Sfcprop%w_0    (IM))
      allocate (Sfcprop%w_d    (IM))
      allocate (Sfcprop%xt     (IM))
      allocate (Sfcprop%xs     (IM))
      allocate (Sfcprop%xu     (IM))
      allocate (Sfcprop%xv     (IM))
      allocate (Sfcprop%xz     (IM))
      allocate (Sfcprop%zm     (IM))
      allocate (Sfcprop%xtts   (IM))
      allocate (Sfcprop%xzts   (IM))
      allocate (Sfcprop%d_conv (IM))
      allocate (Sfcprop%ifd    (IM))
      allocate (Sfcprop%dt_cool(IM))
      allocate (Sfcprop%qrain  (IM))

      Sfcprop%tref    = zero
      Sfcprop%z_c     = zero
      Sfcprop%c_0     = zero
      Sfcprop%c_d     = zero
      Sfcprop%w_0     = zero
      Sfcprop%w_d     = zero
      Sfcprop%xt      = zero
      Sfcprop%xs      = zero
      Sfcprop%xu      = zero
      Sfcprop%xv      = zero
      Sfcprop%xz      = zero
      Sfcprop%zm      = zero
      Sfcprop%xtts    = zero
      Sfcprop%xzts    = zero
      Sfcprop%d_conv  = zero
      Sfcprop%ifd     = zero
      Sfcprop%dt_cool = zero
      Sfcprop%qrain   = zero
    endif
    if (Model%lsm == Model%lsm_ruc .or. Model%lsm == Model%lsm_noahmp) then
      allocate(Sfcprop%raincprv  (IM))
      allocate(Sfcprop%rainncprv (IM))
      allocate(Sfcprop%iceprv    (IM))
      allocate(Sfcprop%snowprv   (IM))
      allocate(Sfcprop%graupelprv(IM))
      Sfcprop%raincprv   = clear_val
      Sfcprop%rainncprv  = clear_val
      Sfcprop%iceprv     = clear_val
      Sfcprop%snowprv    = clear_val
      Sfcprop%graupelprv = clear_val
    end if
! Noah MP allocate and init when used
!
    if (Model%lsm == Model%lsm_noahmp ) then

    allocate (Sfcprop%snowxy   (IM))
    allocate (Sfcprop%tvxy     (IM))
    allocate (Sfcprop%tgxy     (IM))
    allocate (Sfcprop%canicexy (IM))
    allocate (Sfcprop%canliqxy (IM))
    allocate (Sfcprop%eahxy    (IM))
    allocate (Sfcprop%tahxy    (IM))
    allocate (Sfcprop%cmxy     (IM))
    allocate (Sfcprop%chxy     (IM))
    allocate (Sfcprop%fwetxy   (IM))
    allocate (Sfcprop%sneqvoxy (IM))
    allocate (Sfcprop%alboldxy (IM))
    allocate (Sfcprop%qsnowxy  (IM))
    allocate (Sfcprop%wslakexy (IM))
    allocate (Sfcprop%zwtxy    (IM))
    allocate (Sfcprop%waxy     (IM))
    allocate (Sfcprop%wtxy     (IM))
    allocate (Sfcprop%lfmassxy (IM))
    allocate (Sfcprop%rtmassxy (IM))
    allocate (Sfcprop%stmassxy (IM))
    allocate (Sfcprop%woodxy   (IM))
    allocate (Sfcprop%stblcpxy (IM))
    allocate (Sfcprop%fastcpxy (IM))
    allocate (Sfcprop%xsaixy   (IM))
    allocate (Sfcprop%xlaixy   (IM))
    allocate (Sfcprop%taussxy  (IM))
    allocate (Sfcprop%smcwtdxy (IM))
    allocate (Sfcprop%deeprechxy (IM))
    allocate (Sfcprop%rechxy    (IM))
    allocate (Sfcprop%snicexy    (IM, Model%lsnow_lsm_lbound:0))
    allocate (Sfcprop%snliqxy    (IM, Model%lsnow_lsm_lbound:0))
    allocate (Sfcprop%tsnoxy     (IM, Model%lsnow_lsm_lbound:0))
    allocate (Sfcprop%smoiseq    (IM, Model%lsoil_lsm))
    allocate (Sfcprop%zsnsoxy    (IM, Model%lsnow_lsm_lbound:Model%lsoil_lsm))

    Sfcprop%snowxy     = clear_val
    Sfcprop%tvxy       = clear_val
    Sfcprop%tgxy       = clear_val
    Sfcprop%canicexy   = clear_val
    Sfcprop%canliqxy   = clear_val
    Sfcprop%eahxy      = clear_val
    Sfcprop%tahxy      = clear_val
    Sfcprop%cmxy       = clear_val
    Sfcprop%chxy       = clear_val
    Sfcprop%fwetxy     = clear_val
    Sfcprop%sneqvoxy   = clear_val
    Sfcprop%alboldxy   = clear_val
    Sfcprop%qsnowxy    = clear_val
    Sfcprop%wslakexy   = clear_val
    Sfcprop%zwtxy      = clear_val
    Sfcprop%waxy       = clear_val
    Sfcprop%wtxy       = clear_val
    Sfcprop%lfmassxy   = clear_val
    Sfcprop%rtmassxy   = clear_val
    Sfcprop%stmassxy   = clear_val
    Sfcprop%woodxy     = clear_val
    Sfcprop%stblcpxy   = clear_val
    Sfcprop%fastcpxy   = clear_val
    Sfcprop%xsaixy     = clear_val
    Sfcprop%xlaixy     = clear_val
    Sfcprop%taussxy    = clear_val
    Sfcprop%smcwtdxy   = clear_val
    Sfcprop%deeprechxy = clear_val
    Sfcprop%rechxy     = clear_val

    Sfcprop%snicexy    = clear_val
    Sfcprop%snliqxy    = clear_val
    Sfcprop%tsnoxy     = clear_val
    Sfcprop%smoiseq    = clear_val
    Sfcprop%zsnsoxy    = clear_val
    
    allocate(Sfcprop%draincprv  (IM))
    allocate(Sfcprop%drainncprv (IM))
    allocate(Sfcprop%diceprv    (IM))
    allocate(Sfcprop%dsnowprv   (IM))
    allocate(Sfcprop%dgraupelprv(IM))

    Sfcprop%draincprv   = clear_val
    Sfcprop%drainncprv  = clear_val
    Sfcprop%diceprv     = clear_val
    Sfcprop%dsnowprv    = clear_val
    Sfcprop%dgraupelprv = clear_val
    
   endif
   
   ! HWRF NOAH LSM allocate and init when used
   !
   if (Model%lsm == Model%lsm_noah_wrfv4 ) then
     allocate(Sfcprop%snotime(IM))
     Sfcprop%snotime = clear_val
   end if
    
    if (Model%do_myjsfc.or.Model%do_myjpbl.or.(Model%lsm == Model%lsm_noah_wrfv4)) then
      allocate(Sfcprop%z0base(IM))
      Sfcprop%z0base = clear_val
    end if
    if (Model%lsm == Model%lsm_noah_wrfv4) then
      allocate(Sfcprop%semisbase(IM))
      Sfcprop%semisbase = clear_val
    end if
    
    if (Model%lsm == Model%lsm_ruc) then
       ! For land surface models with different numbers of levels than the four NOAH levels
       allocate (Sfcprop%wetness     (IM))
       allocate (Sfcprop%sh2o        (IM,Model%lsoil_lsm))
       allocate (Sfcprop%keepsmfr    (IM,Model%lsoil_lsm))
       allocate (Sfcprop%smois       (IM,Model%lsoil_lsm))
       allocate (Sfcprop%tslb        (IM,Model%lsoil_lsm))
       allocate (Sfcprop%flag_frsoil (IM,Model%lsoil_lsm))
       allocate (Sfcprop%zs          (Model%lsoil_lsm))
       allocate (Sfcprop%clw_surf    (IM))
       allocate (Sfcprop%qwv_surf    (IM))
       allocate (Sfcprop%cndm_surf   (IM))
       allocate (Sfcprop%rhofr       (IM))
       allocate (Sfcprop%tsnow       (IM))
       allocate (Sfcprop%snowfallac  (IM))
       allocate (Sfcprop%acsnow      (IM))
       !
       Sfcprop%wetness     = clear_val
       Sfcprop%sh2o        = clear_val
       Sfcprop%keepsmfr    = clear_val
       Sfcprop%smois       = clear_val
       Sfcprop%tslb        = clear_val
       Sfcprop%zs          = clear_val
       Sfcprop%clw_surf    = clear_val
       Sfcprop%qwv_surf    = clear_val
       Sfcprop%cndm_surf   = clear_val
       Sfcprop%flag_frsoil = clear_val
       Sfcprop%rhofr       = clear_val
       Sfcprop%tsnow       = clear_val
       Sfcprop%snowfallac  = clear_val
       Sfcprop%acsnow      = clear_val
       !
       if (Model%rdlai) then
          allocate (Sfcprop%xlaixy (IM))
          Sfcprop%xlaixy = clear_val
       end if

    end if
    if (Model%do_mynnsfclay) then
    ! For MYNN surface layer scheme
       !print*,"Allocating all MYNN-sfclay variables"
       allocate (Sfcprop%ustm   (IM ))
       allocate (Sfcprop%zol    (IM ))
       allocate (Sfcprop%mol    (IM ))
       allocate (Sfcprop%rmol   (IM ))
       allocate (Sfcprop%flhc   (IM ))
       allocate (Sfcprop%flqc   (IM ))
       allocate (Sfcprop%chs2   (IM ))
       allocate (Sfcprop%cqs2   (IM ))
       allocate (Sfcprop%lh     (IM ))
       !
       !print*,"Initializing all MYNN-SfcLay variables with ",clear_val
       Sfcprop%ustm        = clear_val
       Sfcprop%zol         = clear_val
       Sfcprop%mol         = clear_val
       Sfcprop%rmol        = clear_val
       Sfcprop%flhc        = clear_val
       Sfcprop%flqc        = clear_val
       Sfcprop%chs2        = clear_val
       Sfcprop%cqs2        = clear_val
       Sfcprop%lh          = clear_val
    end if
    if (Model%imfdeepcnv == Model%imfdeepcnv_gf) then
        allocate (Sfcprop%conv_act(IM))
        Sfcprop%conv_act = zero
    end if

  end subroutine sfcprop_create


!-------------------------
! GFS_coupling_type%create
!-------------------------
  subroutine coupling_create (Coupling, IM, Model)

    implicit none

    class(GFS_coupling_type)           :: Coupling
    integer,                intent(in) :: IM
    type(GFS_control_type), intent(in) :: Model

    !--- radiation out
    !--- physics in
    allocate (Coupling%nirbmdi (IM))
    allocate (Coupling%nirdfdi (IM))
    allocate (Coupling%visbmdi (IM))   
    allocate (Coupling%visdfdi (IM))   
    allocate (Coupling%nirbmui (IM))   
    allocate (Coupling%nirdfui (IM))   
    allocate (Coupling%visbmui (IM))   
    allocate (Coupling%visdfui (IM))   

    Coupling%nirbmdi = clear_val
    Coupling%nirdfdi = clear_val
    Coupling%visbmdi = clear_val
    Coupling%visdfdi = clear_val
    Coupling%nirbmui = clear_val
    Coupling%nirdfui = clear_val
    Coupling%visbmui = clear_val
    Coupling%visdfui = clear_val

    allocate (Coupling%sfcdsw (IM))
    allocate (Coupling%sfcnsw (IM))
    allocate (Coupling%sfcdlw (IM))

    Coupling%sfcdsw = clear_val
    Coupling%sfcnsw = clear_val
    Coupling%sfcdlw = clear_val

    if (Model%cplflx .or. Model%do_sppt .or. Model%cplchm .or. Model%ca_global) then
      allocate (Coupling%rain_cpl (IM))
      allocate (Coupling%snow_cpl (IM))
      Coupling%rain_cpl = clear_val
      Coupling%snow_cpl = clear_val
    endif

    if (Model%cplflx .or. Model%cplwav) then
      !--- instantaneous quantities 
      allocate (Coupling%u10mi_cpl (IM))
      allocate (Coupling%v10mi_cpl (IM))

      Coupling%u10mi_cpl = clear_val
      Coupling%v10mi_cpl = clear_val
    endif 

    if (Model%cplwav2atm) then
      !--- incoming quantities
      allocate (Coupling%zorlwav_cpl (IM))

      Coupling%zorlwav_cpl  = clear_val
    end if

    if (Model%cplflx) then
      !--- incoming quantities
      allocate (Coupling%slimskin_cpl (IM))
      allocate (Coupling%dusfcin_cpl  (IM))
      allocate (Coupling%dvsfcin_cpl  (IM))
      allocate (Coupling%dtsfcin_cpl  (IM))
      allocate (Coupling%dqsfcin_cpl  (IM))
      allocate (Coupling%ulwsfcin_cpl (IM))
      allocate (Coupling%tseain_cpl   (IM))
      allocate (Coupling%tisfcin_cpl  (IM))
      allocate (Coupling%ficein_cpl   (IM))
      allocate (Coupling%hicein_cpl   (IM))
      allocate (Coupling%hsnoin_cpl   (IM))

      Coupling%slimskin_cpl = clear_val
      Coupling%dusfcin_cpl  = clear_val
      Coupling%dvsfcin_cpl  = clear_val
      Coupling%dtsfcin_cpl  = clear_val
      Coupling%dqsfcin_cpl  = clear_val
      Coupling%ulwsfcin_cpl = clear_val
      Coupling%tseain_cpl   = clear_val
      Coupling%tisfcin_cpl  = clear_val
      Coupling%ficein_cpl   = clear_val
      Coupling%hicein_cpl   = clear_val
      Coupling%hsnoin_cpl   = clear_val

      !--- accumulated quantities
      allocate (Coupling%dusfc_cpl  (IM))
      allocate (Coupling%dvsfc_cpl  (IM))
      allocate (Coupling%dtsfc_cpl  (IM))
      allocate (Coupling%dqsfc_cpl  (IM))
      allocate (Coupling%dlwsfc_cpl (IM))
      allocate (Coupling%dswsfc_cpl (IM))
      allocate (Coupling%dnirbm_cpl (IM))
      allocate (Coupling%dnirdf_cpl (IM))
      allocate (Coupling%dvisbm_cpl (IM))
      allocate (Coupling%dvisdf_cpl (IM))
      allocate (Coupling%nlwsfc_cpl (IM))
      allocate (Coupling%nswsfc_cpl (IM))
      allocate (Coupling%nnirbm_cpl (IM))
      allocate (Coupling%nnirdf_cpl (IM))
      allocate (Coupling%nvisbm_cpl (IM))
      allocate (Coupling%nvisdf_cpl (IM))

      Coupling%dusfc_cpl  = clear_val
      Coupling%dvsfc_cpl  = clear_val
      Coupling%dtsfc_cpl  = clear_val
      Coupling%dqsfc_cpl  = clear_val
      Coupling%dlwsfc_cpl = clear_val
      Coupling%dswsfc_cpl = clear_val
      Coupling%dnirbm_cpl = clear_val
      Coupling%dnirdf_cpl = clear_val
      Coupling%dvisbm_cpl = clear_val
      Coupling%dvisdf_cpl = clear_val
      Coupling%nlwsfc_cpl = clear_val
      Coupling%nswsfc_cpl = clear_val
      Coupling%nnirbm_cpl = clear_val
      Coupling%nnirdf_cpl = clear_val
      Coupling%nvisbm_cpl = clear_val
      Coupling%nvisdf_cpl = clear_val

      !--- instantaneous quantities
      allocate (Coupling%dusfci_cpl  (IM))
      allocate (Coupling%dvsfci_cpl  (IM))
      allocate (Coupling%dtsfci_cpl  (IM))
      allocate (Coupling%dqsfci_cpl  (IM))
      allocate (Coupling%dlwsfci_cpl (IM))
      allocate (Coupling%dswsfci_cpl (IM))
      allocate (Coupling%dnirbmi_cpl (IM))
      allocate (Coupling%dnirdfi_cpl (IM))
      allocate (Coupling%dvisbmi_cpl (IM))
      allocate (Coupling%dvisdfi_cpl (IM))
      allocate (Coupling%nlwsfci_cpl (IM))
      allocate (Coupling%nswsfci_cpl (IM))
      allocate (Coupling%nnirbmi_cpl (IM))
      allocate (Coupling%nnirdfi_cpl (IM))
      allocate (Coupling%nvisbmi_cpl (IM))
      allocate (Coupling%nvisdfi_cpl (IM))
      allocate (Coupling%t2mi_cpl    (IM))
      allocate (Coupling%q2mi_cpl    (IM))
      allocate (Coupling%tsfci_cpl   (IM))
      allocate (Coupling%psurfi_cpl  (IM))
      allocate (Coupling%oro_cpl     (IM))
      allocate (Coupling%slmsk_cpl   (IM))

      Coupling%dusfci_cpl  = clear_val
      Coupling%dvsfci_cpl  = clear_val
      Coupling%dtsfci_cpl  = clear_val
      Coupling%dqsfci_cpl  = clear_val
      Coupling%dlwsfci_cpl = clear_val
      Coupling%dswsfci_cpl = clear_val
      Coupling%dnirbmi_cpl = clear_val
      Coupling%dnirdfi_cpl = clear_val
      Coupling%dvisbmi_cpl = clear_val
      Coupling%dvisdfi_cpl = clear_val
      Coupling%nlwsfci_cpl = clear_val
      Coupling%nswsfci_cpl = clear_val
      Coupling%nnirbmi_cpl = clear_val
      Coupling%nnirdfi_cpl = clear_val
      Coupling%nvisbmi_cpl = clear_val
      Coupling%nvisdfi_cpl = clear_val
      Coupling%t2mi_cpl    = clear_val
      Coupling%q2mi_cpl    = clear_val
      Coupling%tsfci_cpl   = clear_val
      Coupling%psurfi_cpl  = clear_val
      Coupling%oro_cpl     = clear_val  !< pointer to sfcprop%oro
      Coupling%slmsk_cpl   = clear_val  !< pointer to sfcprop%slmsk
    endif

   !-- cellular automata
    allocate (Coupling%condition(IM))
    allocate (Coupling%vfact_ca(Model%levs))
    if (Model%do_ca) then
      allocate (Coupling%ca1      (IM))
      allocate (Coupling%ca2      (IM))
      allocate (Coupling%ca3      (IM))
      allocate (Coupling%ca_deep  (IM))
      allocate (Coupling%ca_turb  (IM))
      allocate (Coupling%ca_shal  (IM))
      allocate (Coupling%ca_rad   (IM))
      allocate (Coupling%ca_micro (IM))
      Coupling%vfact_ca = clear_val
      Coupling%ca1       = clear_val
      Coupling%ca2       = clear_val
      Coupling%ca3       = clear_val
      Coupling%ca_deep   = clear_val
      Coupling%ca_turb   = clear_val
      Coupling%ca_shal   = clear_val
      Coupling%ca_rad    = clear_val
<<<<<<< HEAD
      Coupling%ca_micro  = clear_val
      Coupling%cape      = clear_val
      Coupling%tconvtend = clear_val
      Coupling%qconvtend = clear_val
      Coupling%uconvtend = clear_val
      Coupling%vconvtend = clear_val
=======
      Coupling%ca_micro  = clear_val   
      Coupling%condition = clear_val
>>>>>>> c6429c7b
    endif

    ! -- GSDCHEM coupling options
    if (Model%cplchm) then
      !--- outgoing instantaneous quantities
      allocate (Coupling%ushfsfci  (IM))
      allocate (Coupling%dkt       (IM,Model%levs))
      allocate (Coupling%dqdti     (IM,Model%levs))
      !--- accumulated convective rainfall
      allocate (Coupling%rainc_cpl (IM))

      Coupling%rainc_cpl = clear_val
      Coupling%ushfsfci  = clear_val
      Coupling%dkt       = clear_val
      Coupling%dqdti     = clear_val
    endif

    !--- stochastic physics option
    if (Model%do_sppt .or. Model%ca_global)then
      allocate (Coupling%sppt_wts  (IM,Model%levs))
      Coupling%sppt_wts = clear_val
    endif

    !--- stochastic shum option
    if (Model%do_shum) then
      allocate (Coupling%shum_wts  (IM,Model%levs))
      Coupling%shum_wts = clear_val
    endif

    !--- stochastic skeb option
    if (Model%do_skeb) then
      allocate (Coupling%skebu_wts (IM,Model%levs))
      allocate (Coupling%skebv_wts (IM,Model%levs))

      Coupling%skebu_wts = clear_val
      Coupling%skebv_wts = clear_val
    endif

    !--- stochastic physics option
    if (Model%do_sfcperts) then
      allocate (Coupling%sfc_wts  (IM,Model%nsfcpert))
      Coupling%sfc_wts = clear_val
    endif

    !--- needed for Thompson's aerosol option
    if(Model%imp_physics == Model%imp_physics_thompson .and. Model%ltaerosol) then
      allocate (Coupling%nwfa2d (IM))
      allocate (Coupling%nifa2d (IM))
      Coupling%nwfa2d   = clear_val
      Coupling%nifa2d   = clear_val
    endif

  end subroutine coupling_create


!----------------------
! GFS_control_type%init
!----------------------
  subroutine control_initialize (Model, nlunit, fn_nml, me, master, &
                                 logunit, isc, jsc, nx, ny, levs,   &
                                 cnx, cny, gnx, gny, dt_dycore,     &
                                 dt_phys, iau_offset, idat, jdat,   &
                                 tracer_names,                      &
                                 input_nml_file, tile_num, blksz    &
                                ,ak, bk, restart, hydrostatic,      &
                                 communicator, ntasks, nthreads     &
                                 )

    !--- modules
    use physcons,         only: con_rerth, con_pi, con_p0, rhowater
    use mersenne_twister, only: random_setseed, random_number
    use parse_tracers,    only: get_tracer_index

    implicit none

!--- interface variables
    class(GFS_control_type)            :: Model
    integer,                intent(in) :: nlunit
    character(len=64),      intent(in) :: fn_nml
    integer,                intent(in) :: me
    integer,                intent(in) :: master
    integer,                intent(in) :: logunit
    integer,                intent(in) :: tile_num
    integer,                intent(in) :: isc
    integer,                intent(in) :: jsc
    integer,                intent(in) :: nx
    integer,                intent(in) :: ny
    integer,                intent(in) :: levs
    integer,                intent(in) :: cnx
    integer,                intent(in) :: cny
    integer,                intent(in) :: gnx
    integer,                intent(in) :: gny
    real(kind=kind_phys),   intent(in) :: dt_dycore
    real(kind=kind_phys),   intent(in) :: dt_phys
    integer,                intent(in) :: iau_offset
    integer,                intent(in) :: idat(8)
    integer,                intent(in) :: jdat(8)
    character(len=32),      intent(in) :: tracer_names(:)
    character(len=256),     intent(in), pointer :: input_nml_file(:)
    integer,                intent(in) :: blksz(:)
    real(kind=kind_phys), dimension(:), intent(in) :: ak
    real(kind=kind_phys), dimension(:), intent(in) :: bk
    logical,                intent(in) :: restart
    logical,                intent(in) :: hydrostatic
    integer,                intent(in) :: communicator
    integer,                intent(in) :: ntasks
    integer,                intent(in) :: nthreads

    !--- local variables
    integer :: i, j, n
    integer :: ios
    integer :: seed0
    logical :: exists
    real(kind=kind_phys) :: tem
    real(kind=kind_phys) :: rinc(5)
    real(kind=kind_phys) :: wrk(1)
    real(kind=kind_phys), parameter :: con_hr = 3600.

!--- BEGIN NAMELIST VARIABLES
    real(kind=kind_phys) :: fhzero         = 0.0             !< hours between clearing of diagnostic buckets
    logical              :: ldiag3d        = .false.         !< flag for 3d diagnostic fields
    logical              :: lssav          = .false.         !< logical flag for storing diagnostics

    real(kind=kind_phys) :: fhcyc          = 0.              !< frequency for surface data cycling (hours)
    integer              :: thermodyn_id   =  1              !< valid for GFS only for get_prs/phi
    integer              :: sfcpress_id    =  1              !< valid for GFS only for get_prs/phi

    !--- coupling parameters
    logical              :: cplflx         = .false.         !< default no cplflx collection
    logical              :: cplwav         = .false.         !< default no cplwav collection
    logical              :: cplwav2atm     = .false.         !< default no cplwav2atm coupling
    logical              :: cplchm         = .false.         !< default no cplchm collection

!--- integrated dynamics through earth's atmosphere
    logical              :: lsidea         = .false.

!--- radiation parameters
    real(kind=kind_phys) :: fhswr          = 3600.           !< frequency for shortwave radiation (secs)
    real(kind=kind_phys) :: fhlwr          = 3600.           !< frequency for longwave radiation (secs)
    integer              :: levr           = -99             !< number of vertical levels for radiation calculations
    integer              :: nfxr           = 39+6            !< second dimension of input/output array fluxr   
    logical              :: iaerclm        = .false.         !< flag for initializing aero data 
    integer              :: iccn           =  0              !< logical to use IN CCN forcing for MG2/3
    integer              :: iflip          =  1              !< iflip - is not the same as flipv
    integer              :: isol           =  0              !< use prescribed solar constant
    integer              :: ico2           =  0              !< prescribed global mean value (old opernl)
    integer              :: ialb           =  0              !< use climatology alb, based on sfc type
                                                             !< 1 => use modis based alb
    integer              :: iems           =  0              !< use fixed value of 1.0
    integer              :: iaer           =  1              !< default aerosol effect in sw only
    integer              :: icliq_sw       =  1              !< sw optical property for liquid clouds
    integer              :: iovr_sw        =  1              !< sw: max-random overlap clouds
    integer              :: iovr_lw        =  1              !< lw: max-random overlap clouds
    integer              :: ictm           =  1              !< ictm=0 => use data at initial cond time, if not
                                                             !<           available; use latest; no extrapolation.
                                                             !< ictm=1 => use data at the forecast time, if not
                                                             !<           available; use latest; do extrapolation.
                                                             !< ictm=yyyy0 => use yyyy data for the forecast time;
                                                             !<           no extrapolation.
                                                             !< ictm=yyyy1 = > use yyyy data for the fcst. If needed, 
                                                             !<           do extrapolation to match the fcst time.
                                                             !< ictm=-1 => use user provided external data for
                                                             !<           the fcst time; no extrapolation.
                                                             !< ictm=-2 => same as ictm=0, but add seasonal cycle
                                                             !<           from climatology; no extrapolation.
    integer              :: isubc_sw          =  0           !< sw clouds without sub-grid approximation
    integer              :: isubc_lw          =  0           !< lw clouds without sub-grid approximation
                                                             !< =1 => sub-grid cloud with prescribed seeds
                                                             !< =2 => sub-grid cloud with randomly generated
                                                             !< seeds
    logical              :: crick_proof       = .false.      !< CRICK-Proof cloud water
    logical              :: ccnorm            = .false.      !< Cloud condensate normalized by cloud cover 
    logical              :: norad_precip      = .false.      !< radiation precip flag for Ferrier/Moorthi
    logical              :: lwhtr             = .true.       !< flag to output lw heating rate (Radtend%lwhc)
    logical              :: swhtr             = .true.       !< flag to output sw heating rate (Radtend%swhc)
    ! RRTMGP
    logical              :: do_RRTMGP        = .false.       !< Use RRTMGP?
    character(len=128)   :: active_gases    = ''             !< Character list of active gases used in RRTMGP
    integer              :: nGases          = 0              !< Number of active gases
    character(len=128)   :: rrtmgp_root     = ''             !< Directory of rte+rrtmgp source code
    character(len=128)   :: lw_file_gas     = ''             !< RRTMGP K-distribution file, coefficients to compute optics for gaseous atmosphere
    character(len=128)   :: lw_file_clouds  = ''             !< RRTMGP file containing coefficients used to compute clouds optical properties
    integer              :: rrtmgp_nBandsLW = 16             !< Number of RRTMGP LW bands.
    integer              :: rrtmgp_nGptsLW  = 256            !< Number of RRTMGP LW spectral points.
    character(len=128)   :: sw_file_gas     = ''             !< RRTMGP K-distribution file, coefficients to compute optics for gaseous atmosphere
    character(len=128)   :: sw_file_clouds  = ''             !< RRTMGP file containing coefficients used to compute clouds optical properties
    integer              :: rrtmgp_nBandsSW = 14             !< Number of RRTMGP SW bands.
    integer              :: rrtmgp_nGptsSW  = 224            !< Number of RRTMGP SW spectral points.
    integer              :: rrtmgp_cld_optics = 0            !<  Flag to control which RRTMGP routine to compute cloud-optics.
                                                             !< = 0 ; Use RRTMGP implementation
                                                             !< = 1 ; Use RRTMGP (pade)
                                                             !< = 2 ; USE RRTMGP (LUT)
    integer              :: rrtmgp_nrghice = 0               !< Number of ice-roughness categories
    integer              :: rrtmgp_nGauss_ang=1              !< Number of angles used in Gaussian quadrature
    logical              :: do_GPsw_Glw    = .false.         

!--- Z-C microphysical parameters
    integer              :: ncld              =  1                 !< choice of cloud scheme
    integer              :: imp_physics       =  99                !< choice of cloud scheme
    real(kind=kind_phys) :: psautco(2)        = (/6.0d-4,3.0d-4/)  !< [in] auto conversion coeff from ice to snow
    real(kind=kind_phys) :: prautco(2)        = (/1.0d-4,1.0d-4/)  !< [in] auto conversion coeff from cloud to rain
    real(kind=kind_phys) :: evpco             = 2.0d-5             !< [in] coeff for evaporation of largescale rain
    real(kind=kind_phys) :: wminco(2)         = (/1.0d-5,1.0d-5/)  !< [in] water and ice minimum threshold for Zhao
!---Max hourly
    real(kind=kind_phys) :: avg_max_length = 3600.                 !< reset value in seconds for max hourly
!--- Ferrier-Aligo microphysical parameters
    real(kind=kind_phys) :: rhgrd             = 0.98               !< fer_hires microphysics only
    logical              :: spec_adv          = .true.             !< Individual cloud species advected
    integer              :: icloud            = 0                  !< cloud effect to the optical depth in radiation; this also controls the cloud fraction options
                                                                   !<  3: with cloud effect from FA, and use cloud fraction option 3, based on Sundqvist et al. (1989)
!--- M-G microphysical parameters
    integer              :: fprcp             =  0                 !< no prognostic rain and snow (MG)
    integer              :: pdfflag           =  4                 !< pdf flag for MG macro physics
    real(kind=kind_phys) :: mg_dcs            = 200.0              !< Morrison-Gettelman microphysics parameters
    real(kind=kind_phys) :: mg_qcvar          = 1.0
    real(kind=kind_phys) :: mg_ts_auto_ice(2) = (/180.0,180.0/)    !< ice auto conversion time scale
    real(kind=kind_phys) :: mg_rhmini         = 1.01               !< relative humidity threshold parameter for nucleating ice
    real(kind=kind_phys) :: mg_ncnst          = 100.e6             !< constant droplet num concentration (m-3)
    real(kind=kind_phys) :: mg_ninst          = 0.15e6             !< constant ice num concentration (m-3)
    real(kind=kind_phys) :: mg_ngnst          = 0.10e6             !< constant graupel/hail num concentration (m-3) = 0.1e6_r8
    real(kind=kind_phys) :: mg_alf            = 1.0                !< tuning factor for alphs in MG macrophysics
    real(kind=kind_phys) :: mg_qcmin(2)       = (/1.0d-9,1.0d-9/)  !< min liquid and ice mixing ratio in Mg macro clouds
    real(kind=kind_phys) :: mg_berg_eff_factor = 2.0               !< berg efficiency factor
    character(len=16)    :: mg_precip_frac_method = 'max_overlap'  !< type of precipitation fraction method
    real(kind=kind_phys) :: tf              = 258.16d0
    real(kind=kind_phys) :: tcr             = 273.16d0
!
    logical              :: effr_in         = .false.              !< flag to use effective radii of cloud species in radiation
    logical              :: microp_uniform  = .true.
    logical              :: do_cldliq       = .true.
    logical              :: do_cldice       = .true.
    logical              :: hetfrz_classnuc = .false.
    logical              :: mg_nccons       = .false.           !< set .true. to specify constant cloud droplet number
    logical              :: mg_nicons       = .false.           !< set .true. to specify constant cloud ice number
    logical              :: mg_ngcons       = .false.           !< set .true. to specify constant graupel/hail number
    logical              :: sed_supersat    = .true.
    logical              :: do_sb_physics   = .true.
    logical              :: mg_do_graupel   = .true.            !< set .true. to turn on prognostic grapuel (with fprcp=2)
    logical              :: mg_do_hail      = .false.           !< set .true. to turn on prognostic hail (with fprcp=2)
    logical              :: mg_do_ice_gmao  = .false.           !< set .true. to turn on gmao ice formulation
    logical              :: mg_do_liq_liu   = .true.            !< set .true. to turn on liu liquid treatment


    !--- Thompson microphysical parameters
    logical              :: ltaerosol      = .false.            !< flag for aerosol version
    logical              :: lradar         = .false.            !< flag for radar reflectivity 
    real(kind=kind_phys) :: nsradar_reset  = -999.0             !< seconds between resetting radar reflectivity calculation, set to <0 for every time step
    real(kind=kind_phys) :: ttendlim       = -999.0             !< temperature tendency limiter, set to <0 to deactivate

    !--- GFDL microphysical parameters
    logical              :: lgfdlmprad     = .false.            !< flag for GFDLMP radiation interaction 

    !--- Thompson,GFDL microphysical parameter
    logical              :: lrefres        = .false.            !< flag for radar reflectivity in restart file

    !--- land/surface model parameters
    integer              :: lsm            =  1              !< flag for land surface model to use =0  for osu lsm; =1  for noah lsm; =2  for noah mp lsm; =3  for RUC lsm
    integer              :: lsoil          =  4              !< number of soil layers
    integer              :: lsoil_lsm      =  -1             !< number of soil layers internal to land surface model; -1 use lsoil
    integer              :: lsnow_lsm      =  3              !< maximum number of snow layers internal to land surface model
    logical              :: rdlai          = .false.         !< read LAI from input file (for RUC LSM or NOAH LSM WRFv4)
    logical              :: ua_phys        = .false.         !< flag for using University of Arizona? extension to NOAH LSM WRFv4
    logical              :: usemonalb      = .true.          !< flag to read surface diffused shortwave albedo from input file for NOAH LSM WRFv4
    real(kind=kind_phys) :: aoasis         = 1.0             !< potential evaporation multiplication factor for NOAH LSM WRFv4
    integer              :: fasdas         = 0               !< flag to use "flux-adjusting surface data assimilation system"; 0 = OFF, 1 = ON
    integer              :: ivegsrc        =  2              !< ivegsrc = 0   => USGS,
                                                             !< ivegsrc = 1   => IGBP (20 category)
                                                             !< ivegsrc = 2   => UMD  (13 category)
    integer              :: isot           =  0              !< isot = 0   => Zobler soil type  ( 9 category)
                                                             !< isot = 1   => STATSGO soil type (19 category)
    integer              :: iopt_thcnd     =  1              !< option to treat thermal conductivity in Noah LSM (new in 3.8)
                                                             !< = 1, original (default)
                                                             !< = 2, McCumber and Pielke for silt loam and sandy loam
    ! -- to use Noah MP, lsm needs to be set to 2 and both ivegsrc and isot are set
    ! to 1 - MODIS IGBP and STATSGO - the defaults are the same as in the
    ! scripts;change from namelist

    integer              :: iopt_dveg      =  4  ! 4 -> off (use table lai; use maximum vegetation fraction)
    integer              :: iopt_crs       =  1  !canopy stomatal resistance (1-> ball-berry; 2->jarvis)
    integer              :: iopt_btr       =  1  !soil moisture factor for stomatal resistance (1-> noah; 2-> clm; 3-> ssib)
    integer              :: iopt_run       =  3  !runoff and groundwater (1->simgm; 2->simtop; 3->schaake96; 4->bats)
    integer              :: iopt_sfc       =  1  !surface layer drag coeff (ch & cm) (1->m-o; 2->chen97)
    integer              :: iopt_frz       =  1  !supercooled liquid water (1-> ny06; 2->koren99)
    integer              :: iopt_inf       =  1  !frozen soil permeability (1-> ny06; 2->koren99)
    integer              :: iopt_rad       =  3  !radiation transfer (1->gap=f(3d,cosz); 2->gap=0; 3->gap=1-fveg)
    integer              :: iopt_alb       =  2  !snow surface albedo (1->bats; 2->class)
    integer              :: iopt_snf       =  1  !rainfall & snowfall (1-jordan91; 2->bats; 3->noah)
    integer              :: iopt_tbot      =  2  !lower boundary of soil temperature (1->zero-flux; 2->noah)
    integer              :: iopt_stc       =  1  !snow/soil temperature time scheme (only layer 1)

    logical              :: use_ufo        = .false.         !< flag for gcycle surface option
    
    logical              :: lcurr_sf       = .false.                  !< flag for taking ocean currents into account in GFDL surface layer
    logical              :: pert_cd        = .false.                  !< flag for perturbing the surface drag coefficient for momentum in surface layer scheme
    integer              :: ntsflg         = 0                        !< flag for updating skin temperature in the GFDL surface layer scheme
    real(kind=kind_phys) :: sfenth         = 0.0                      !< enthalpy flux factor 0 zot via charnock ..>0 zot enhanced>15m/s
    
!--- tuning parameters for physical parameterizations
    logical              :: ras            = .false.                  !< flag for ras convection scheme
    logical              :: flipv          = .true.                   !< flag for vertical direction flip (ras)
                                                                      !< .true. implies surface at k=1
    logical              :: trans_trac     = .false.                  !< flag for convective transport of tracers (RAS, CS, or SAMF)
    logical              :: old_monin      = .false.                  !< flag for diff monin schemes
    logical              :: cnvgwd         = .false.                  !< flag for conv gravity wave drag
    integer              :: gwd_opt        =  1                       !< flag for configuring gwd scheme
                                                                      !< gwd_opt = 3 : GSDdrag suite
                                                                      !< gwd_opt = 33: GSDdrag suite with extra output
!--- vay-2018
    logical              :: ldiag_ugwp     = .false.                  !< flag for UGWP diag fields
    logical              :: do_ugwp        = .false.                  !< flag do UGWP+RF
    logical              :: do_tofd        = .false.                  !< flag do Turb oro Form Drag

    logical              :: do_gwd         = .false.                  !< flag for running gravity wave drag
    logical              :: do_cnvgwd      = .false.                  !< flag for running conv gravity wave drag

    logical              :: mstrat         = .false.                  !< flag for moorthi approach for stratus
    logical              :: moist_adj      = .false.                  !< flag for moist convective adjustment
    logical              :: cscnv          = .false.                  !< flag for Chikira-Sugiyama convection
    logical              :: cal_pre        = .false.                  !< flag controls precip type algorithm
    logical              :: do_aw          = .false.                  !< AW scale-aware option in cs convection
    logical              :: do_awdd        = .false.                  !< AW scale-aware option in cs convection
    logical              :: flx_form       = .false.                  !< AW scale-aware option in cs convection
    logical              :: do_shoc        = .false.                  !< flag for SHOC
    logical              :: shocaftcnv     = .false.                  !< flag for SHOC
    logical              :: shoc_cld       = .false.                  !< flag for SHOC in grrad
    logical              :: oz_phys        = .true.                   !< flag for old (2006) ozone physics
    logical              :: oz_phys_2015   = .false.                  !< flag for new (2015) ozone physics
    logical              :: h2o_phys       = .false.                  !< flag for stratosphere h2o
    logical              :: pdfcld         = .false.                  !< flag for pdfcld
    logical              :: shcnvcw        = .false.                  !< flag for shallow convective cloud
    logical              :: redrag         = .false.                  !< flag for reduced drag coeff. over sea
    logical              :: hybedmf        = .false.                  !< flag for hybrid edmf pbl scheme
    logical              :: satmedmf       = .false.                  !< flag for scale-aware TKE-based moist edmf
                                                                      !< vertical turbulent mixing scheme
    logical              :: shinhong       = .false.                  !< flag for scale-aware Shinhong vertical turbulent mixing scheme
    logical              :: do_ysu         = .false.                  !< flag for YSU vertical turbulent mixing scheme
    logical              :: dspheat        = .false.                  !< flag for tke dissipative heating
    logical              :: hurr_pbl       = .false.                  !< flag for hurricane-specific options in PBL scheme
    logical              :: lheatstrg      = .false.                  !< flag for canopy heat storage parameterization
    logical              :: cnvcld         = .false.
    logical              :: random_clds    = .false.                  !< flag controls whether clouds are random
    logical              :: shal_cnv       = .false.                  !< flag for calling shallow convection
    integer              :: imfshalcnv     =  1                       !< flag for mass-flux shallow convection scheme
                                                                      !<     1: July 2010 version of mass-flux shallow conv scheme
                                                                      !<         current operational version as of 2016
                                                                      !<     2: scale- & aerosol-aware mass-flux shallow conv scheme (2017)
                                                                      !<     3: scale- & aerosol-aware Grell-Freitas scheme (GSD)
                                                                      !<     4: New Tiedtke scheme (CAPS)
                                                                      !<     0: modified Tiedtke's eddy-diffusion shallow conv scheme
                                                                      !<    -1: no shallow convection used
    integer              :: imfdeepcnv     =  1                       !< flag for mass-flux deep convection scheme
                                                                      !<     1: July 2010 version of SAS conv scheme
                                                                      !<           current operational version as of 2016
                                                                      !<     2: scale- & aerosol-aware mass-flux deep conv scheme (2017)
                                                                      !<     3: scale- & aerosol-aware Grell-Freitas scheme (GSD)
                                                                      !<     4: New Tiedtke scheme (CAPS)
    integer              :: isatmedmf      =  0                       !< flag for scale-aware TKE-based moist edmf scheme
                                                                      !<     0: initial version of satmedmf (Nov. 2018)
                                                                      !<     1: updated version of satmedmf (as of May 2019)
    logical              :: do_deep        = .true.                   !< whether to do deep convection
    logical              :: hwrf_samfdeep     = .false.               !< flag for HWRF SAMF deepcnv scheme 
    logical              :: hwrf_samfshal     = .false.               !< flag for HWRF SAMF shalcnv scheme 
    logical              :: do_mynnedmf       = .false.               !< flag for MYNN-EDMF
    logical              :: do_mynnsfclay     = .false.               !< flag for MYNN Surface Layer Scheme
    integer              :: grav_settling     = 0
    integer              :: bl_mynn_tkebudget = 0
    logical              :: bl_mynn_tkeadvect = .false.
    integer              :: bl_mynn_cloudpdf  = 2
    integer              :: bl_mynn_mixlength = 2
    integer              :: bl_mynn_edmf      = 0
    integer              :: bl_mynn_edmf_mom  = 1
    integer              :: bl_mynn_edmf_tke  = 0
    integer              :: bl_mynn_edmf_part = 0
    integer              :: bl_mynn_cloudmix  = 1
    integer              :: bl_mynn_mixqt     = 0
    integer              :: icloud_bl         = 1
    real(kind=kind_phys) :: var_ric           = 1.0
    real(kind=kind_phys) :: coef_ric_l        = 0.16
    real(kind=kind_phys) :: coef_ric_s        = 0.25
    logical              :: do_myjsfc         = .false.               !< flag for MYJ surface layer scheme
    logical              :: do_myjpbl         = .false.               !< flag for MYJ PBL scheme

    integer              :: nmtvr          = 14                       !< number of topographic variables such as variance etc
                                                                      !< used in the GWD parameterization
    integer              :: jcap           =  1              !< number of spectral wave trancation used only by sascnv shalcnv
!   real(kind=kind_phys) :: cs_parm(10) = (/5.0,2.5,1.0e3,3.0e3,20.0,-999.,-999.,0.,0.,0./)
    real(kind=kind_phys) :: cs_parm(10) = (/8.0,4.0,1.0e3,3.5e3,20.0,1.0,-999.,1.,0.6,0./)
    real(kind=kind_phys) :: flgmin(2)      = (/0.180,0.220/)          !< [in] ice fraction bounds
    real(kind=kind_phys) :: cgwf(2)        = (/0.5d0,0.05d0/)         !< multiplication factor for convective GWD
    real(kind=kind_phys) :: ccwf(2)        = (/1.0d0,1.0d0/)          !< multiplication factor for critical cloud
                                                                      !< workfunction for RAS
    real(kind=kind_phys) :: cdmbgwd(4)     = (/2.0d0,0.25d0,1.0d0,1.0d0/)   !< multiplication factors for cdmb, gwd, and NS gwd, tke based enhancement
    real(kind=kind_phys) :: sup            = 1.0                      !< supersaturation in pdf cloud (IMP_physics=98) when t is very low
                                                                      !< or ice super saturation in SHOC (when do_shoc=.true.)
    real(kind=kind_phys) :: ctei_rm(2)     = (/10.0d0,10.0d0/)        !< critical cloud top entrainment instability criteria 
                                                                      !< (used if mstrat=.true.)
    real(kind=kind_phys) :: crtrh(3)       = (/0.90d0,0.90d0,0.90d0/) !< critical relative humidity at the surface
                                                                      !< PBL top and at the top of the atmosphere
    real(kind=kind_phys) :: dlqf(2)        = (/0.0d0,0.0d0/)          !< factor for cloud condensate detrainment 
                                                                      !< from cloud edges for RAS
    real(kind=kind_phys) :: psauras(2)     = (/1.0d-3,1.0d-3/)        !< [in] auto conversion coeff from ice to snow in ras
    real(kind=kind_phys) :: prauras(2)     = (/2.0d-3,2.0d-3/)        !< [in] auto conversion coeff from cloud to rain in ras
    real(kind=kind_phys) :: wminras(2)     = (/1.0d-5,1.0d-5/)        !< [in] water and ice minimum threshold for ras
    integer              :: nrcmax         = 32                       !< number of random numbers used in RAS
    
    real(kind=kind_phys) :: rbcr           = 0.25                     !< Critical Richardson Number in PBL scheme
    real(kind=kind_phys) :: shoc_parm(5)   = (/7000.0,1.0,4.2857143,0.7,-999.0/)  !< some tunable parameters for shoc

!--- Rayleigh friction
    real(kind=kind_phys) :: prslrd0        = 0.0d0           !< pressure level from which Rayleigh Damping is applied
    real(kind=kind_phys) :: ral_ts         = 0.0d0           !< time scale for Rayleigh damping in days

!--- mass flux deep convection
    real(kind=kind_phys) :: clam_deep      = 0.1             !< c_e for deep convection (Han and Pan, 2011, eq(6))
    real(kind=kind_phys) :: c0s_deep       = 0.002           !< convective rain conversion parameter
    real(kind=kind_phys) :: c1_deep        = 0.002           !< conversion parameter of detrainment from liquid water into grid-scale cloud water
    real(kind=kind_phys) :: betal_deep     = 0.05            !< fraction factor of downdraft air mass reaching ground surface over land
    real(kind=kind_phys) :: betas_deep     = 0.05            !< fraction factor of downdraft air mass reaching ground surface over sea
    real(kind=kind_phys) :: evfact_deep    = 0.3             !< evaporation factor from convective rain
    real(kind=kind_phys) :: evfactl_deep   = 0.3             !< evaporation factor from convective rain over land
    real(kind=kind_phys) :: pgcon_deep     = 0.55            !< reduction factor in momentum transport due to convection induced pressure gradient force
                                                             !< 0.7 : Gregory et al. (1997, QJRMS)
                                                             !< 0.55: Zhang & Wu (2003, JAS)
    real(kind=kind_phys) :: asolfac_deep   = 0.958           !< aerosol-aware parameter based on Lim (2011)
                                                             !< asolfac= cx / c0s(=.002)
                                                             !< cx = min([-0.7 ln(Nccn) + 24]*1.e-4, c0s)
                                                             !< Nccn: CCN number concentration in cm^(-3)
                                                             !< Until a realistic Nccn is provided, Nccns are assumed
                                                             !< as Nccn=100 for sea and Nccn=1000 for land 

!--- mass flux shallow convection
    real(kind=kind_phys) :: clam_shal      = 0.3             !< c_e for shallow convection (Han and Pan, 2011, eq(6))
    real(kind=kind_phys) :: c0s_shal       = 0.002           !< conversion parameter of detrainment from liquid water into convetive precipitaiton
    real(kind=kind_phys) :: c1_shal        = 5.e-4           !< conversion parameter of detrainment from liquid water into grid-scale cloud water
    real(kind=kind_phys) :: pgcon_shal     = 0.55            !< reduction factor in momentum transport due to convection induced pressure gradient force
                                                             !< 0.7 : Gregory et al. (1997, QJRMS)
                                                             !< 0.55: Zhang & Wu (2003, JAS)
    real(kind=kind_phys) :: asolfac_shal   = 0.958           !< aerosol-aware parameter based on Lim (2011)
                                                             !< asolfac= cx / c0s(=.002)
                                                             !< cx = min([-0.7 ln(Nccn) + 24]*1.e-4, c0s)
                                                             !< Nccn: CCN number concentration in cm^(-3)
                                                             !< Until a realistic Nccn is provided, Nccns are assumed
                                                             !< as Nccn=100 for sea and Nccn=1000 for land 

!--- near surface sea temperature model
    logical              :: nst_anl        = .false.         !< flag for NSSTM analysis in gcycle/sfcsub
    integer              :: lsea           = 0
    integer              :: nstf_name(5)   = (/0,0,1,0,5/)   !< flag 0 for no nst  1 for uncoupled nst  and 2 for coupled NST
                                                             !< nstf_name(1) : 0 = NSSTM off, 1 = NSSTM on but uncoupled
                                                             !<                2 = NSSTM on and coupled
                                                             !< nstf_name(2) : 1 = NSSTM spin up on, 0 = NSSTM spin up off
                                                             !< nstf_name(3) : 1 = NSSTM analysis on, 0 = NSSTM analysis off
                                                             !< nstf_name(4) : zsea1 in mm
                                                             !< nstf_name(5) : zsea2 in mm
!--- fractional grid
    logical              :: frac_grid       = .false.         !< flag for fractional grid
    logical              :: frac_grid_off   = .true.          !< flag for using fractional grid
    logical              :: ignore_lake     = .true.          !< flag for ignoring lakes
    real(kind=kind_phys) :: min_lakeice     = 0.15d0          !< minimum lake ice value
    real(kind=kind_phys) :: min_seaice      = 1.0d-11         !< minimum sea  ice value
    real(kind=kind_phys) :: min_lake_height = 250.0           !< minimum lake height value
    real(kind=kind_phys) :: rho_h2o         = rhowater        !< fresh water density

!--- surface layer z0 scheme
    integer              :: sfc_z0_type    = 0               !< surface roughness options over ocean
                                                             !< 0=no change
                                                             !< 6=areodynamical roughness over water with input 10-m wind
                                                             !< 7=slightly decrease Cd for higher wind speed compare to 6
                                                             !< negative when cplwav2atm=.true. - i.e. two way wave coupling

!--- vertical diffusion
    real(kind=kind_phys) :: xkzm_m         = 1.0d0           !< [in] bkgd_vdif_m  background vertical diffusion for momentum  
    real(kind=kind_phys) :: xkzm_h         = 1.0d0           !< [in] bkgd_vdif_h  background vertical diffusion for heat q  
    real(kind=kind_phys) :: xkzm_s         = 1.0d0           !< [in] bkgd_vdif_s  sigma threshold for background mom. diffusion  
    real(kind=kind_phys) :: xkzminv        = 0.3             !< diffusivity in inversion layers
    real(kind=kind_phys) :: moninq_fac     = 1.0             !< turbulence diffusion coefficient factor
    real(kind=kind_phys) :: dspfac         = 1.0             !< tke dissipative heating factor

    real(kind=kind_phys) :: bl_upfr        = 0.13            !< updraft fraction in boundary layer mass flux scheme
    real(kind=kind_phys) :: bl_dnfr        = 0.1             !< downdraft fraction in boundary layer mass flux scheme

!--- parameters for canopy heat storage (CHS) parameterization
    real(kind=kind_phys) :: z0fac          = 0.3
    real(kind=kind_phys) :: e0fac          = 0.5

 
!---Cellular automaton options
    integer              :: nca            = 1
    integer              :: ncells         = 5
    integer              :: nlives         = 30
    integer              :: nca_g          = 1
    integer              :: ncells_g       = 1
    integer              :: nlives_g       = 100
    real(kind=kind_phys) :: nfracseed      = 0.5
    integer              :: nseed          = 100000
    integer              :: nseed_g        = 100
    integer              :: iseed_ca       = 0
    integer              :: nspinup        = 1
    logical              :: do_ca          = .false.
    logical              :: ca_sgs         = .false.
    logical              :: ca_global      = .false.
    logical              :: ca_smooth      = .false.
    real(kind=kind_phys) :: nthresh        = 0.0
    real                 :: ca_amplitude   = 500.
    integer              :: nsmooth        = 100 
    logical              :: ca_closure     = .false.
    logical              :: ca_entr        = .false.
    logical              :: ca_trigger     = .false.

!--- IAU options
    real(kind=kind_phys)  :: iau_delthrs      = 0           !< iau time interval (to scale increments)
    character(len=240)    :: iau_inc_files(7) = ''          !< list of increment files
    real(kind=kind_phys)  :: iaufhrs(7)       = -1          !< forecast hours associated with increment files
    logical  :: iau_filter_increments         = .false.     !< filter IAU increments
    logical  :: iau_drymassfixer              = .false.     !< IAU dry mass fixer

!--- debug flag
    logical              :: debug          = .false.
    logical              :: pre_rad        = .false.         !< flag for testing purpose

!  max and min lon and lat for critical relative humidity
    integer :: max_lon=5000, max_lat=2000, min_lon=192, min_lat=94
    real(kind=kind_phys) :: rhcmax = 0.9999999               !< max critical rel. hum.

!--- stochastic physics control parameters
    logical :: do_sppt      = .false.
    logical :: use_zmtnblck = .false.
    logical :: do_shum      = .false.
    logical :: do_skeb      = .false.
    integer :: skeb_npass = 11
    logical :: do_sfcperts = .false.   ! mg, sfc-perts
    integer :: nsfcpert    =  6        ! mg, sfc-perts
    real(kind=kind_phys) :: pertz0   = -999.
    real(kind=kind_phys) :: pertzt   = -999.
    real(kind=kind_phys) :: pertshc  = -999.
    real(kind=kind_phys) :: pertlai  = -999.
    real(kind=kind_phys) :: pertalb  = -999.
    real(kind=kind_phys) :: pertvegf = -999.

!--- aerosol scavenging factors
    character(len=20) :: fscav_aero(20) = 'default'

!--- END NAMELIST VARIABLES

    NAMELIST /gfs_physics_nml/                                                              &
                          !--- general parameters
                               fhzero, ldiag3d, lssav, fhcyc,                               &
                               thermodyn_id, sfcpress_id,                                   &
                          !--- coupling parameters
                               cplflx, cplwav, cplwav2atm, cplchm, lsidea,                  &
                          !--- radiation parameters
                               fhswr, fhlwr, levr, nfxr, iaerclm, iflip, isol, ico2, ialb,  &
                               isot, iems, iaer, icliq_sw, iovr_sw, iovr_lw, ictm, isubc_sw,&
                               isubc_lw, crick_proof, ccnorm, lwhtr, swhtr,                 &
                          ! --- RRTMGP
                               do_RRTMGP, active_gases, nGases, rrtmgp_root,                &
                               lw_file_gas, lw_file_clouds, rrtmgp_nBandsLW, rrtmgp_nGptsLW,&
                               sw_file_gas, sw_file_clouds, rrtmgp_nBandsSW, rrtmgp_nGptsSW,&
                               rrtmgp_cld_optics, rrtmgp_nrghice, rrtmgp_nGauss_ang,        &
                               do_GPsw_Glw,                                                 &
                          ! IN CCN forcing
                               iccn,                                                        &
                          !--- microphysical parameterizations
                               ncld, imp_physics, psautco, prautco, evpco, wminco,          &
                               fprcp, pdfflag, mg_dcs, mg_qcvar, mg_ts_auto_ice, mg_rhmini, &
                               effr_in, tf, tcr,                                            &
                               microp_uniform, do_cldice, hetfrz_classnuc,                  &
                               mg_do_graupel, mg_do_hail, mg_nccons, mg_nicons, mg_ngcons,  &
                               mg_ncnst, mg_ninst, mg_ngnst, sed_supersat, do_sb_physics,   &
                               mg_alf,   mg_qcmin, mg_do_ice_gmao, mg_do_liq_liu,           &
                               ltaerosol, lradar, nsradar_reset, lrefres, ttendlim,         &
                               lgfdlmprad,                                                  &
                          !--- max hourly
                               avg_max_length,                                              &
                          !--- land/surface model control
                               lsm, lsoil, lsoil_lsm, lsnow_lsm, rdlai,                     &
                               nmtvr, ivegsrc, use_ufo, iopt_thcnd, ua_phys, usemonalb,     &
                               aoasis, fasdas,                                              &
                          !    Noah MP options
                               iopt_dveg,iopt_crs,iopt_btr,iopt_run,iopt_sfc, iopt_frz,     &
                               iopt_inf, iopt_rad,iopt_alb,iopt_snf,iopt_tbot,iopt_stc,     &
                          !    GFDL surface layer options
                               lcurr_sf, pert_cd, ntsflg, sfenth, &
                          !--- physical parameterizations
                               ras, trans_trac, old_monin, cnvgwd, mstrat, moist_adj,       &
                               cscnv, cal_pre, do_aw, do_shoc, shocaftcnv, shoc_cld,        &
                               oz_phys, oz_phys_2015,                                       &
                               do_mynnedmf, do_mynnsfclay,                                  &
                               bl_mynn_cloudpdf, bl_mynn_edmf, bl_mynn_edmf_mom,            &
                               bl_mynn_edmf_tke, bl_mynn_edmf_part, bl_mynn_cloudmix,       &
                               bl_mynn_mixqt, icloud_bl, bl_mynn_tkeadvect, gwd_opt,        &
                               var_ric, coef_ric_l, coef_ric_s,                             &
                               do_myjsfc, do_myjpbl,                                        &
                               hwrf_samfdeep, hwrf_samfshal,                                &
                               h2o_phys, pdfcld, shcnvcw, redrag, hybedmf, satmedmf,        &
                               shinhong, do_ysu, dspheat, hurr_pbl, lheatstrg, cnvcld,      &
                               random_clds, shal_cnv, imfshalcnv, imfdeepcnv, isatmedmf,    &
                               do_deep, jcap,                                               &
                               cs_parm, flgmin, cgwf, ccwf, cdmbgwd, sup, ctei_rm, crtrh,   &
                               dlqf, rbcr, shoc_parm, psauras, prauras, wminras,            &
                               do_sppt, do_shum, do_skeb, do_sfcperts,                      &
                          !--- Rayleigh friction
                               prslrd0, ral_ts,  ldiag_ugwp, do_ugwp, do_tofd,              &
                          ! --- Ferrier-Aligo
                               spec_adv, rhgrd, icloud,                                     &
                          !--- mass flux deep convection
                               clam_deep, c0s_deep, c1_deep, betal_deep,                    &
                               betas_deep, evfact_deep, evfactl_deep, pgcon_deep,           &
                               asolfac_deep,                                                &
                          !--- mass flux shallow convection
                               clam_shal, c0s_shal, c1_shal, pgcon_shal, asolfac_shal,      &
                          !--- near surface sea temperature model
                               nst_anl, lsea, nstf_name,                                    &
                               frac_grid, min_lakeice, min_seaice, min_lake_height,         &
                               frac_grid_off, ignore_lake,                                  &
                          !--- surface layer
                               sfc_z0_type,                                                 &
                          !    vertical diffusion
                               xkzm_m, xkzm_h, xkzm_s, xkzminv, moninq_fac, dspfac,         &
                               bl_upfr, bl_dnfr,                                            &
                          !--- canopy heat storage parameterization
                               z0fac, e0fac,                                                &
                          !--- cellular automata
                               nca, ncells, nlives, nca_g, ncells_g, nlives_g, nfracseed,   &
                               nseed, nseed_g, nthresh, do_ca,                              &
                               ca_sgs, ca_global,iseed_ca,ca_smooth,                        &
                               nspinup,ca_amplitude,nsmooth,ca_closure,ca_entr,ca_trigger,  & 
                          !--- IAU
                               iau_delthrs,iaufhrs,iau_inc_files,iau_filter_increments,     &
                               iau_drymassfixer,                                            &
                          !--- debug options
                               debug, pre_rad,                                              &
                          !--- parameter range for critical relative humidity
                               max_lon, max_lat, min_lon, min_lat, rhcmax,                  &
                               phys_version,                                                &
                          !--- aerosol scavenging factors ('name:value' string array)
                               fscav_aero

!--- other parameters 
    integer :: nctp    =  0                !< number of cloud types in CS scheme
    logical :: gen_coord_hybrid = .false.  !< for Henry's gen coord

!--- SHOC parameters
    integer :: nshoc_2d  = 0  !< number of 2d fields for SHOC
    integer :: nshoc_3d  = 0  !< number of 3d fields for SHOC

!--- convective clouds
    integer :: ncnvcld3d = 0       !< number of convective 3d clouds fields


!--- read in the namelist
#ifdef INTERNAL_FILE_NML
    Model%input_nml_file => input_nml_file
    read(Model%input_nml_file, nml=gfs_physics_nml)
    ! Set length (number of lines) in namelist for internal reads
    Model%input_nml_file_length = size(Model%input_nml_file)
#else
    inquire (file=trim(fn_nml), exist=exists)
    if (.not. exists) then
      write(6,*) 'GFS_namelist_read:: namelist file: ',trim(fn_nml),' does not exist'
      stop
    else
      open (unit=nlunit, file=fn_nml, action='READ', status='OLD', iostat=ios)
    endif
    rewind(nlunit)
    read (nlunit, nml=gfs_physics_nml)
    close (nlunit)
    ! Set length (number of lines) in namelist for internal reads
    Model%input_nml_file_length = 0
#endif
!--- write version number and namelist to log file ---
    if (me == master .and. logunit>=0) then
      write(logunit, '(a80)') '================================================================================'
      write(logunit, '(a64)') phys_version
      write(logunit, nml=gfs_physics_nml)
    endif

!--- MPI parameters
    Model%me               = me
    Model%master           = master
    Model%communicator     = communicator
    Model%ntasks           = ntasks
    Model%nthreads         = nthreads
    Model%nlunit           = nlunit
    Model%fn_nml           = fn_nml
    Model%logunit          = logunit
    Model%fhzero           = fhzero
    Model%ldiag3d          = ldiag3d
!
!VAY-ugwp  --- set some GW-related switches
!
    Model%ldiag_ugwp       = ldiag_ugwp
    Model%do_ugwp          = do_ugwp
    Model%do_tofd          = do_tofd

    Model%lssav            = lssav
    Model%fhcyc            = fhcyc
    Model%thermodyn_id     = thermodyn_id
    Model%sfcpress_id      = sfcpress_id
    Model%gen_coord_hybrid = gen_coord_hybrid

    !--- set some grid extent parameters
    Model%tile_num         = tile_num
    Model%isc              = isc
    Model%jsc              = jsc
    Model%nx               = nx
    Model%ny               = ny
    Model%levs             = levs
    Model%levsp1           = Model%levs + 1
    Model%levsm1           = Model%levs - 1
    allocate(Model%ak(1:size(ak)))
    allocate(Model%bk(1:size(bk)))
    Model%ak               = ak
    Model%bk               = bk
    Model%cnx              = cnx
    Model%cny              = cny
    Model%lonr             = gnx         ! number longitudinal points
    Model%latr             = gny         ! number of latitudinal points from pole to pole
    Model%nblks            = size(blksz)
    allocate(Model%blksz(1:Model%nblks))
    Model%blksz            = blksz
    allocate(Model%blksz2(1:Model%nblks))
    Model%blksz2           = blksz

!--- coupling parameters
    Model%cplflx           = cplflx
    Model%cplwav           = cplwav
    Model%cplwav2atm       = cplwav2atm
    Model%cplchm           = cplchm

!--- integrated dynamics through earth's atmosphere
    Model%lsidea           = lsidea

!--- calendars and time parameters and activation triggers
    Model%dtp              = dt_phys
    Model%dtf              = dt_dycore
    Model%nscyc            = nint(Model%fhcyc*con_hr/Model%dtp)
    Model%nszero           = nint(Model%fhzero*con_hr/Model%dtp)
    Model%idat(1:8)        = idat(1:8)
    Model%idate            = 0
    Model%idate(1)         = Model%idat(5)
    Model%idate(2)         = Model%idat(2)
    Model%idate(3)         = Model%idat(3)
    Model%idate(4)         = Model%idat(1)
    Model%iau_offset       = iau_offset

!--- radiation control parameters
    Model%fhswr            = fhswr
    Model%fhlwr            = fhlwr
    Model%nsswr            = nint(fhswr/Model%dtp)
    Model%nslwr            = nint(fhlwr/Model%dtp)
    if (levr < 0) then
      Model%levr           = levs
    else
      Model%levr           = levr
    endif
    Model%levrp1           = Model%levr + 1
    Model%nfxr             = nfxr
    Model%iccn             = iccn
    ! further down: set Model%iccn to .false.
    ! for all microphysics schemes except
    ! MG2/3 (these are the only ones using ICCN)
    Model%iflip            = iflip
    Model%isol             = isol
    Model%ico2             = ico2
    Model%ialb             = ialb
    Model%iems             = iems
    Model%iaer             = iaer
    Model%iaerclm          = iaerclm
    if (iaer/1000 == 1 .or. Model%iccn == 2) then
      Model%iaerclm = .true.
      ntrcaer = ntrcaerm
    else
      ntrcaer = 1
    endif
    Model%ntrcaer          = ntrcaer
    Model%icliq_sw         = icliq_sw
    Model%iovr_sw          = iovr_sw
    Model%iovr_lw          = iovr_lw
    Model%ictm             = ictm
    Model%isubc_sw         = isubc_sw
    Model%isubc_lw         = isubc_lw
    Model%crick_proof      = crick_proof
    Model%ccnorm           = ccnorm
    Model%lwhtr            = lwhtr
    Model%swhtr            = swhtr
    ! RRTMGP 
    Model%do_RRTMGP         = do_RRTMGP
    Model%rrtmgp_nrghice    = rrtmgp_nrghice
    Model%rrtmgp_nGauss_ang = rrtmgp_nGauss_ang
    Model%do_GPsw_Glw       = do_GPsw_Glw
    Model%active_gases      = active_gases
    Model%ngases            = nGases
    Model%rrtmgp_root       = rrtmgp_root
    Model%lw_file_gas       = lw_file_gas
    Model%lw_file_clouds    = lw_file_clouds
    Model%rrtmgp_nBandsLW   = rrtmgp_nBandsLW
    Model%rrtmgp_nGptsLW    = rrtmgp_nGptsLW
    Model%sw_file_gas       = sw_file_gas
    Model%sw_file_clouds    = sw_file_clouds
    Model%rrtmgp_nBandsSW   = rrtmgp_nBandsSW
    Model%rrtmgp_nGptsSW    = rrtmgp_nGptsSW
    Model%rrtmgp_cld_optics = RRTMGP_CLD_OPTICS
    ! RRTMGP incompatible with levr /= levs
    if (Model%do_RRTMGP .and. Model%levr /= Model%levs) then
      write(0,*) "Logic error, RRTMGP only works with levr = levs"
      stop
    end if

    ! The CCPP versions of the RRTMG lw/sw schemes are configured
    ! such that lw and sw heating rate are output, i.e. they rely
    ! on the corresponding arrays to be allocated.
    if (.not.lwhtr .or. .not.swhtr) then
      write(0,*) "Logic error, the CCPP version of RRTMG lwrad/swrad require the output" // &
             " of the lw/sw heating rates to be turned on (namelist options lwhtr and swhtr)"
      stop
    end if

!--- microphysical switch
    Model%ncld             = ncld
    Model%imp_physics      = imp_physics
    ! turn off ICCN interpolation when MG2/3 are not used
    if (.not. Model%imp_physics==Model%imp_physics_mg) Model%iccn = 0
!--- Zhao-Carr MP parameters
    Model%psautco          = psautco
    Model%prautco          = prautco
    Model%evpco            = evpco
    Model%wminco           = wminco
!--- Max hourly
    Model%avg_max_length   = avg_max_length
!--- Morrison-Gettelman MP parameters
    Model%fprcp            = fprcp
    Model%pdfflag          = pdfflag
    Model%mg_dcs           = mg_dcs
    Model%mg_qcvar         = mg_qcvar
    Model%mg_ts_auto_ice   = mg_ts_auto_ice
    Model%mg_rhmini        = mg_rhmini
    Model%mg_alf           = mg_alf
    Model%mg_qcmin         = mg_qcmin
    Model%effr_in          = effr_in
    Model%microp_uniform   = microp_uniform
    Model%do_cldice        = do_cldice
    Model%hetfrz_classnuc  = hetfrz_classnuc
    Model%mg_do_graupel    = mg_do_graupel
    Model%mg_do_hail       = mg_do_hail
    Model%mg_do_ice_gmao   = mg_do_ice_gmao
    Model%mg_do_liq_liu    = mg_do_liq_liu
    Model%mg_nccons        = mg_nccons
    Model%mg_nicons        = mg_nicons
    Model%mg_ngcons        = mg_ngcons
    Model%mg_ncnst         = mg_ncnst
    Model%mg_ninst         = mg_ninst
    Model%mg_ngnst         = mg_ngnst
    Model%sed_supersat     = sed_supersat
    Model%do_sb_physics    = do_sb_physics
    Model%mg_precip_frac_method  = mg_precip_frac_method
    Model%mg_berg_eff_factor     = mg_berg_eff_factor
    Model%tf               = tf
    Model%tcr              = tcr
    Model%tcrf             = 1.0/(tcr-tf)

!--- Thompson MP parameters
    Model%ltaerosol        = ltaerosol
    Model%lradar           = lradar
    Model%nsradar_reset    = nsradar_reset
    Model%ttendlim         = ttendlim
!--- F-A MP parameters
    Model%rhgrd            = rhgrd
    Model%spec_adv         = spec_adv
    Model%icloud           = icloud 

!--- gfdl  MP parameters
    Model%lgfdlmprad       = lgfdlmprad
!--- Thompson,GFDL MP parameter
    Model%lrefres          = lrefres

!--- land/surface model parameters
    Model%lsm              = lsm
    Model%lsoil            = lsoil
    ! Consistency check for RUC LSM
    if ((Model%lsm == Model%lsm_ruc .or. Model%lsm == Model%lsm_noah_wrfv4) .and. Model%nscyc>0) then
      write(0,*) 'Logic error: RUC LSM and NOAH WRFv4 LSM cannot be used with surface data cycling at this point (fhcyc>0)'
      stop
    end if
    ! Flag to read leaf area index from input files (initial conditions)
    Model%rdlai = rdlai
    if (Model%rdlai .and. .not. Model%lsm == Model%lsm_ruc) then
      write(0,*) 'Logic error: rdlai = .true. only works with RUC LSM'
      stop
    end if
    ! Set surface layers for CCPP physics
    if (lsoil_lsm==-1) then
      Model%lsoil_lsm      = lsoil
    else
      Model%lsoil_lsm      = lsoil_lsm
    end if
    if (lsnow_lsm /= 3) then
      write(0,*) 'Logic error: NoahMP expects the maximum number of snow layers to be exactly 3 (see sfc_noahmp_drv.f)'
      stop
    else
      Model%lsnow_lsm        = lsnow_lsm
      ! Set lower bound for LSM model, runs from negative (above surface) to surface (zero)
      Model%lsnow_lsm_lbound = -Model%lsnow_lsm+1
    end if
    Model%isurban          = -999      !GJF isurban is only used in NOAH WRFv4 and is initialized in sfc_noah_GFS_interstitial.F90/sfc_noah_GFS_pre_init
    Model%isice            = -999      !GJF isice is only used in NOAH WRFv4 and is initialized in sfc_noah_GFS_interstitial.F90/sfc_noah_GFS_pre_init
    Model%iswater          = -999      !GJF iswater is only used in NOAH WRFv4 and is initialized in sfc_noah_GFS_interstitial.F90/sfc_noah_GFS_pre_init
    Model%iopt_thcnd       = iopt_thcnd
    Model%ua_phys          = ua_phys
    Model%usemonalb        = usemonalb
    Model%aoasis           = aoasis
    Model%fasdas           = fasdas
    Model%ivegsrc          = ivegsrc
    Model%isot             = isot
    Model%use_ufo          = use_ufo
    
! GFDL surface layer options
    Model%lcurr_sf         = lcurr_sf
    Model%pert_cd          = pert_cd
    Model%ntsflg           = ntsflg
    Model%sfenth           = sfenth
    
! Noah MP options from namelist
!
    Model%iopt_dveg        = iopt_dveg
    Model%iopt_crs         = iopt_crs
    Model%iopt_btr         = iopt_btr
    Model%iopt_run         = iopt_run
    Model%iopt_sfc         = iopt_sfc
    Model%iopt_frz         = iopt_frz
    Model%iopt_inf         = iopt_inf
    Model%iopt_rad         = iopt_rad
    Model%iopt_alb         = iopt_alb
    Model%iopt_snf         = iopt_snf
    Model%iopt_tbot        = iopt_tbot
    Model%iopt_stc         = iopt_stc

!--- tuning parameters for physical parameterizations
    Model%ras              = ras
    Model%flipv            = flipv
    Model%trans_trac       = trans_trac
    Model%old_monin        = old_monin
    Model%cnvgwd           = cnvgwd
    Model%mstrat           = mstrat
    Model%moist_adj        = moist_adj
    Model%cscnv            = cscnv
    Model%cal_pre          = cal_pre
    Model%do_aw            = do_aw
    Model%cs_parm          = cs_parm
    Model%do_shoc          = do_shoc
!    if (Model%do_shoc) then
!      print *, "Error, update of SHOC from May 22 2019 not yet in CCPP"
!      stop
!    end if
    Model%shoc_parm        = shoc_parm
    Model%shocaftcnv       = shocaftcnv
    Model%shoc_cld         = shoc_cld

!HWRF physics suite
    if (hwrf_samfdeep .and. imfdeepcnv .ne. 2) then
       write(*,*) 'Logic error: hwrf_samfdeep has to be used along with imfdeepcnv=2'
       stop
    end if
    if (hwrf_samfshal .and. imfshalcnv .ne. 2) then
       write(*,*) 'Logic error: hwrf_samfshal has to be used along with imfshalcnv=2'
       stop
    end if
    Model%hwrf_samfdeep = hwrf_samfdeep
    Model%hwrf_samfshal = hwrf_samfshal

    if (oz_phys .and. oz_phys_2015) then
       write(*,*) 'Logic error: can only use one ozone physics option (oz_phys or oz_phys_2015), not both. Exiting.'
       stop
    end if
    Model%oz_phys          = oz_phys
    Model%oz_phys_2015     = oz_phys_2015
    Model%h2o_phys         = h2o_phys
    ! To ensure that these values match what's in the physics,
    ! array sizes are compared during model init in GFS_phys_time_vary_init()
    !
    ! from module h2ointerp
    if (h2o_phys) then
       levh2o    = 72
       h2o_coeff = 3
    else
       levh2o    = 1
       h2o_coeff = 1
    end if
    Model%pdfcld            = pdfcld
    Model%shcnvcw           = shcnvcw
    Model%redrag            = redrag
    Model%hybedmf           = hybedmf
    Model%satmedmf          = satmedmf
    Model%shinhong          = shinhong
    Model%do_ysu            = do_ysu
    Model%dspheat           = dspheat
    Model%hurr_pbl          = hurr_pbl
    Model%lheatstrg         = lheatstrg
    Model%cnvcld            = cnvcld
    Model%random_clds       = random_clds
    Model%shal_cnv          = shal_cnv
    Model%imfshalcnv        = imfshalcnv
    Model%imfdeepcnv        = imfdeepcnv
    Model%isatmedmf         = isatmedmf
    Model%do_deep           = do_deep
    Model%nmtvr             = nmtvr
    Model%jcap              = jcap
    Model%flgmin            = flgmin
    Model%cgwf              = cgwf
    Model%ccwf              = ccwf
    Model%cdmbgwd           = cdmbgwd
    Model%sup               = sup
    Model%ctei_rm           = ctei_rm
    Model%crtrh             = crtrh
    Model%dlqf              = dlqf
    Model%psauras           = psauras
    Model%prauras           = prauras
    Model%wminras           = wminras
    Model%rbcr              = rbcr
    Model%do_gwd            = maxval(Model%cdmbgwd) > 0.0
<<<<<<< HEAD
      
    Model%do_cnvgwd         = Model%cnvgwd .and. maxval(Model%cdmbgwd(3:4)) == 0.0
=======
>>>>>>> c6429c7b

    Model%do_cnvgwd         = Model%cnvgwd .and. maxval(Model%cdmbgwd(3:4)) == 0.0
    Model%do_mynnedmf       = do_mynnedmf
    Model%do_mynnsfclay     = do_mynnsfclay
    Model%bl_mynn_cloudpdf  = bl_mynn_cloudpdf
    Model%bl_mynn_mixlength = bl_mynn_mixlength
    Model%bl_mynn_edmf      = bl_mynn_edmf
    Model%bl_mynn_edmf_mom  = bl_mynn_edmf_mom
    Model%bl_mynn_edmf_tke  = bl_mynn_edmf_tke
    Model%bl_mynn_cloudmix  = bl_mynn_cloudmix
    Model%bl_mynn_mixqt     = bl_mynn_mixqt
    Model%bl_mynn_edmf_part = bl_mynn_edmf_part
    Model%bl_mynn_tkeadvect = bl_mynn_tkeadvect
    Model%grav_settling     = grav_settling
    Model%icloud_bl         = icloud_bl
<<<<<<< HEAD
    Model%var_ric           = var_ric
    Model%coef_ric_l        = coef_ric_l
    Model%coef_ric_s        = coef_ric_s

=======
>>>>>>> c6429c7b
    Model%gwd_opt           = gwd_opt
    Model%do_myjsfc         = do_myjsfc
    Model%do_myjpbl         = do_myjpbl

!--- Rayleigh friction
    Model%prslrd0          = prslrd0
    Model%ral_ts           = ral_ts

!--- mass flux deep convection
    Model%clam_deep        = clam_deep
    Model%c0s_deep         = c0s_deep
    Model%c1_deep          = c1_deep
    Model%betal_deep       = betal_deep
    Model%betas_deep       = betas_deep
    Model%evfact_deep      = evfact_deep
    Model%evfactl_deep     = evfactl_deep
    Model%pgcon_deep       = pgcon_deep
    Model%asolfac_deep     = asolfac_deep

!--- mass flux shallow convection
    Model%clam_shal        = clam_shal
    Model%c0s_shal         = c0s_shal
    Model%c1_shal          = c1_shal
    Model%pgcon_shal       = pgcon_shal
    Model%asolfac_shal     = asolfac_shal

!--- near surface sea temperature model
    Model%nst_anl          = nst_anl
    Model%lsea             = lsea
    Model%nstf_name        = nstf_name

!--- fractional grid
    Model%frac_grid        = frac_grid
    Model%frac_grid_off    = frac_grid_off
    Model%ignore_lake      = ignore_lake
    if (Model%frac_grid) then
      write(0,*) "ERROR: CCPP has not been tested with fractional landmask turned on"
!     stop
    end if
    Model%min_lakeice      = min_lakeice
    Model%min_seaice       = min_seaice
    Model%min_lake_height  = min_lake_height
    Model%rho_h2o          = rho_h2o

!--- surface layer
    Model%sfc_z0_type      = sfc_z0_type
    if (Model%cplwav2atm) Model%sfc_z0_type = -1

!--- backgroud vertical diffusion
    Model%xkzm_m           = xkzm_m
    Model%xkzm_h           = xkzm_h
    Model%xkzm_s           = xkzm_s
    Model%xkzminv          = xkzminv
    Model%moninq_fac       = moninq_fac
    Model%dspfac           = dspfac
    Model%bl_upfr          = bl_upfr
    Model%bl_dnfr          = bl_dnfr

!--- canopy heat storage parametrization
    Model%z0fac            = z0fac
    Model%e0fac            = e0fac

!--- stochastic physics options
    ! do_sppt, do_shum, do_skeb and do_sfcperts are namelist variables in group
    ! physics that are parsed here and then compared in init_stochastic_physics
    ! to the stochastic physics namelist parametersto ensure consistency.
    Model%do_sppt          = do_sppt
    Model%use_zmtnblck     = use_zmtnblck
    Model%do_shum          = do_shum
    Model%do_skeb          = do_skeb
    Model%do_sfcperts      = do_sfcperts ! mg, sfc-perts
    Model%nsfcpert         = nsfcpert    ! mg, sfc-perts
    Model%pertz0           = pertz0
    Model%pertzt           = pertzt
    Model%pertshc          = pertshc
    Model%pertlai          = pertlai
    Model%pertalb          = pertalb
    Model%pertvegf         = pertvegf

    !--- cellular automata options
    Model%nca              = nca
    Model%ncells           = ncells
    Model%nlives           = nlives
    Model%nca_g            = nca_g
    Model%ncells_g         = ncells_g
    Model%nlives_g         = nlives_g
    Model%nfracseed        = nfracseed
    Model%nseed            = nseed
    Model%nseed_g          = nseed_g
    Model%ca_global        = ca_global
    Model%do_ca            = do_ca
    Model%ca_sgs           = ca_sgs
    Model%iseed_ca         = iseed_ca
    Model%ca_smooth        = ca_smooth
    Model%nspinup          = nspinup  
    Model%nthresh          = nthresh 
    Model%ca_amplitude     = ca_amplitude
    Model%nsmooth          = nsmooth
    Model%ca_closure       = ca_closure
    Model%ca_entr          = ca_entr
    Model%ca_trigger       = ca_trigger

    ! IAU flags
    !--- iau parameters
    Model%iaufhrs         = iaufhrs
    Model%iau_inc_files   = iau_inc_files
    Model%iau_delthrs     = iau_delthrs
    Model%iau_filter_increments = iau_filter_increments
    Model%iau_drymassfixer = iau_drymassfixer
    if(Model%me==0) print *,' model init,iaufhrs=',Model%iaufhrs

    !--- debug flag
    Model%debug            = debug
    Model%pre_rad          = pre_rad

    !--- tracer handling
    Model%ntrac            = size(tracer_names)
    Model%ntracp1          = Model%ntrac + 1
    allocate (Model%tracer_names(Model%ntrac))
    Model%tracer_names(:)  = tracer_names(:)
    Model%ntqv             = get_tracer_index(Model%tracer_names, 'vap_wat',    Model%me, Model%master, Model%debug)
#ifdef MULTI_GASES
    Model%nto              = get_tracer_index(Model%tracer_names, 'spfo',        Model%me, Model%master, Model%debug)
    Model%nto2             = get_tracer_index(Model%tracer_names, 'spfo2',       Model%me, Model%master, Model%debug)
    Model%ntoz             = get_tracer_index(Model%tracer_names, 'spfo3',       Model%me, Model%master, Model%debug)
#else
    Model%ntoz             = get_tracer_index(Model%tracer_names, 'o3mr',       Model%me, Model%master, Model%debug)
#endif
    Model%ntcw             = get_tracer_index(Model%tracer_names, 'liq_wat',    Model%me, Model%master, Model%debug)
    Model%ntiw             = get_tracer_index(Model%tracer_names, 'ice_wat',    Model%me, Model%master, Model%debug)
    Model%ntrw             = get_tracer_index(Model%tracer_names, 'rainwat',    Model%me, Model%master, Model%debug)
    Model%ntsw             = get_tracer_index(Model%tracer_names, 'snowwat',    Model%me, Model%master, Model%debug)
    Model%ntgl             = get_tracer_index(Model%tracer_names, 'graupel',    Model%me, Model%master, Model%debug)
    Model%ntclamt          = get_tracer_index(Model%tracer_names, 'cld_amt',    Model%me, Model%master, Model%debug)
    Model%ntlnc            = get_tracer_index(Model%tracer_names, 'water_nc',   Model%me, Model%master, Model%debug)
    Model%ntinc            = get_tracer_index(Model%tracer_names, 'ice_nc',     Model%me, Model%master, Model%debug)
    Model%ntrnc            = get_tracer_index(Model%tracer_names, 'rain_nc',    Model%me, Model%master, Model%debug)
    Model%ntsnc            = get_tracer_index(Model%tracer_names, 'snow_nc',    Model%me, Model%master, Model%debug)
    Model%ntgnc            = get_tracer_index(Model%tracer_names, 'graupel_nc', Model%me, Model%master, Model%debug)
    Model%ntke             = get_tracer_index(Model%tracer_names, 'sgs_tke',    Model%me, Model%master, Model%debug)
    Model%nqrimef          = get_tracer_index(Model%tracer_names, 'q_rimef',    Model%me, Model%master, Model%debug)
    Model%ntwa             = get_tracer_index(Model%tracer_names, 'liq_aero',   Model%me, Model%master, Model%debug)
    Model%ntia             = get_tracer_index(Model%tracer_names, 'ice_aero',   Model%me, Model%master, Model%debug)
    Model%ntchm            = 0
    Model%ntchs            = get_tracer_index(Model%tracer_names, 'so2',        Model%me, Model%master, Model%debug)
    if (Model%ntchs > 0) then
      Model%ntchm          = get_tracer_index(Model%tracer_names, 'pp10',       Model%me, Model%master, Model%debug)
      if (Model%ntchm > 0) then
        Model%ntchm = Model%ntchm - Model%ntchs + 1
        allocate(Model%ntdiag(Model%ntchm))
        ! -- turn on all tracer diagnostics to .true. by default, except for so2
        Model%ntdiag(1)  = .false.
        Model%ntdiag(2:) = .true.
        ! -- turn off diagnostics for DMS
        n = get_tracer_index(Model%tracer_names, 'DMS', Model%me, Model%master, Model%debug) - Model%ntchs + 1
        if (n > 0) Model%ntdiag(n) = .false.
        ! -- turn off diagnostics for msa
        n = get_tracer_index(Model%tracer_names, 'msa', Model%me, Model%master, Model%debug) - Model%ntchs + 1
        if (n > 0) Model%ntdiag(n) = .false.
      endif
    endif

    ! -- setup aerosol scavenging factors
    allocate(Model%fscav(Model%ntchm))
    if (Model%ntchm > 0) then
      ! -- initialize to default
      Model%fscav = 0.6_kind_phys
      n = get_tracer_index(Model%tracer_names, 'seas1', Model%me, Model%master, Model%debug) - Model%ntchs + 1
      if (n > 0) Model%fscav(n) = 1.0_kind_phys
      n = get_tracer_index(Model%tracer_names, 'seas2', Model%me, Model%master, Model%debug) - Model%ntchs + 1
      if (n > 0) Model%fscav(n) = 1.0_kind_phys
      n = get_tracer_index(Model%tracer_names, 'seas3', Model%me, Model%master, Model%debug) - Model%ntchs + 1
      if (n > 0) Model%fscav(n) = 1.0_kind_phys
      n = get_tracer_index(Model%tracer_names, 'seas4', Model%me, Model%master, Model%debug) - Model%ntchs + 1
      if (n > 0) Model%fscav(n) = 1.0_kind_phys
      n = get_tracer_index(Model%tracer_names, 'seas5', Model%me, Model%master, Model%debug) - Model%ntchs + 1
      if (n > 0) Model%fscav(n) = 1.0_kind_phys
      ! -- read factors from namelist
      do i = 1, size(fscav_aero)
        j = index(fscav_aero(i),":")
        if (j > 1) then
          read(fscav_aero(i)(j+1:), *, iostat=ios) tem
          if (ios /= 0) cycle
          if (adjustl(fscav_aero(i)(:j-1)) == "*") then
            Model%fscav = tem
            exit
          else
            n = get_tracer_index(Model%tracer_names, adjustl(fscav_aero(i)(:j-1)), Model%me, Model%master, Model%debug) &
                - Model%ntchs + 1
            if (n > 0) Model%fscav(n) = tem
          endif
        endif
      enddo
    endif

    ! To ensure that these values match what's in the physics,
    ! array sizes are compared during model init in GFS_phys_time_vary_init()
    !
    ! from module ozinterp
    if (Model%ntoz>0) then
       if (Model%oz_phys) then
          levozp   = 80
          oz_coeff = 4
       else if (Model%oz_phys_2015) then
          levozp   = 53
          oz_coeff = 6
       else
          write(*,*) 'Logic error, ntoz>0 but no ozone physics selected'
          stop
       end if
    else
       if (Model%oz_phys .or. Model%oz_phys_2015) then
          write(*,*) 'Logic error, ozone physics are selected, but ntoz<=0'
          stop
       else
          levozp   = 1
          oz_coeff = 0
       end if
    end if

!--- quantities to be used to derive phy_f*d totals
    Model%nshoc_2d         = nshoc_2d
    Model%nshoc_3d         = nshoc_3d
    Model%ncnvcld3d        = ncnvcld3d
    Model%nctp             = nctp

!--- set initial values for time varying properties
    Model%ipt              = 1
    Model%lprnt            = .false.
    Model%lsswr            = .false.
    Model%lslwr            = .false.
    Model%solhr            = -9999.
    Model%solcon           = -9999.
    Model%slag             = -9999.
    Model%sdec             = -9999.
    Model%cdec             = -9999.
    Model%clstp            = -9999
    rinc(1:5)              = 0 
    call w3difdat(jdat,idat,4,rinc)
    Model%phour            = rinc(4)/con_hr
    Model%fhour            = (rinc(4) + Model%dtp)/con_hr
    Model%zhour            = mod(Model%phour,Model%fhzero)
    Model%kdt              = 0
    Model%first_time_step  = .true.
    Model%restart          = restart
    Model%hydrostatic      = hydrostatic
    Model%jdat(1:8)        = jdat(1:8)
    Model%sec              = 0
    if (Model%lsm == Model%lsm_noahmp) then
      Model%yearlen          = 365
      Model%julian           = -9999.
    endif
    ! DH* what happens if LTP>0? Does this have to change? 
    ! A conversation with Yu-Tai suggests that we can probably
    ! eliminate LTP altogether *DH
    allocate(Model%si(Model%levr+1))
    !--- Define sigma level for radiation initialization
    !--- The formula converting hybrid sigma pressure coefficients to sigma coefficients follows Eckermann (2009, MWR)
    !--- ps is replaced with p0. The value of p0 uses that in http://www.emc.ncep.noaa.gov/officenotes/newernotes/on461.pdf
    !--- ak/bk have been flipped from their original FV3 orientation and are defined sfc -> toa
    Model%si = (ak + bk * con_p0 - ak(Model%levr+1)) / (con_p0 - ak(Model%levr+1))

!--- BEGIN CODE FROM GFS_PHYSICS_INITIALIZE
!--- define physcons module variables
    tem     = con_rerth*con_rerth*(con_pi+con_pi)*con_pi
    Model%dxmax  = log(tem/(max_lon*max_lat))
    Model%dxmin  = log(tem/(min_lon*min_lat))
    Model%dxinv  = 1.0d0 / (Model%dxmax-Model%dxmin)
    Model%rhcmax = rhcmax
    if (Model%me == Model%master) write(*,*)' dxmax=',Model%dxmax,' dxmin=',Model%dxmin,' dxinv=',Model%dxinv, &
       'max_lon=',max_lon,' max_lat=',max_lat,' min_lon=',min_lon,' min_lat=',min_lat,       &
       ' rhc_max=',Model%rhcmax

!--- set nrcm
    Model%nrcm = 2

!--- cal_pre
    if (Model%cal_pre) then
      Model%random_clds = .true.
    endif
!--- END CODE FROM GFS_PHYSICS_INITIALIZE


!--- BEGIN CODE FROM COMPNS_PHYSICS
!--- shoc scheme
    if (do_shoc) then
      Model%nshoc_3d   = 3
      Model%nshoc_2d   = 0
      Model%shal_cnv   = .false.
      Model%imfshalcnv = -1
      Model%hybedmf    = .false.
      Model%satmedmf   = .false.
      if (Model%me == Model%master) print *,' Simplified Higher Order Closure Model used for', &
                                            ' Boundary layer and Shallow Convection',          &
                                            ' nshoc_3d=',Model%nshoc_3d,                       &
                                            ' nshoc_2d=',Model%nshoc_2d,                       &
                                            ' ntke=',Model%ntke,' shoc_parm=',shoc_parm
    endif

    !--- mynn-edmf scheme
    if (Model%do_mynnedmf) then
      if (Model%do_shoc .or. Model%hybedmf .or. Model%satmedmf) then
          print *,' Logic error: MYNN EDMF cannot be run with SHOC, HEDMF or SATMEDMF'
          stop
      end if
!      Model%shal_cnv   = .false.
!      Model%imfshalcnv = -1
      ! DH* substitute for MYNN namelist section
      Model%icloud_bl         = 1
      !Model%bl_mynn_tkeadvect = .true.
      Model%bl_mynn_edmf      = 1
      !Model%bl_mynn_edmf_mom  = 1
      ! *DH
      if (Model%me == Model%master) print *,' MYNN-EDMF scheme is used for both',                &
                                            ' boundary layer turbulence and shallow convection', &
                                            ' bl_mynn_cloudpdf=',Model%bl_mynn_cloudpdf,         &
                                            ' bl_mynn_mixlength=',Model%bl_mynn_mixlength,       &
                                            ' bl_mynn_edmf=',Model%bl_mynn_edmf
    endif

!--- set number of cloud types
    if (Model%cscnv) then
      Model%nctp = nint(Model%cs_parm(5))
      Model%nctp = max(Model%nctp,10)
      if (Model%cs_parm(7) < 0.0) Model%cs_parm(7) = Model%dtp
      Model%do_awdd  = Model%do_aw .and. Model%cs_parm(6) > 0.0
!     Model%flx_form = Model%do_aw .and. Model%cs_parm(8) > 0.0
      Model%flx_form = Model%cs_parm(8) > 0.0
    endif
!   Model%nctp = max(Model%nctp,1)

!--- output information about the run
    if (Model%me == Model%master) then
      if (Model%lsm == 1) then
        print *,' NOAH Land Surface Model used'
      elseif (Model%lsm == 0) then
        print *,' OSU no longer supported - job aborted'
        stop
      elseif (Model%lsm == Model%lsm_noahmp) then
        if (Model%ivegsrc /= 1) then
          print *,'Vegetation type must be IGBP if Noah MP is used'
          stop
        elseif (Model%isot /= 1) then
          print *,'Soil type must be STATSGO if Noah MP is used'
          stop
        endif
        print *, 'New Noah MP Land Surface Model will be used'
        print *, 'The Physics options are'

        print *,'iopt_dveg  =  ', Model%iopt_dveg
        print *,'iopt_crs   =  ', Model%iopt_crs
        print *,'iopt_btr   =  ', Model%iopt_btr
        print *,'iopt_run   =  ', Model%iopt_run
        print *,'iopt_sfc   =  ', Model%iopt_sfc
        print *,'iopt_frz   =  ', Model%iopt_frz
        print *,'iopt_inf   =  ', Model%iopt_inf
        print *,'iopt_rad   =  ', Model%iopt_rad
        print *,'iopt_alb   =  ', Model%iopt_alb
        print *,'iopt_snf   =  ', Model%iopt_snf
        print *,'iopt_tbot   =  ',Model%iopt_tbot
        print *,'iopt_stc   =  ', Model%iopt_stc
      elseif (Model%lsm == Model%lsm_ruc) then
        print *,' RUC Land Surface Model used'
      elseif (Model%lsm == Model%lsm_noah_wrfv4) then
        print *,' NOAH WRFv4 Land Surface Model used'
      else
        print *,' Unsupported LSM type - job aborted - lsm=',Model%lsm
        stop
      endif

      if (Model%lsm == Model%lsm_noahmp .and. Model%iopt_snf == 4) then
        if (Model%imp_physics /= Model%imp_physics_gfdl) stop 'iopt_snf == 4 must use GFDL MP'
      endif

      print *,' nst_anl=',Model%nst_anl,' use_ufo=',Model%use_ufo,' frac_grid=',Model%frac_grid,&
              ' frac_grid_off=',frac_grid_off,' ignore_lake=',ignore_lake
      print *,' min_lakeice=',Model%min_lakeice,' min_seaice=',Model%min_seaice,                &
              'min_lake_height=',Model%min_lake_height
      if (Model%nstf_name(1) > 0 ) then
        print *,' NSSTM is active '
        print *,' nstf_name(1)=',Model%nstf_name(1)
        print *,' nstf_name(2)=',Model%nstf_name(2)
        print *,' nstf_name(3)=',Model%nstf_name(3)
        print *,' nstf_name(4)=',Model%nstf_name(4)
        print *,' nstf_name(5)=',Model%nstf_name(5)
      endif
      if (Model%do_deep) then
        ! Consistency check for NTDK convection: deep and shallow convection are bundled
        ! and cannot be combined with any other deep or shallow convection scheme
        if ( (Model%imfdeepcnv == Model%imfdeepcnv_ntiedtke .or. Model%imfshalcnv == Model%imfshalcnv_ntiedtke) .and. &
            .not. (Model%imfdeepcnv == Model%imfdeepcnv_ntiedtke .and. Model%imfshalcnv == Model%imfshalcnv_ntiedtke) ) then
            write(0,*) "Logic error: if NTDK deep convection is used, must also use NTDK shallow convection (and vice versa)"
            stop
        end if
        if (.not. Model%cscnv) then
          if (Model%ras) then
            print *,' RAS Convection scheme used with ccwf=',Model%ccwf
            Model%imfdeepcnv = -1
          else
            if (Model%imfdeepcnv == 0) then
               print *,' old SAS Convection scheme before July 2010 used'
            elseif(Model%imfdeepcnv == Model%imfdeepcnv_sas) then
               print *,' July 2010 version of SAS conv scheme used'
            elseif(Model%imfdeepcnv == Model%imfdeepcnv_samf) then
               print *,' scale & aerosol-aware mass-flux deep conv scheme'
            elseif(Model%imfdeepcnv == Model%imfdeepcnv_gf) then
               print *,' Grell-Freitas scale & aerosol-aware mass-flux deep conv scheme'
            elseif(Model%imfdeepcnv == Model%imfdeepcnv_ntiedtke) then
               print *,' New Tiedtke cumulus scheme'
            endif
          endif
        else
          if (Model%do_aw) then
            print *,'Chikira-Sugiyama convection scheme with Arakawa-Wu'&
     &,                ' unified parameterization used'
          else
              print *,'Chikira-Sugiyama convection scheme used'
          endif
          print *,' cs_parm=',Model%cs_parm,' nctp=',Model%nctp
        endif
      else
        print*, ' Deep convection scheme disabled'
      endif
      if (Model%satmedmf) then
        if (Model%isatmedmf == Model%isatmedmf_vdif) then
          print *,' initial version (Nov 2018) of sale-aware TKE-based moist EDMF scheme used'
        elseif(Model%isatmedmf == Model%isatmedmf_vdifq) then
          print *,' update version (May 2019) of sale-aware TKE-based moist EDMF scheme used'
        endif
      elseif (Model%hybedmf) then
        print *,' scale-aware hybrid edmf PBL scheme used'
      elseif (Model%old_monin) then
        print *,' old (old_monin) PBL scheme used'
      elseif (Model%do_mynnedmf) then
        print *,' MYNN PBL scheme used'
      elseif (Model%do_myjpbl)then
        print *,' MYJ PBL scheme used'
      endif
      if (.not. Model%shal_cnv) then
        Model%imfshalcnv = -1
        print *,' No shallow convection used'
      else
        if (Model%imfshalcnv == 0) then
          print *,' modified Tiedtke eddy-diffusion shallow conv scheme used'
        elseif (Model%imfshalcnv == Model%imfshalcnv_sas) then
          print *,' July 2010 version of mass-flux shallow conv scheme used'
        elseif (Model%imfshalcnv == Model%imfshalcnv_samf) then
          print *,' scale- & aerosol-aware mass-flux shallow conv scheme (2017)'
        elseif (Model%imfshalcnv == Model%imfshalcnv_gf) then
          print *,' Grell-Freitas scale- & aerosol-aware mass-flux shallow conv scheme (2013)'
        elseif (Model%imfshalcnv == Model%imfshalcnv_ntiedtke) then
          print *,' New Tiedtke cumulus scheme'
        else
          print *,' unknown mass-flux scheme in use - defaulting to no shallow convection'
          Model%imfshalcnv = -1
        endif
      endif
      if (Model%do_gwd) then
        if (Model%do_ugwp) then
          print *,' Unified gravity wave drag parameterization used'
        else
          print *,' Original mountain blocking and oragraphic  gravity wave drag parameterization used'
          if (cdmbgwd(3) > 0.0) print *,' non-statioary gravity wave drag parameterization used'
        endif
          print *,' do_gwd=',Model%do_gwd
      endif
      if (Model%do_cnvgwd) then
        print *,' Convective GWD parameterization used, do_cnvgwd=',Model%do_cnvgwd
      endif
      if (Model%crick_proof) print *,' CRICK-Proof cloud water used in radiation '
      if (Model%ccnorm)      print *,' Cloud condensate normalized by cloud cover for radiation'

      print *,' Radiative heating calculated at',Model%levr, ' layers'
      if (Model%iovr_sw == 0) then
        print *,' random cloud overlap for Shortwave IOVR_SW=',Model%iovr_sw
      elseif (Model%iovr_sw == 4) then
        print *,'exponential cloud overlap for Shortwave IOVR_SW=',Model%iovr_lw
      else
        print *,' max-random cloud overlap for Shortwave IOVR_SW=',Model%iovr_sw
      endif
      if (Model%iovr_lw == 0) then
        print *,' random cloud overlap for Longwave IOVR_LW=',Model%iovr_lw
      elseif (Model%iovr_lw == 4) then
        print *,'exponential cloud overlap for Longwave IOVR_LW=',Model%iovr_lw
      else
        print *,' max-random cloud overlap for Longwave IOVR_LW=',Model%iovr_lw
      endif
      if (Model%isubc_sw == 0) then
        print *,' no sub-grid cloud for Shortwave ISUBC_SW=',Model%isubc_sw
      else
        print *,' sub-grid cloud for Shortwave ISUBC_SW=',Model%isubc_sw
      endif
      if (Model%isubc_lw == 0) then
        print *,' no sub-grid cloud for Longwave ISUBC_LW=',Model%isubc_lw
      else
        print *,' sub-grid cloud for Longwave ISUBC_LW=',Model%isubc_lw
      endif
    endif

!--- set up cloud schemes and tracer elements
    Model%nleffr = -999
    Model%nieffr = -999
    Model%nreffr = -999
    Model%nseffr = -999
    Model%ngeffr = -999
    if (Model%imp_physics == Model%imp_physics_zhao_carr) then
      Model%npdf3d  = 0
      Model%num_p3d = 4
      Model%num_p2d = 3
      Model%shcnvcw = .false.
      Model%ncnd    = 1                   ! ncnd is the number of cloud condensate types
      if (Model%me == Model%master) print *,' Using Zhao/Carr/Sundqvist Microphysics'

    elseif (Model%imp_physics == Model%imp_physics_zhao_carr_pdf) then !Zhao Microphysics with PDF cloud
      Model%npdf3d  = 3
      Model%num_p3d = 4
      Model%num_p2d = 3
      Model%ncnd    = 1
      if (Model%me == Model%master) print *,'Using Zhao/Carr/Sundqvist Microphysics with PDF Cloud'

    else if (Model%imp_physics == Model%imp_physics_fer_hires) then     ! Ferrier-Aligo scheme
      Model%npdf3d  = 0
      Model%num_p3d = 3
      Model%num_p2d = 1
      Model%pdfcld  = .false.
      Model%shcnvcw = .false.
      Model%ncnd    = 5
      Model%nleffr  = 1
      Model%nieffr  = 2
      Model%nseffr  = 3
      if (Model%me == Model%master) print *,' Using Ferrier-Aligo MP scheme', &
                                          ' microphysics', &
                                          ' lradar =',Model%lradar

    elseif (Model%imp_physics == Model%imp_physics_wsm6) then !WSM6 microphysics
      Model%npdf3d  = 0
      Model%num_p3d = 3
      Model%num_p2d = 1
      Model%pdfcld  = .false.
      Model%shcnvcw = .false.
      Model%ncnd    = 5
      Model%nleffr  = 1
      Model%nieffr  = 2
      Model%nseffr  = 3
      if (Model%me == Model%master) print *,' Using wsm6 microphysics'

    elseif (Model%imp_physics == Model%imp_physics_thompson) then !Thompson microphysics
      Model%npdf3d  = 0
      Model%num_p3d = 3
      Model%num_p2d = 1
      Model%pdfcld  = .false.
      Model%shcnvcw = .false.
      Model%ncnd    = 5
      Model%nleffr  = 1
      Model%nieffr  = 2
      Model%nseffr  = 3
      if (Model%me == Model%master) print *,' Using Thompson double moment', &
                                          ' microphysics',' ltaerosol = ',Model%ltaerosol, &
                                          ' ttendlim =',Model%ttendlim, &
                                          ' lradar =',Model%lradar, &
                                          ' nsradar_reset =',Model%nsradar_reset, &
                                          ' num_p3d =',Model%num_p3d, &
                                          ' num_p2d =',Model%num_p2d

    else if (Model%imp_physics == Model%imp_physics_mg) then        ! Morrison-Gettelman Microphysics
      Model%npdf3d  = 0
      Model%num_p3d = 5
      Model%num_p2d = 1
      Model%pdfcld  = .false.
      Model%shcnvcw = .false.
      Model%ncnd    = 2
      Model%nleffr  = 2
      Model%nieffr  = 3
      Model%nreffr  = 4
      Model%nseffr  = 5
      if (abs(Model%fprcp) == 1) then
        Model%ncnd  = 4
      elseif (Model%fprcp >= 2) then
        Model%ncnd  = 4
        if (Model%mg_do_graupel .or. Model%mg_do_hail) then
          Model%ncnd = 5
        endif
        Model%num_p3d = 6
        Model%ngeffr = 6
      endif
      if (Model%me == Model%master)                                                                 &
         print *,' Using Morrison-Gettelman double moment microphysics',                            &
                 ' iaerclm=',         Model%iaerclm,         ' iccn=',          Model%iccn,         &
                 ' mg_dcs=',          Model%mg_dcs,          ' mg_qcvar=',      Model%mg_qcvar,     &
                 ' mg_ts_auto_ice=',  Model%mg_ts_auto_ice,  ' pdfflag=',       Model%pdfflag,      &
                 ' mg_do_graupel=',   Model%mg_do_graupel,   ' mg_do_hail=',    Model%mg_do_hail,   &
                 ' mg_nccons=',       Model%mg_nccons,       ' mg_nicon=',      Model%mg_nicons,    &
                 ' mg_ngcons=',       Model%mg_ngcons ,      ' mg_ncnst=',      Model%mg_ncnst,     &
                 ' mg_ninst=',        Model%mg_ninst ,       ' mg_ngnst=',      Model%mg_ngnst,     &
                 ' sed_supersat=',    Model%sed_supersat ,   ' do_sb_physics=', Model%do_sb_physics,&
                 ' microp_uniform=',  Model%microp_uniform,  ' do_cldice=',     Model%do_cldice,    &
                 ' hetfrz_classnuc=', Model%hetfrz_classnuc, ' ncnd=',          Model%ncnd,         &
                 ' mg_alf=',          Model%mg_alf,          ' mg_qcmin=',      Model%mg_qcmin,     &
                 ' mg_do_ice_gmao=',  Model%mg_do_ice_gmao,  ' mg_do_liq_liu=', Model%mg_do_liq_liu

    elseif (Model%imp_physics == Model%imp_physics_gfdl) then !GFDL microphysics
      Model%npdf3d  = 0
      if(Model%effr_in) then
        Model%num_p3d = 5
        Model%nleffr = 1
        Model%nieffr = 2
        Model%nreffr = 3
        Model%nseffr = 4
        Model%ngeffr = 5
      else
        Model%num_p3d = 1
        ! Effective radii not used, point to valid index in dummy phy_f3d array
        Model%nleffr = 1
        Model%nieffr = 1
        Model%nreffr = 1
        Model%nseffr = 1
        Model%ngeffr = 1
      end if
      Model%num_p2d = 1
      Model%pdfcld  = .false.
      Model%shcnvcw = .false.
      Model%ncnd    = 5
      if (Model%me == Model%master) print *,' avg_max_length=',Model%avg_max_length
      if (Model%me == Model%master) print *,' Using GFDL Cloud Microphysics'
    else
      if (Model%me == Model%master) print *,'Wrong imp_physics value. Job abort.'
      stop
    endif

    if(Model%ras     .or. Model%cscnv)  Model%cnvcld = .false.
    if(Model%do_shoc .or. Model%pdfcld .or. Model%do_mynnedmf) Model%cnvcld = .false.
    if(Model%cnvcld) Model%ncnvcld3d = 1

!--- get cnvw and cnvc indices in phy_f3d
    Model%ncnvw = -999
    Model%ncnvc = -999
    if ((Model%npdf3d == 3) .and. (Model%num_p3d == 4)) then
      Model%ncnvw = Model%num_p3d + 2
      Model%ncnvc = Model%ncnvw + 1
    elseif ((Model%npdf3d == 0) .and. (Model%ncnvcld3d == 1)) then
      Model%ncnvw = Model%num_p3d + 1
    endif
 
!--- derived totals for phy_f*d
    Model%ntot2d = Model%num_p2d + Model%nshoc_2d
    Model%ntot3d = Model%num_p3d + Model%nshoc_3d + Model%npdf3d + Model%ncnvcld3d
!
!   Unified cloud for SHOC and/or MG3
    Model%uni_cld = .false.
    Model%indcld  = -1
!   if (Model%shoc_cld .or. Model%ncld == 2 .or. Model%ntclamt > 0) then
    if (Model%imp_physics == Model%imp_physics_mg) then
      Model%uni_cld = .true.
      Model%indcld  = 1
    elseif (Model%shoc_cld) then
      Model%uni_cld = .true.
      Model%indcld  = Model%ntot3d - 2
    endif

    if (Model%do_shoc) then
      Model%nkbfshoc = Model%ntot3d   !< the index of upward kinematic buoyancy flux from SHOC in phy_f3d
      Model%nahdshoc = Model%ntot3d-1 !< the index of diffusivity for heat from from SHOC in phy_f3d
      Model%nscfshoc = Model%ntot3d-2 !< the index of subgrid-scale cloud fraction from from SHOC in phy_f3d
    else
      Model%nkbfshoc = -999
      Model%nahdshoc = -999
      Model%nscfshoc = -999
    endif

    if (me == Model%master)                                                     &
      write(0,*) ' num_p3d=',   Model%num_p3d,   ' num_p2d=',  Model%num_p2d,   &
                 ' crtrh=',     Model%crtrh,     ' npdf3d=',   Model%npdf3d,    &
                 ' pdfcld=',    Model%pdfcld,    ' shcnvcw=',  Model%shcnvcw,   &
                 ' cnvcld=',    Model%cnvcld,    ' ncnvcld3d=',Model%ncnvcld3d, &
                 ' do_shoc=',   Model%do_shoc,   ' nshoc3d=',  Model%nshoc_3d,  &
                 ' nshoc_2d=',  Model%nshoc_2d,  ' shoc_cld=', Model%shoc_cld,  &
                 ' nkbfshoc=',  Model%nkbfshoc,  ' nahdshoc=', Model%nahdshoc,  &
                 ' nscfshoc=',  Model%nscfshoc,                                 &
                 ' uni_cld=',   Model%uni_cld,                                  &
                 ' ntot3d=',    Model%ntot3d,    ' ntot2d=',   Model%ntot2d,    &
                 ' shocaftcnv=',Model%shocaftcnv,' indcld=',   Model%indcld,    &
                 ' shoc_parm=', Model%shoc_parm,                                &
                 ' ncnvw=',     Model%ncnvw,     ' ncnvc=',     Model%ncnvc

!--- END CODE FROM COMPNS_PHYSICS


!--- BEGIN CODE FROM GLOOPR
!--- set up parameters for Xu & Randell's cloudiness computation (Radiation)

    Model%lmfshal  = (Model%shal_cnv .and. Model%imfshalcnv > 0)
    Model%lmfdeep2 = (Model%imfdeepcnv == Model%imfdeepcnv_samf         &
                      .or. Model%imfdeepcnv == Model%imfdeepcnv_gf      &
                      .or. Model%imfdeepcnv == Model%imfdeepcnv_ntiedtke)
!--- END CODE FROM GLOOPR

!--- BEGIN CODE FROM GLOOPB
!--- set up random number seed needed for RAS and old SAS and when cal_pre=.true.
!    Model%imfdeepcnv < 0 when Model%ras = .true.

    if (Model%imfdeepcnv <= 0 .or. Model%cal_pre ) then
      if (Model%random_clds) then
        seed0 = Model%idate(1) + Model%idate(2) + Model%idate(3) + Model%idate(4)
        call random_setseed(seed0)
        call random_number(wrk)
        Model%seed0 = seed0 + nint(wrk(1)*1000.0d0)
      endif
    endif
!--- END CODE FROM GLOOPB

    call Model%print ()

  end subroutine control_initialize


!------------------
! GFS_control%print
!------------------
  subroutine control_print(Model)

    implicit none

!--- interface variables
    class(GFS_control_type) :: Model
 
    if (Model%me == Model%master) then
      print *, ' '
      print *, 'basic control parameters'
      print *, ' me                : ', Model%me
      print *, ' master            : ', Model%master
      print *, ' communicator      : ', Model%communicator
      print *, ' nlunit            : ', Model%nlunit
      print *, ' fn_nml            : ', trim(Model%fn_nml)
      print *, ' fhzero            : ', Model%fhzero
      print *, ' ldiag3d           : ', Model%ldiag3d
      print *, ' lssav             : ', Model%lssav
      print *, ' fhcyc             : ', Model%fhcyc
      print *, ' thermodyn_id      : ', Model%thermodyn_id
      print *, ' sfcpress_id       : ', Model%sfcpress_id
      print *, ' gen_coord_hybrid  : ', Model%gen_coord_hybrid
      print *, ' '
      print *, 'grid extent parameters'
      print *, ' isc               : ', Model%isc
      print *, ' jsc               : ', Model%jsc
      print *, ' nx                : ', Model%nx
      print *, ' ny                : ', Model%ny
      print *, ' levs              : ', Model%levs
      print *, ' cnx               : ', Model%cnx
      print *, ' cny               : ', Model%cny
      print *, ' lonr              : ', Model%lonr
      print *, ' latr              : ', Model%latr
      print *, ' blksz(1)          : ', Model%blksz(1)
      print *, ' blksz(nblks)      : ', Model%blksz(Model%nblks)
      print *, ' '
      print *, 'coupling parameters'
      print *, ' cplflx            : ', Model%cplflx
      print *, ' cplwav            : ', Model%cplwav
      print *, ' cplwav2atm        : ', Model%cplwav2atm
      print *, ' cplchm            : ', Model%cplchm
      print *, ' '
      print *, 'integrated dynamics through earth atmosphere'
      print *, ' lsidea            : ', Model%lsidea
      print *, ' '
      print *, 'calendars and time parameters and activation triggers'
      print *, ' dtp               : ', Model%dtp
      print *, ' dtf               : ', Model%dtf
      print *, ' nscyc             : ', Model%nscyc
      print *, ' nszero            : ', Model%nszero
      print *, ' idat              : ', Model%idat
      print *, ' idate             : ', Model%idate
      print *, ' '
      print *, 'radiation control parameters'
      print *, ' fhswr             : ', Model%fhswr
      print *, ' fhlwr             : ', Model%fhlwr
      print *, ' nsswr             : ', Model%nsswr
      print *, ' nslwr             : ', Model%nslwr
      print *, ' levr              : ', Model%levr
      print *, ' nfxr              : ', Model%nfxr
      print *, ' ntrcaer           : ', Model%ntrcaer
      print *, ' lmfshal           : ', Model%lmfshal
      print *, ' lmfdeep2          : ', Model%lmfdeep2
      print *, ' nrcm              : ', Model%nrcm
      print *, ' iflip             : ', Model%iflip
      print *, ' isol              : ', Model%isol
      print *, ' ico2              : ', Model%ico2
      print *, ' ialb              : ', Model%ialb
      print *, ' iems              : ', Model%iems
      print *, ' iaer              : ', Model%iaer
      print *, ' icliq_sw          : ', Model%icliq_sw
      print *, ' iovr_sw           : ', Model%iovr_sw
      print *, ' iovr_lw           : ', Model%iovr_lw
      print *, ' ictm              : ', Model%ictm
      print *, ' isubc_sw          : ', Model%isubc_sw
      print *, ' isubc_lw          : ', Model%isubc_lw
      print *, ' crick_proof       : ', Model%crick_proof
      print *, ' ccnorm            : ', Model%ccnorm
      print *, ' norad_precip      : ', Model%norad_precip
      print *, ' lwhtr             : ', Model%lwhtr
      print *, ' swhtr             : ', Model%swhtr
      if (Model%do_RRTMGP) then
        print *, ' rrtmgp_nrghice     : ', Model%rrtmgp_nrghice
        print *, ' rrtmgp_nrghice     : ', Model%rrtmgp_nrghice
        print *, ' do_GPsw_Glw        : ', Model%do_GPsw_Glw
        print *, ' active_gases       : ', Model%active_gases
        print *, ' nGases             : ', Model%ngases
        print *, ' rrtmgp_root        : ', Model%rrtmgp_root
        print *, ' lw_file_gas        : ', Model%lw_file_gas
        print *, ' lw_file_clouds     : ', Model%lw_file_clouds
        print *, ' rrtmgp_nBandsLW    : ', Model%rrtmgp_nBandsLW
        print *, ' rrtmgp_nGptsLW     : ', Model%rrtmgp_nGptsLW
        print *, ' sw_file_gas        : ', Model%sw_file_gas
        print *, ' sw_file_clouds     : ', Model%sw_file_clouds
        print *, ' rrtmgp_nBandsSW    : ', Model%rrtmgp_nBandsSW
        print *, ' rrtmgp_nGptsSW     : ', Model%rrtmgp_nGptsSW
        print *, ' rrtmgp_cld_optics  : ', Model%rrtmgp_cld_optics
      endif
      print *, ' '
      print *, 'microphysical switch'
      print *, ' ncld              : ', Model%ncld
      print *, ' imp_physics       : ', Model%imp_physics
      print *, ' '

      if (Model%imp_physics == Model%imp_physics_zhao_carr .or. Model%imp_physics == Model%imp_physics_zhao_carr_pdf) then
        print *, ' Z-C microphysical parameters'
        print *, ' psautco           : ', Model%psautco
        print *, ' prautco           : ', Model%prautco
        print *, ' evpco             : ', Model%evpco
        print *, ' wminco            : ', Model%wminco
        print *, ' '
      endif
      if (Model%imp_physics == Model%imp_physics_wsm6 .or. Model%imp_physics == Model%imp_physics_thompson) then
        print *, ' Thompson microphysical parameters'
        print *, ' ltaerosol         : ', Model%ltaerosol
        print *, ' lradar            : ', Model%lradar
        print *, ' nsradar_reset     : ', Model%nsradar_reset
        print *, ' lrefres           : ', Model%lrefres
        print *, ' ttendlim          : ', Model%ttendlim
        print *, ' '
      endif
      if (Model%imp_physics == Model%imp_physics_mg) then
        print *, ' M-G microphysical parameters'
        print *, ' fprcp             : ', Model%fprcp
        print *, ' mg_dcs            : ', Model%mg_dcs
        print *, ' mg_qcvar          : ', Model%mg_qcvar
        print *, ' mg_ts_auto_ice    : ', Model%mg_ts_auto_ice
        print *, ' mg_alf            : ', Model%mg_alf
        print *, ' mg_qcmin          : ', Model%mg_qcmin
        print *, ' mg_rhmini         : ', Model%mg_rhmini
        print *, ' pdfflag           : ', Model%pdfflag
        print *, ' '
      endif
      if (Model%imp_physics == Model%imp_physics_gfdl) then
        print *, ' GFDL microphysical parameters'
        print *, ' GFDL MP radiation inter: ', Model%lgfdlmprad
        print *, ' lrefres                : ', Model%lrefres
        print *, ' '
      endif

      if (Model%imp_physics == Model%imp_physics_fer_hires) then
        print *, ' Ferrier-Aligo microphysical parameters'
        print *, ' spec_adv          : ', Model%spec_adv
        print *, ' rhgrd             : ', Model%rhgrd
        print *, ' icloud            : ', Model%icloud
        print *, ' '
      endif

      print *, 'land/surface model parameters'
      print *, ' lsm               : ', Model%lsm
      print *, ' lsoil             : ', Model%lsoil
      print *, ' rdlai             : ', Model%rdlai
      print *, ' lsoil_lsm         : ', Model%lsoil_lsm
      print *, ' lsnow_lsm         : ', Model%lsnow_lsm
      print *, ' ivegsrc           : ', Model%ivegsrc
      print *, ' isot              : ', Model%isot
      print *, ' iopt_thcnd        : ', Model%iopt_thcnd
      print *, ' ua_phys           : ', Model%ua_phys
      print *, ' usemonalb         : ', Model%usemonalb
      print *, ' aoasis            : ', Model%aoasis
      print *, ' fasdas            : ', Model%fasdas
      print *, ' ivegsrc           : ', Model%ivegsrc
      print *, ' isot              : ', Model%isot

      if (Model%lsm == Model%lsm_noahmp) then
        print *, ' Noah MP LSM is used, the options are'
        print *, ' iopt_dveg         : ', Model%iopt_dveg
        print *, ' iopt_crs          : ', Model%iopt_crs
        print *, ' iopt_btr          : ', Model%iopt_btr
        print *, ' iopt_run          : ', Model%iopt_run
        print *, ' iopt_sfc          : ', Model%iopt_sfc
        print *, ' iopt_frz          : ', Model%iopt_frz
        print *, ' iopt_inf          : ', Model%iopt_inf
        print *, ' iopt_rad          : ', Model%iopt_rad
        print *, ' iopt_alb          : ', Model%iopt_alb
        print *, ' iopt_snf          : ', Model%iopt_snf
        print *, ' iopt_tbot         : ', Model%iopt_tbot
        print *, ' iopt_stc          : ', Model%iopt_stc
      endif

      print *, ' use_ufo           : ', Model%use_ufo
      print *, ' lcurr_sf          : ', Model%lcurr_sf
      print *, ' pert_cd           : ', Model%pert_cd
      print *, ' ntsflg            : ', Model%ntsflg
      print *, ' sfenth            : ', Model%sfenth
      print *, ' '
      print *, 'tuning parameters for physical parameterizations'
      print *, ' ras               : ', Model%ras
      if (Model%ras) then
        print *, ' psauras           : ', Model%psauras
        print *, ' prauras           : ', Model%prauras
        print *, ' wminras           : ', Model%wminras
      endif
      print *, ' flipv             : ', Model%flipv
      print *, ' trans_trac        : ', Model%trans_trac
      print *, ' old_monin         : ', Model%old_monin
      print *, ' do_gwd            : ', Model%do_gwd
      print *, ' cnvgwd            : ', Model%cnvgwd
      print *, ' do_cnvgwd         : ', Model%do_cnvgwd
      print *, ' mstrat            : ', Model%mstrat
      print *, ' moist_adj         : ', Model%moist_adj
      print *, ' cscnv             : ', Model%cscnv
      print *, ' cal_pre           : ', Model%cal_pre
      print *, ' do_aw             : ', Model%do_aw
      print *, ' flx_form          : ', Model%flx_form
      print *, ' do_shoc           : ', Model%do_shoc
      print *, ' shoc_parm         : ', Model%shoc_parm
      print *, ' shocaftcnv        : ', Model%shocaftcnv
      print *, ' shoc_cld          : ', Model%shoc_cld
      print *, ' uni_cld           : ', Model%uni_cld
      print *, ' h2o_phys          : ', Model%h2o_phys
      print *, ' pdfcld            : ', Model%pdfcld
      print *, ' shcnvcw           : ', Model%shcnvcw
      print *, ' redrag            : ', Model%redrag
      print *, ' hybedmf           : ', Model%hybedmf
      print *, ' satmedmf          : ', Model%satmedmf
      print *, ' isatmedmf         : ', Model%isatmedmf
      print *, ' shinhong          : ', Model%shinhong
      print *, ' do_ysu            : ', Model%do_ysu
      print *, ' dspheat           : ', Model%dspheat
      print *, ' hurr_pbl          : ', Model%hurr_pbl
      print *, ' lheatstrg         : ', Model%lheatstrg
      print *, ' cnvcld            : ', Model%cnvcld
      print *, ' random_clds       : ', Model%random_clds
      print *, ' shal_cnv          : ', Model%shal_cnv
      print *, ' imfshalcnv        : ', Model%imfshalcnv
      print *, ' imfdeepcnv        : ', Model%imfdeepcnv
      print *, ' do_deep           : ', Model%do_deep
      print *, ' nmtvr             : ', Model%nmtvr
      print *, ' jcap              : ', Model%jcap
      print *, ' cs_parm           : ', Model%cs_parm
      print *, ' flgmin            : ', Model%flgmin
      print *, ' cgwf              : ', Model%cgwf
      print *, ' ccwf              : ', Model%ccwf
      print *, ' cdmbgwd           : ', Model%cdmbgwd
      print *, ' sup               : ', Model%sup
      print *, ' ctei_rm           : ', Model%ctei_rm
      print *, ' crtrh             : ', Model%crtrh
      print *, ' dlqf              : ', Model%dlqf
      print *, ' seed0             : ', Model%seed0
      print *, ' rbcr              : ', Model%rbcr
      print *, ' do_mynnedmf       : ', Model%do_mynnedmf
      print *, ' do_mynnsfclay     : ', Model%do_mynnsfclay
      print *, ' do_myjsfc         : ', Model%do_myjsfc
      print *, ' do_myjpbl         : ', Model%do_myjpbl
      print *, ' gwd_opt           : ', Model%gwd_opt
      print *, ' var_ric           : ', Model%var_ric
      print *, ' coef_ric_l        : ', Model%coef_ric_l
      print *, ' coef_ric_s        : ', Model%coef_ric_s
      print *, ' '
      print *, 'Rayleigh friction'
      print *, ' prslrd0           : ', Model%prslrd0
      print *, ' ral_ts            : ', Model%ral_ts
      print *, ' '
      if (Model%imfdeepcnv >= 0) then
        print *, 'mass flux deep convection'
        print *, ' clam_deep         : ', Model%clam_deep
        print *, ' c0s_deep          : ', Model%c0s_deep
        print *, ' c1_deep           : ', Model%c1_deep
        print *, ' betal_deep        : ', Model%betal_deep
        print *, ' betas_deep        : ', Model%betas_deep
        print *, ' evfact_deep       : ', Model%evfact_deep
        print *, ' evfactl_deep      : ', Model%evfactl_deep
        print *, ' pgcon_deep        : ', Model%pgcon_deep
        print *, ' asolfac_deep      : ', Model%asolfac_deep
        print *, ' '
      endif
      if (Model%imfshalcnv >= 0) then
        print *, 'mass flux shallow convection'
        print *, ' clam_shal         : ', Model%clam_shal
        print *, ' c0s_shal          : ', Model%c0s_shal
        print *, ' c1_shal           : ', Model%c1_shal
        print *, ' pgcon_shal        : ', Model%pgcon_shal
        print *, ' asolfac_shal      : ', Model%asolfac_shal
      endif
      print *, ' '
      print *, 'near surface sea temperature model'
      print *, ' nst_anl           : ', Model%nst_anl
      print *, ' nstf_name         : ', Model%nstf_name
      print *, ' lsea              : ', Model%lsea
      print *, ' '
      print *, 'surface layer options'
      print *, ' sfc_z0_type       : ', Model%sfc_z0_type
      print *, ' '
      print *, 'vertical diffusion coefficients'
      print *, ' xkzm_m            : ', Model%xkzm_m
      print *, ' xkzm_h            : ', Model%xkzm_h
      print *, ' xkzm_s            : ', Model%xkzm_s
      print *, ' xkzminv           : ', Model%xkzminv
      print *, ' moninq_fac        : ', Model%moninq_fac
      print *, ' dspfac            : ', Model%dspfac
      print *, ' bl_upfr           : ', Model%bl_upfr
      print *, ' bl_dnfr           : ', Model%bl_dnfr
      print *, ' '
      print *, 'parameters for canopy heat storage parametrization'
      print *, ' z0fac             : ', Model%z0fac
      print *, ' e0fac             : ', Model%e0fac
      print *, ' '
      print *, 'stochastic physics'
      print *, ' do_sppt           : ', Model%do_sppt
      print *, ' do_shum           : ', Model%do_shum
      print *, ' do_skeb           : ', Model%do_skeb
      print *, ' do_sfcperts       : ', Model%do_sfcperts
      print *, ' '
      print *, 'cellular automata'
      print *, ' nca               : ', Model%nca
      print *, ' ncells            : ', Model%ncells
      print *, ' nlives            : ', Model%nlives
      print *, ' nca_g             : ', Model%nca_g
      print *, ' ncells_g          : ', Model%ncells_g
      print *, ' nlives_g          : ', Model%nlives_g
      print *, ' nfracseed         : ', Model%nfracseed
      print *, ' nseed_g           : ', Model%nseed_g
      print *, ' nseed             : ', Model%nseed
      print *, ' ca_global         : ', Model%ca_global
      print *, ' ca_sgs            : ', Model%ca_sgs
      print *, ' do_ca             : ', Model%do_ca
      print *, ' iseed_ca          : ', Model%iseed_ca
      print *, ' ca_smooth         : ', Model%ca_smooth
      print *, ' nspinup           : ', Model%nspinup
      print *, ' nthresh           : ', Model%nthresh
      print *, ' ca_amplitude      : ', Model%ca_amplitude
      print *, ' nsmooth           : ', Model%nsmooth
      print *, ' ca_closure        : ', Model%ca_closure
      print *, ' ca_entr           : ', Model%ca_entr
      print *, ' ca_trigger        : ', Model%ca_trigger
      print *, ' '
      print *, 'tracers'
      print *, ' tracer_names      : ', Model%tracer_names
      print *, ' ntrac             : ', Model%ntrac
      print *, ' ntqv              : ', Model%ntqv
      print *, ' nqrimef           : ', Model%nqrimef
      print *, ' ntoz              : ', Model%ntoz
      print *, ' ntcw              : ', Model%ntcw
      print *, ' ntiw              : ', Model%ntiw
      print *, ' ntrw              : ', Model%ntrw
      print *, ' ntsw              : ', Model%ntsw
      print *, ' ntgl              : ', Model%ntgl
      print *, ' ntclamt           : ', Model%ntclamt
      print *, ' ntlnc             : ', Model%ntlnc
      print *, ' ntinc             : ', Model%ntinc
      print *, ' ntrnc             : ', Model%ntrnc
      print *, ' ntsnc             : ', Model%ntsnc
      print *, ' ntgnc             : ', Model%ntgnc
      print *, ' ntke              : ', Model%ntke
      print *, ' nto               : ', Model%nto
      print *, ' nto2              : ', Model%nto2
      print *, ' ntwa              : ', Model%ntwa
      print *, ' ntia              : ', Model%ntia
      print *, ' ntchm             : ', Model%ntchm
      print *, ' ntchs             : ', Model%ntchs
      print *, ' fscav             : ', Model%fscav
      print *, ' '
      print *, 'derived totals for phy_f*d'
      print *, ' ntot2d            : ', Model%ntot2d
      print *, ' ntot3d            : ', Model%ntot3d
      print *, ' num_p2d           : ', Model%num_p2d
      print *, ' num_p3d           : ', Model%num_p3d
      print *, ' nshoc_2d          : ', Model%nshoc_2d
      print *, ' nshoc_3d          : ', Model%nshoc_3d
      print *, ' ncnvcld3d         : ', Model%ncnvcld3d
      print *, ' npdf3d            : ', Model%npdf3d
      print *, ' nctp              : ', Model%nctp
      print *, ' nkbfshoc          : ', Model%nkbfshoc
      print *, ' nahdshoc          : ', Model%nahdshoc
      print *, ' nscfshoc          : ', Model%nscfshoc
      print *, ' '
      print *, 'debug flags'
      print *, ' debug             : ', Model%debug 
      print *, ' pre_rad           : ', Model%pre_rad
      print *, ' '
      print *, 'variables modified at each time step'
      print *, ' ipt               : ', Model%ipt
      print *, ' lprnt             : ', Model%lprnt
      print *, ' lsswr             : ', Model%lsswr
      print *, ' lslwr             : ', Model%lslwr
      print *, ' solhr             : ', Model%solhr
      print *, ' solcon            : ', Model%solcon
      print *, ' slag              : ', Model%slag
      print *, ' sdec              : ', Model%sdec
      print *, ' cdec              : ', Model%cdec
      print *, ' clstp             : ', Model%clstp
      print *, ' phour             : ', Model%phour
      print *, ' fhour             : ', Model%fhour
      print *, ' zhour             : ', Model%zhour
      print *, ' kdt               : ', Model%kdt
      print *, ' jdat              : ', Model%jdat
      print *, ' sec               : ', Model%sec
      print *, ' si                : ', Model%si
      print *, ' first_time_step   : ', Model%first_time_step
      print *, ' restart           : ', Model%restart
      print *, ' hydrostatic       : ', Model%hydrostatic
    endif

  end subroutine control_print


!----------------
! GFS_grid%create
!----------------
  subroutine grid_create (Grid, IM, Model)

    implicit none

    class(GFS_grid_type)              :: Grid
    integer,                intent(in) :: IM
    type(GFS_control_type), intent(in) :: Model

    allocate (Grid%xlon   (IM))
    allocate (Grid%xlat   (IM))
    allocate (Grid%xlat_d (IM))
    allocate (Grid%xlon_d (IM))
    allocate (Grid%sinlat (IM))
    allocate (Grid%coslat (IM))
    allocate (Grid%area   (IM))
    allocate (Grid%dx     (IM))

    Grid%xlon   = clear_val
    Grid%xlat   = clear_val
    Grid%xlat_d = clear_val
    Grid%xlon_d = clear_val
    Grid%sinlat = clear_val
    Grid%coslat = clear_val
    Grid%area   = clear_val
    Grid%dx     = clear_val

!--- ozone active
    if ( Model%ntoz > 0 ) then
      allocate (Grid%ddy_o3    (IM))
      allocate (Grid%jindx1_o3 (IM))
      allocate (Grid%jindx2_o3 (IM))
    endif

!--- stratosphere h2o active
    if ( Model%h2o_phys ) then
      allocate (Grid%ddy_h    (IM))
      allocate (Grid%jindx1_h (IM))
      allocate (Grid%jindx2_h (IM))
    endif

!--- iccn active
    if ( Model%iccn == 1) then
      allocate (Grid%ddy_ci    (IM))
      allocate (Grid%jindx1_ci (IM))
      allocate (Grid%jindx2_ci (IM))
      allocate (Grid%ddx_ci    (IM))
      allocate (Grid%iindx1_ci (IM))
      allocate (Grid%iindx2_ci (IM))
    endif

!--- iaerclm active
    if ( Model%iaerclm ) then
      allocate (Grid%ddy_aer   (IM))
      allocate (Grid%jindx1_aer(IM))
      allocate (Grid%jindx2_aer(IM))
      allocate (Grid%ddx_aer   (IM))
      allocate (Grid%iindx1_aer(IM))
      allocate (Grid%iindx2_aer(IM))
    endif
 end subroutine grid_create


!--------------------
! GFS_tbd_type%create
!--------------------
  subroutine tbd_create (Tbd, IM, Model)

    implicit none

    class(GFS_tbd_type)                :: Tbd
    integer,                intent(in) :: IM
    type(GFS_control_type), intent(in) :: Model

!--- In
!--- sub-grid cloud radiation
    if ( Model%isubc_lw == 2 .or. Model%isubc_sw == 2 ) then
      allocate (Tbd%icsdsw (IM))
      allocate (Tbd%icsdlw (IM))
      Tbd%icsdsw = zero
      Tbd%icsdlw = zero
    endif

!--- ozone and stratosphere h2o needs
    ! DH* oz_coeff is set to zero if both ozphys options are false,
    ! better to use conditional allocations here for ozpl (and h2opl)? *DH
    allocate (Tbd%ozpl  (IM,levozp,oz_coeff))
    allocate (Tbd%h2opl (IM,levh2o,h2o_coeff))
    Tbd%ozpl  = clear_val
    Tbd%h2opl = clear_val

!--- ccn and in needs
    ! DH* allocate only for MG? *DH
    allocate (Tbd%in_nm  (IM,Model%levs))
    allocate (Tbd%ccn_nm (IM,Model%levs))
    Tbd%in_nm  = clear_val
    Tbd%ccn_nm = clear_val

!--- aerosol fields
    ! DH* allocate only for MG? *DH
    allocate (Tbd%aer_nm  (IM,Model%levs,ntrcaer))
    Tbd%aer_nm = clear_val

! DH* TODO - MOVE THIS TO a block-vector dependent structure in GFS_control?
! e.g. GFS_Control%imap(blk), GFS_Control%jmap(blk), or ii instead if imap etc? *DH
!--- maps of local index ix to global indices i and j for this block
    allocate (Tbd%imap (IM))
    allocate (Tbd%jmap (IM))
    Tbd%imap = 0
    Tbd%jmap = 0

    allocate (Tbd%rann (IM,Model%nrcm))
    Tbd%rann = rann_init

!--- In/Out
    allocate (Tbd%acv  (IM))
    allocate (Tbd%acvb (IM))
    allocate (Tbd%acvt (IM))

    Tbd%acv  = clear_val
    Tbd%acvb = clear_val
    Tbd%acvt = clear_val

    if (Model%cplflx .or. Model%cplchm) then
      allocate (Tbd%drain_cpl (IM))
      allocate (Tbd%dsnow_cpl (IM))
      Tbd%drain_cpl = clear_val
      Tbd%dsnow_cpl = clear_val
    endif

    if (Model%do_sppt .or. Model%ca_global) then
      allocate (Tbd%dtdtr     (IM,Model%levs))
      allocate (Tbd%dtotprcp  (IM))
      allocate (Tbd%dcnvprcp  (IM))
      Tbd%dtdtr     = clear_val
      Tbd%dtotprcp  = clear_val
      Tbd%dcnvprcp  = clear_val
    endif

    allocate (Tbd%phy_f2d  (IM,Model%ntot2d))
    allocate (Tbd%phy_f3d  (IM,Model%levs,Model%ntot3d))
    Tbd%phy_f2d  = clear_val
    Tbd%phy_f3d  = clear_val

    if (Model%nctp > 0 .and. Model%cscnv) then
      allocate (Tbd%phy_fctd (IM,Model%nctp))
      Tbd%phy_fctd = clear_val
    endif

!   if (Model%do_shoc) Tbd%phy_f3d(:,1,Model%ntot3d-1) = 3.0
!   if (Model%do_shoc) Tbd%phy_f3d(:,:,Model%ntot3d-1) = 1.0

    if (Model%imfdeepcnv == Model%imfdeepcnv_gf .or. Model%imfdeepcnv == Model%imfdeepcnv_ntiedtke) then
       allocate(Tbd%forcet(IM, Model%levs))
       allocate(Tbd%forceq(IM, Model%levs))
       allocate(Tbd%prevst(IM, Model%levs))
       allocate(Tbd%prevsq(IM, Model%levs))
       Tbd%forcet = clear_val
       Tbd%forceq = clear_val
       Tbd%prevst = clear_val
       Tbd%prevsq = clear_val
    end if

    if (Model%imfdeepcnv == Model%imfdeepcnv_gf) then
       allocate(Tbd%cactiv(IM))
       Tbd%cactiv = zero
    end if

    !--- MYNN variables:
    if (Model%do_mynnedmf) then
       !print*,"Allocating all MYNN-EDMF variables:"
       allocate (Tbd%cldfra_bl (IM,Model%levs))
       allocate (Tbd%qc_bl     (IM,Model%levs))
       allocate (Tbd%el_pbl    (IM,Model%levs))
       allocate (Tbd%sh3d      (IM,Model%levs))
       allocate (Tbd%qke       (IM,Model%levs))
       allocate (Tbd%tsq       (IM,Model%levs))
       allocate (Tbd%qsq       (IM,Model%levs))
       allocate (Tbd%cov       (IM,Model%levs))
       !print*,"Allocating all MYNN-EDMF variables:"
       Tbd%cldfra_bl     = clear_val
       Tbd%qc_bl         = clear_val
       Tbd%el_pbl        = clear_val
       Tbd%sh3d          = clear_val
       Tbd%qke           = zero
       Tbd%tsq           = clear_val
       Tbd%qsq           = clear_val
       Tbd%cov           = clear_val
    end if

    ! MYJ variables
    if (Model%do_myjsfc.or.Model%do_myjpbl) then
       !print*,"Allocating all MYJ surface variables:"
       allocate (Tbd%phy_myj_qsfc   (IM))
       allocate (Tbd%phy_myj_thz0   (IM)) 
       allocate (Tbd%phy_myj_qz0    (IM)) 
       allocate (Tbd%phy_myj_uz0    (IM)) 
       allocate (Tbd%phy_myj_vz0    (IM))  
       allocate (Tbd%phy_myj_akhs   (IM)) 
       allocate (Tbd%phy_myj_akms   (IM)) 
       allocate (Tbd%phy_myj_chkqlm (IM)) 
       allocate (Tbd%phy_myj_elflx  (IM)) 
       allocate (Tbd%phy_myj_a1u    (IM)) 
       allocate (Tbd%phy_myj_a1t    (IM)) 
       allocate (Tbd%phy_myj_a1q    (IM))
       !print*,"Allocating all MYJ schemes variables:"
       Tbd%phy_myj_qsfc   = clear_val 
       Tbd%phy_myj_thz0   = clear_val 
       Tbd%phy_myj_qz0    = clear_val 
       Tbd%phy_myj_uz0    = clear_val 
       Tbd%phy_myj_vz0    = clear_val  
       Tbd%phy_myj_akhs   = clear_val 
       Tbd%phy_myj_akms   = clear_val 
       Tbd%phy_myj_chkqlm = clear_val 
       Tbd%phy_myj_elflx  = clear_val 
       Tbd%phy_myj_a1u    = clear_val 
       Tbd%phy_myj_a1t    = clear_val 
       Tbd%phy_myj_a1q    = clear_val 
    end if

  end subroutine tbd_create


!------------------------
! GFS_cldprop_type%create
!------------------------
  subroutine cldprop_create (Cldprop, IM, Model)

    implicit none

    class(GFS_cldprop_type)            :: Cldprop
    integer,                intent(in) :: IM
    type(GFS_control_type), intent(in) :: Model

    allocate (Cldprop%cv  (IM))
    allocate (Cldprop%cvt (IM)) 
    allocate (Cldprop%cvb (IM))
    
    Cldprop%cv  = clear_val
    Cldprop%cvt = clear_val
    Cldprop%cvb = clear_val
  
  end subroutine cldprop_create


!******************************************
! GFS_radtend_type%create
!******************************************
  subroutine radtend_create (Radtend, IM, Model)
                               
    implicit none
       
    class(GFS_radtend_type)            :: Radtend
    integer,                intent(in) :: IM
    type(GFS_control_type), intent(in) :: Model

    !--- Out (radiation only) 
    allocate (Radtend%sfcfsw (IM))
    allocate (Radtend%sfcflw (IM))

    Radtend%sfcfsw%upfxc = clear_val
    Radtend%sfcfsw%upfx0 = clear_val
    Radtend%sfcfsw%dnfxc = clear_val
    Radtend%sfcfsw%dnfx0 = clear_val
    Radtend%sfcflw%upfxc = clear_val
    Radtend%sfcflw%upfx0 = clear_val
    Radtend%sfcflw%dnfxc = clear_val
    Radtend%sfcflw%dnfx0 = clear_val
         
    allocate (Radtend%htrsw  (IM,Model%levs))
    allocate (Radtend%htrlw  (IM,Model%levs))
    allocate (Radtend%sfalb  (IM))
    allocate (Radtend%coszen (IM))
    allocate (Radtend%tsflw  (IM))
    allocate (Radtend%semis  (IM))

    Radtend%htrsw  = clear_val
    Radtend%htrlw  = clear_val
    Radtend%sfalb  = clear_val
    Radtend%coszen = clear_val
    Radtend%tsflw  = clear_val
    Radtend%semis  = clear_val
             
!--- In/Out (???) (radiation only)
    allocate (Radtend%coszdg (IM))

    Radtend%coszdg = clear_val
             
!--- In/Out (???) (physics only)
    allocate (Radtend%swhc  (IM,Model%levs))
    allocate (Radtend%lwhc  (IM,Model%levs))
    allocate (Radtend%lwhd  (IM,Model%levs,6))

    Radtend%lwhd  = clear_val
    Radtend%lwhc  = clear_val
    Radtend%swhc  = clear_val

  end subroutine radtend_create


!----------------
! GFS_diag%create
!----------------
  subroutine diag_create (Diag, IM, Model)
    class(GFS_diag_type)               :: Diag
    integer,                intent(in) :: IM
    type(GFS_control_type), intent(in) :: Model

!
    logical, save :: linit

    !--- Radiation
    allocate (Diag%fluxr   (IM,Model%nfxr))
    allocate (Diag%topfsw  (IM))
    allocate (Diag%topflw  (IM))
!--- Physics
!--- In/Out
    allocate (Diag%srunoff (IM))
    allocate (Diag%evbsa   (IM))
    allocate (Diag%evcwa   (IM))
    allocate (Diag%snohfa  (IM))
    allocate (Diag%transa  (IM))
    allocate (Diag%sbsnoa  (IM))
    allocate (Diag%snowca  (IM))
    allocate (Diag%soilm   (IM))
    allocate (Diag%tmpmin  (IM))
    allocate (Diag%tmpmax  (IM))
    allocate (Diag%dusfc   (IM))
    allocate (Diag%dvsfc   (IM))
    allocate (Diag%dtsfc   (IM))
    allocate (Diag%dqsfc   (IM))
    allocate (Diag%totprcp (IM))
    allocate (Diag%totprcpb(IM))
    allocate (Diag%gflux   (IM))
    allocate (Diag%dlwsfc  (IM))
    allocate (Diag%ulwsfc  (IM))
    allocate (Diag%suntim  (IM))
    allocate (Diag%runoff  (IM))
    allocate (Diag%ep      (IM))
    allocate (Diag%cldwrk  (IM))
    allocate (Diag%dugwd   (IM))
    allocate (Diag%dvgwd   (IM))
    allocate (Diag%psmean  (IM))
    allocate (Diag%cnvprcp (IM))
    allocate (Diag%cnvprcpb(IM))
    allocate (Diag%spfhmin (IM))
    allocate (Diag%spfhmax (IM))
    allocate (Diag%u10mmax (IM))
    allocate (Diag%v10mmax (IM))
    allocate (Diag%wind10mmax (IM))
    allocate (Diag%u10max (IM))
    allocate (Diag%v10max (IM))
    allocate (Diag%spd10max (IM))
    allocate (Diag%rain    (IM))
    allocate (Diag%rainc   (IM))
    allocate (Diag%ice     (IM))
    allocate (Diag%snow    (IM))
    allocate (Diag%graupel (IM))
    allocate (Diag%totice  (IM))
    allocate (Diag%totsnw  (IM))
    allocate (Diag%totgrp  (IM))
    allocate (Diag%toticeb (IM))
    allocate (Diag%totsnwb (IM))
    allocate (Diag%totgrpb (IM))
    allocate (Diag%u10m    (IM))
    allocate (Diag%v10m    (IM))
    allocate (Diag%dpt2m   (IM))
    allocate (Diag%zlvl    (IM))
    allocate (Diag%psurf   (IM))
    allocate (Diag%hpbl    (IM))
    allocate (Diag%pwat    (IM))
    allocate (Diag%t1      (IM))
    allocate (Diag%q1      (IM))
    allocate (Diag%u1      (IM))
    allocate (Diag%v1      (IM))
    allocate (Diag%chh     (IM))
    allocate (Diag%cmm     (IM))
    allocate (Diag%dlwsfci (IM))
    allocate (Diag%ulwsfci (IM))
    allocate (Diag%dswsfci (IM))
    allocate (Diag%nswsfci (IM))
    allocate (Diag%uswsfci (IM))
    allocate (Diag%dusfci  (IM))
    allocate (Diag%dvsfci  (IM))
    allocate (Diag%dtsfci  (IM))
    allocate (Diag%dqsfci  (IM))
    allocate (Diag%gfluxi  (IM))
    allocate (Diag%epi     (IM))
    allocate (Diag%smcwlt2 (IM))
    allocate (Diag%smcref2 (IM))
    if (.not. Model%lsm == Model%lsm_ruc) then
      allocate (Diag%wet1    (IM))
    end if
    allocate (Diag%sr      (IM))
    allocate (Diag%tdomr   (IM))
    allocate (Diag%tdomzr  (IM))
    allocate (Diag%tdomip  (IM))
    allocate (Diag%tdoms   (IM))
    allocate (Diag%skebu_wts(IM,Model%levs))
    allocate (Diag%skebv_wts(IM,Model%levs))
    allocate (Diag%sppt_wts(IM,Model%levs))
    allocate (Diag%shum_wts(IM,Model%levs))
    allocate (Diag%zmtnblck(IM))    
    allocate (Diag%ca1      (IM))
    allocate (Diag%ca2      (IM))
    allocate (Diag%ca3      (IM))

    ! F-A MP scheme
    if (Model%imp_physics == Model%imp_physics_fer_hires) then
     allocate (Diag%TRAIN     (IM,Model%levs))
    end if

    allocate (Diag%ca_deep  (IM))
    allocate (Diag%ca_turb  (IM))
    allocate (Diag%ca_shal  (IM))
    allocate (Diag%ca_rad (IM))
    allocate (Diag%ca_micro  (IM))
    
    !--- 3D diagnostics
    if (Model%ldiag3d) then
      allocate (Diag%du3dt  (IM,Model%levs,4))
      allocate (Diag%dv3dt  (IM,Model%levs,4))
      allocate (Diag%dt3dt  (IM,Model%levs,7))
      allocate (Diag%dq3dt  (IM,Model%levs,9))
!      allocate (Diag%dq3dt  (IM,Model%levs,oz_coeff+5))
!--- needed to allocate GoCart coupling fields
      allocate (Diag%upd_mf (IM,Model%levs))
      allocate (Diag%dwn_mf (IM,Model%levs))
      allocate (Diag%det_mf (IM,Model%levs))
      allocate (Diag%cldcov (IM,Model%levs))
    endif

!vay-2018
    if (Model%ldiag_ugwp) then
      allocate (Diag%du3dt_dyn  (IM,Model%levs) )

      allocate (Diag%du3dt_pbl  (IM,Model%levs) )
      allocate (Diag%dv3dt_pbl  (IM,Model%levs) )
      allocate (Diag%dt3dt_pbl  (IM,Model%levs) )

      allocate (Diag%du3dt_ogw  (IM,Model%levs) )
      allocate (Diag%dv3dt_ogw  (IM,Model%levs) )
      allocate (Diag%dt3dt_ogw  (IM,Model%levs) )

      allocate (Diag%du3dt_mtb  (IM,Model%levs) )
      allocate (Diag%dv3dt_mtb  (IM,Model%levs) )
      allocate (Diag%dt3dt_mtb  (IM,Model%levs) )

      allocate (Diag%du3dt_tms  (IM,Model%levs) )
      allocate (Diag%dv3dt_tms  (IM,Model%levs) )
      allocate (Diag%dt3dt_tms  (IM,Model%levs) )

      allocate (Diag%du3dt_ngw  (IM,Model%levs) )
      allocate (Diag%dv3dt_ngw  (IM,Model%levs) )
      allocate (Diag%dt3dt_ngw  (IM,Model%levs) )

      allocate (Diag%du3dt_cgw  (IM,Model%levs) )
      allocate (Diag%dv3dt_cgw  (IM,Model%levs) )
      allocate (Diag%dt3dt_moist  (IM,Model%levs) )

      allocate (Diag%dudt_tot  (IM,Model%levs) )
      allocate (Diag%dvdt_tot  (IM,Model%levs) )
      allocate (Diag%dtdt_tot  (IM,Model%levs) )

       allocate (Diag%uav_ugwp  (IM,Model%levs) )
       allocate (Diag%tav_ugwp  (IM,Model%levs) )
    endif

       allocate (Diag%zmtb      (IM) )
       allocate (Diag%zogw      (IM) )
       allocate (Diag%zlwb      (IM) )
       allocate (Diag%tau_ogw   (IM) )
       allocate (Diag%tau_ngw   (IM) )
       allocate (Diag%tau_mtb   (IM) )
       allocate (Diag%tau_tofd  (IM) )
!   endif

!
!ugwp - instant
!
    if (Model%do_ugwp) then
      allocate (Diag%gwp_ax  (IM,Model%levs) )
      allocate (Diag%gwp_ay  (IM,Model%levs) )
      allocate (Diag%gwp_dtdt(IM,Model%levs) )
      allocate (Diag%gwp_kdis(IM,Model%levs) )

      allocate (Diag%gwp_axo  (IM,Model%levs) )
      allocate (Diag%gwp_ayo  (IM,Model%levs) )
      allocate (Diag%gwp_axc  (IM,Model%levs) )
      allocate (Diag%gwp_ayc  (IM,Model%levs) )
      allocate (Diag%gwp_axf  (IM,Model%levs) )
      allocate (Diag%gwp_ayf  (IM,Model%levs) )
!GW-sources
      allocate (Diag%gwp_dcheat(IM,Model%levs) )
      allocate (Diag%gwp_scheat(IM,Model%levs) )
      allocate (Diag%gwp_fgf  (IM            ) )
      allocate (Diag%gwp_okw  (IM            ) )

      allocate (Diag%gwp_precip(IM) )
      allocate (Diag%gwp_klevs (IM, 3) )

    endif

    !--- 3D diagnostics for Thompson MP / GFDL MP
    allocate (Diag%refl_10cm(IM,Model%levs))

    !--- New PBL Diagnostics
    allocate (Diag%dkudiagnostic(IM,Model%levs))

    !--  New max hourly diag.
    allocate (Diag%refdmax(IM))
    allocate (Diag%refdmax263k(IM))
    allocate (Diag%t02max(IM))
    allocate (Diag%t02min(IM))
    allocate (Diag%rh02max(IM))
    allocate (Diag%rh02min(IM))

    !--- MYNN variables:
    if (Model%do_mynnedmf) then
      !print*,"Allocating all MYNN-EDMF variables:"
      allocate (Diag%edmf_a    (IM,Model%levs))
      allocate (Diag%edmf_w    (IM,Model%levs))
      allocate (Diag%edmf_qt   (IM,Model%levs))
      allocate (Diag%edmf_thl  (IM,Model%levs))
      allocate (Diag%edmf_ent  (IM,Model%levs))
      allocate (Diag%edmf_qc   (IM,Model%levs))
      allocate (Diag%nupdraft  (IM))
      allocate (Diag%maxmf     (IM))
      allocate (Diag%ktop_shallow(IM))
      allocate (Diag%exch_h    (IM,Model%levs))
      allocate (Diag%exch_m    (IM,Model%levs))
      !print*,"Initializing all MYNN-EDMF variables with ",clear_val
      Diag%edmf_a        = clear_val
      Diag%edmf_w        = clear_val
      Diag%edmf_qt       = clear_val
      Diag%edmf_thl      = clear_val
      Diag%edmf_ent      = clear_val
      Diag%edmf_qc       = clear_val
      Diag%nupdraft      = 0
      Diag%maxmf         = clear_val
      Diag%ktop_shallow  = 0
      Diag%exch_h        = clear_val
      Diag%exch_m        = clear_val
    endif

    !--- Drag Suite variables:
    if (Model%gwd_opt == 33) then
      !print*,"Allocating all Drag Suite variables:"
      allocate (Diag%dtaux2d_ls  (IM,Model%levs))
      allocate (Diag%dtauy2d_ls  (IM,Model%levs))
      allocate (Diag%dtaux2d_bl  (IM,Model%levs))
      allocate (Diag%dtauy2d_bl  (IM,Model%levs))
      allocate (Diag%dtaux2d_ss  (IM,Model%levs))
      allocate (Diag%dtauy2d_ss  (IM,Model%levs))
      allocate (Diag%dtaux2d_fd  (IM,Model%levs))
      allocate (Diag%dtauy2d_fd  (IM,Model%levs))
      Diag%dtaux2d_ls    = clear_val
      Diag%dtauy2d_ls    = clear_val
      Diag%dtaux2d_bl    = clear_val
      Diag%dtauy2d_bl    = clear_val
      Diag%dtaux2d_ss    = clear_val
      Diag%dtauy2d_ss    = clear_val
      Diag%dtaux2d_fd    = clear_val
      Diag%dtauy2d_fd    = clear_val
      allocate (Diag%dusfc_ls    (IM))
      allocate (Diag%dvsfc_ls    (IM))
      allocate (Diag%dusfc_bl    (IM))
      allocate (Diag%dvsfc_bl    (IM))
      allocate (Diag%dusfc_ss    (IM))
      allocate (Diag%dvsfc_ss    (IM))
      allocate (Diag%dusfc_fd    (IM))
      allocate (Diag%dvsfc_fd    (IM))
      Diag%dusfc_ls      = 0
      Diag%dvsfc_ls      = 0
      Diag%dusfc_bl      = 0
      Diag%dvsfc_bl      = 0
      Diag%dusfc_ss      = 0
      Diag%dvsfc_ss      = 0
      Diag%dusfc_fd      = 0
      Diag%dvsfc_fd      = 0
    endif

    !--- diagnostics for coupled chemistry
    if (Model%cplchm) call Diag%chem_init(IM,Model)

    call Diag%rad_zero  (Model)
!    if(Model%me==0) print *,'in diag_create, call rad_zero'
    linit = .true.
    call Diag%phys_zero (Model, linit=linit)
!    if(Model%me==0) print *,'in diag_create, call phys_zero'
    linit = .false.

  end subroutine diag_create

!-----------------------
! GFS_diag%rad_zero
!-----------------------
  subroutine diag_rad_zero(Diag, Model)
    class(GFS_diag_type)               :: Diag
    type(GFS_control_type), intent(in) :: Model

    Diag%fluxr        = zero
    Diag%topfsw%upfxc = zero
    Diag%topfsw%dnfxc = zero
    Diag%topfsw%upfx0 = zero
    Diag%topflw%upfxc = zero
    Diag%topflw%upfx0 = zero
    if (Model%ldiag3d) then
      Diag%cldcov     = zero
    endif

  end subroutine diag_rad_zero

!------------------------
! GFS_diag%phys_zero
!------------------------
  subroutine diag_phys_zero (Diag, Model, linit, iauwindow_center)
    class(GFS_diag_type)               :: Diag
    type(GFS_control_type), intent(in) :: Model
    logical,optional, intent(in)       :: linit, iauwindow_center

    logical set_totprcp

    !--- In/Out
    Diag%srunoff    = zero
    Diag%evbsa      = zero
    Diag%evcwa      = zero
    Diag%snohfa     = zero
    Diag%transa     = zero
    Diag%sbsnoa     = zero
    Diag%snowca     = zero
    Diag%soilm      = zero
    Diag%tmpmin     = huge
    Diag%tmpmax     = zero
    Diag%dusfc      = zero
    Diag%dvsfc      = zero
    Diag%dtsfc      = zero
    Diag%dqsfc      = zero
    Diag%gflux      = zero
    Diag%dlwsfc     = zero
    Diag%ulwsfc     = zero
    Diag%suntim     = zero
    Diag%runoff     = zero
    Diag%ep         = zero
    Diag%cldwrk     = zero
    Diag%dugwd      = zero
    Diag%dvgwd      = zero
    Diag%psmean     = zero
    Diag%spfhmin    = huge
    Diag%spfhmax    = zero
    Diag%u10mmax    = zero
    Diag%v10mmax    = zero
    Diag%wind10mmax = zero
    Diag%u10max     = zero
    Diag%v10max     = zero
    Diag%spd10max   = zero
    Diag%rain       = zero
    Diag%rainc      = zero
    Diag%ice        = zero
    Diag%snow       = zero
    Diag%graupel    = zero

    !--- Out
    Diag%u10m       = zero
    Diag%v10m       = zero
    Diag%dpt2m      = zero
    Diag%zlvl       = zero
    Diag%psurf      = zero
    Diag%hpbl       = zero
    Diag%pwat       = zero
    Diag%t1         = zero
    Diag%q1         = zero
    Diag%u1         = zero
    Diag%v1         = zero
    Diag%chh        = zero
    Diag%cmm        = zero
    Diag%dlwsfci    = zero
    Diag%ulwsfci    = zero
    Diag%dswsfci    = zero
    Diag%nswsfci    = zero
    Diag%uswsfci    = zero
    Diag%dusfci     = zero
    Diag%dvsfci     = zero
    Diag%dtsfci     = zero
    Diag%dqsfci     = zero
    Diag%gfluxi     = zero
    Diag%epi        = zero
    Diag%smcwlt2    = zero
    Diag%smcref2    = zero
    if (.not. Model%lsm == Model%lsm_ruc) then
      Diag%wet1       = zero
    end if
    Diag%sr         = zero
    Diag%tdomr      = zero
    Diag%tdomzr     = zero
    Diag%tdomip     = zero
    Diag%tdoms      = zero
    Diag%skebu_wts  = zero
    Diag%skebv_wts  = zero
    Diag%sppt_wts   = zero
    Diag%shum_wts   = zero
    Diag%zmtnblck   = zero

    if (Model%imp_physics == Model%imp_physics_fer_hires) then
       Diag%TRAIN      = zero
    end if

    Diag%totprcpb   = zero
    Diag%cnvprcpb   = zero
    Diag%toticeb    = zero
    Diag%totsnwb    = zero
    Diag%totgrpb    = zero
!
    if (Model%do_ca) then
      Diag%ca1      = zero
      Diag%ca2      = zero
      Diag%ca3      = zero
      Diag%ca_deep  = zero
      Diag%ca_turb  = zero
      Diag%ca_shal  = zero
      Diag%ca_rad   = zero
      Diag%ca_micro = zero
    endif
!    if(Model%me == Model%master) print *,'in diag_phys_zero, totprcpb set to 0,kdt=',Model%kdt

    if (Model%ldiag3d) then
      Diag%du3dt    = zero
      Diag%dv3dt    = zero
      Diag%dt3dt    = zero
      Diag%dq3dt    = zero
      Diag%upd_mf   = zero
      Diag%dwn_mf   = zero
      Diag%det_mf   = zero
    endif

!
!-----------------------------
    if (Model%ldiag_ugwp)   then
      if(Model%me == Model%master) print *,'VAY in diag_phys_zero at kdt=',Model%kdt, Model%ldiag_ugwp
      Diag%du3dt_pbl   = zero
      Diag%dv3dt_pbl   = zero
      Diag%dt3dt_pbl   = zero
!
      Diag%du3dt_ogw   = zero
      Diag%dv3dt_ogw   = zero
      Diag%dt3dt_ogw   = zero

      Diag%du3dt_mtb   = zero
      Diag%dv3dt_mtb   = zero
      Diag%dt3dt_mtb   = zero

      Diag%du3dt_tms   = zero
      Diag%dv3dt_tms   = zero
      Diag%dt3dt_tms   = zero

      Diag%du3dt_ngw   = zero
      Diag%dv3dt_ngw   = zero
      Diag%dt3dt_ngw   = zero

      Diag%du3dt_moist = zero
      Diag%dv3dt_moist = zero
      Diag%dt3dt_moist = zero

      Diag%dudt_tot    = zero
      Diag%dvdt_tot    = zero
      Diag%dtdt_tot    = zero

      Diag%uav_ugwp    = zero
      Diag%tav_ugwp    = zero
!COORDE
      Diag%du3dt_dyn   = zero
      Diag%zmtb        = zero
      Diag%zogw        = zero
      Diag%zlwb        = zero

      Diag%tau_mtb     = zero
      Diag%tau_ogw     = zero
      Diag%tau_ngw     = zero
      Diag%tau_tofd    = zero
    endif
!
    if (Model%do_ugwp)   then
      Diag%gwp_ax     = zero
      Diag%gwp_ay     = zero
      Diag%gwp_dtdt   = zero
      Diag%gwp_kdis   = zero
      Diag%gwp_axo    = zero
      Diag%gwp_ayo    = zero
      Diag%gwp_axc    = zero
      Diag%gwp_ayc    = zero
      Diag%gwp_axf    = zero
      Diag%gwp_ayf    = zero
      Diag%gwp_dcheat = zero
      Diag%gwp_scheat = zero
      Diag%gwp_precip = zero
      Diag%gwp_klevs  = -99
      Diag%gwp_fgf    = zero
      Diag%gwp_okw    = zero
    endif
!-----------------------------

! Extra PBL diagnostics
    Diag%dkudiagnostic  = zero

! max hourly diagnostics
    Diag%refl_10cm   = zero
    Diag%refdmax     = -35.
    Diag%refdmax263k = -35.
    Diag%t02max      = -999.
    Diag%t02min      = 999.
    Diag%rh02max     = -999.
    Diag%rh02min     = 999.
    set_totprcp      = .false.
    if (present(linit) ) set_totprcp = linit
    if (present(iauwindow_center) ) set_totprcp = iauwindow_center
    if (set_totprcp) then
      Diag%totprcp = zero
      Diag%cnvprcp = zero
      Diag%totice  = zero
      Diag%totsnw  = zero
      Diag%totgrp  = zero
    endif
  end subroutine diag_phys_zero

!-----------------------
! GFS_diag%chem_init
!-----------------------
  subroutine diag_chem_init(Diag, IM, Model)

    use parse_tracers,    only: get_tracer_index, NO_TRACER

    class(GFS_diag_type)               :: Diag
    integer,                intent(in) :: IM
    type(GFS_control_type), intent(in) :: Model

    ! -- local variables
    integer :: n

    ! -- initialize diagnostic variables depending on
    ! -- specific chemical tracers
    if (Model%ntchm > 0) then
      ! -- retrieve number of dust bins
      n = get_number_bins('dust')
      Diag%ndust = n
      if (n > 0) then
        allocate (Diag%duem(IM,n))
        Diag%duem = zero
      end if

      ! -- retrieve number of sea salt bins
      n = get_number_bins('seas')
      Diag%nseasalt = n
      if (n > 0) then
        allocate (Diag%ssem(IM,n))
        Diag%ssem = zero
      end if
    end if

    ! -- sedimentation and dry/wet deposition diagnostics
    if (associated(Model%ntdiag)) then
      ! -- get number of tracers with enabled diagnostics
      n = count(Model%ntdiag)
      Diag%ntchmdiag = n
      ! -- initialize sedimentation
      allocate (Diag%sedim(IM,n))
      Diag%sedim = zero

      ! -- initialize dry deposition
      allocate (Diag%drydep(IM,n))
      Diag%drydep = zero

      ! -- initialize large-scale wet deposition
      allocate (Diag%wetdpl(IM,n))
      Diag%wetdpl = zero

      ! -- initialize convective-scale wet deposition
      allocate (Diag%wetdpc(IM,n))
      Diag%wetdpc = zero
    end if

    ! -- initialize anthropogenic and biomass
    ! -- burning emission diagnostics for
    ! -- (in order): black carbon,
    ! -- organic carbon, and sulfur dioxide
    allocate (Diag%abem(IM,6))
    Diag%abem = zero

    ! -- initialize column burden diagnostics
    ! -- for aerosol species (in order): pm2.5
    ! -- black carbon, organic carbon, sulfate,
    ! -- dust, sea salt
    allocate (Diag%aecm(IM,6))
    Diag%aecm = zero

  contains

    integer function get_number_bins(tracer_type)
      character(len=*), intent(in) :: tracer_type

      logical :: next
      integer :: n
      character(len=5) :: name

      get_number_bins = 0

      n = 0
      next = .true.
      do while (next)
        n = n + 1
        write(name,'(a,i1)') tracer_type, n + 1
        next = get_tracer_index(Model%tracer_names, name, &
          Model%me, Model%master, Model%debug) /= NO_TRACER
      end do

      get_number_bins = n

    end function get_number_bins

  end subroutine diag_chem_init

  !-------------------------
  ! GFS_interstitial_type%create
  !-------------------------
  subroutine interstitial_create (Interstitial, IM, Model)
    !
    implicit none
    !
    class(GFS_interstitial_type)       :: Interstitial
    integer,                intent(in) :: IM
    type(GFS_control_type), intent(in) :: Model
    !
    allocate (Interstitial%otspt      (Model%ntracp1,2))
    ! Set up numbers of tracers for PBL, convection, etc: sets
    ! Interstitial%{nncl,nvdiff,mg3_as_mg2,nn,tracers_total,ntiwx,ntk,ntkev,otspt,nsamftrac,ncstrac,nscav}
    call interstitial_setup_tracers(Interstitial, Model)
    ! Allocate arrays
    allocate (Interstitial%adjsfculw_land  (IM))
    allocate (Interstitial%adjsfculw_ice   (IM))
    allocate (Interstitial%adjsfculw_ocean (IM))
    allocate (Interstitial%adjnirbmd       (IM))
    allocate (Interstitial%adjnirbmu       (IM))
    allocate (Interstitial%adjnirdfd       (IM))
    allocate (Interstitial%adjnirdfu       (IM))
    allocate (Interstitial%adjvisbmd       (IM))
    allocate (Interstitial%adjvisbmu       (IM))
    allocate (Interstitial%adjvisdfu       (IM))
    allocate (Interstitial%adjvisdfd       (IM))
    allocate (Interstitial%aerodp          (IM,NSPC1))
    allocate (Interstitial%alb1d           (IM))
    allocate (Interstitial%bexp1d          (IM))
    allocate (Interstitial%cd              (IM))
    allocate (Interstitial%cd_ice          (IM))
    allocate (Interstitial%cd_land         (IM))
    allocate (Interstitial%cd_ocean        (IM))
    allocate (Interstitial%cdq             (IM))
    allocate (Interstitial%cdq_ice         (IM))
    allocate (Interstitial%cdq_land        (IM))
    allocate (Interstitial%cdq_ocean       (IM))
    allocate (Interstitial%chh_ice         (IM))
    allocate (Interstitial%chh_land        (IM))
    allocate (Interstitial%chh_ocean       (IM))
    allocate (Interstitial%cldf            (IM))
    allocate (Interstitial%cldsa           (IM,5))
    allocate (Interstitial%cldtaulw        (IM,Model%levr+LTP))
    allocate (Interstitial%cldtausw        (IM,Model%levr+LTP))
    allocate (Interstitial%cld1d           (IM))
    allocate (Interstitial%clouds          (IM,Model%levr+LTP,NF_CLDS))
    allocate (Interstitial%clw             (IM,Model%levs,Interstitial%nn))
    allocate (Interstitial%clx             (IM,4))
    allocate (Interstitial%cmm_ice         (IM))
    allocate (Interstitial%cmm_land        (IM))
    allocate (Interstitial%cmm_ocean       (IM))
    allocate (Interstitial%cnvc            (IM,Model%levs))
    allocate (Interstitial%cnvw            (IM,Model%levs))
    allocate (Interstitial%ctei_r          (IM))
    allocate (Interstitial%ctei_rml        (IM))
    allocate (Interstitial%cumabs          (IM))
    allocate (Interstitial%dd_mf           (IM,Model%levs))
    allocate (Interstitial%de_lgth         (IM))
    allocate (Interstitial%del             (IM,Model%levs))
    allocate (Interstitial%del_gz          (IM,Model%levs+1))
    allocate (Interstitial%delr            (IM,Model%levr+LTP))
    allocate (Interstitial%dkt             (IM,Model%levs-1))
    allocate (Interstitial%dlength         (IM))
    allocate (Interstitial%dqdt            (IM,Model%levs,Model%ntrac))
    allocate (Interstitial%dqsfc1          (IM))
    allocate (Interstitial%drain           (IM))
    allocate (Interstitial%dtdt            (IM,Model%levs))
    allocate (Interstitial%dtdtc           (IM,Model%levs))
    allocate (Interstitial%dtsfc1          (IM))
    allocate (Interstitial%dt_mf           (IM,Model%levs))
    allocate (Interstitial%dtzm            (IM))
    allocate (Interstitial%dudt            (IM,Model%levs))
    allocate (Interstitial%dusfcg          (IM))
    allocate (Interstitial%dusfc1          (IM))
    allocate (Interstitial%dvdt            (IM,Model%levs))
    allocate (Interstitial%dvsfcg          (IM))
    allocate (Interstitial%dvsfc1          (IM))
    allocate (Interstitial%dvdftra         (IM,Model%levs,Interstitial%nvdiff))
    allocate (Interstitial%dzlyr           (IM,Model%levr+LTP))
    allocate (Interstitial%elvmax          (IM))
    allocate (Interstitial%ep1d            (IM))
    allocate (Interstitial%ep1d_ice        (IM))
    allocate (Interstitial%ep1d_land       (IM))
    allocate (Interstitial%ep1d_ocean      (IM))
    allocate (Interstitial%evap            (IM))
    allocate (Interstitial%evapq           (IM))
    allocate (Interstitial%evap_ice        (IM))
    allocate (Interstitial%evap_land       (IM))
    allocate (Interstitial%evap_ocean      (IM))
    allocate (Interstitial%evbs            (IM))
    allocate (Interstitial%evcw            (IM))
    allocate (Interstitial%faerlw          (IM,Model%levr+LTP,NBDLW,NF_AELW))
    allocate (Interstitial%faersw          (IM,Model%levr+LTP,NBDSW,NF_AESW))
    allocate (Interstitial%ffhh_ice        (IM))
    allocate (Interstitial%ffhh_land       (IM))
    allocate (Interstitial%ffhh_ocean      (IM))
    allocate (Interstitial%fh2             (IM))
    allocate (Interstitial%fh2_ice         (IM))
    allocate (Interstitial%fh2_land        (IM))
    allocate (Interstitial%fh2_ocean       (IM))
    allocate (Interstitial%flag_cice       (IM))
    allocate (Interstitial%flag_guess      (IM))
    allocate (Interstitial%flag_iter       (IM))
    allocate (Interstitial%ffmm_ice        (IM))
    allocate (Interstitial%ffmm_land       (IM))
    allocate (Interstitial%ffmm_ocean      (IM))
    allocate (Interstitial%fm10            (IM))
    allocate (Interstitial%fm10_ice        (IM))
    allocate (Interstitial%fm10_land       (IM))
    allocate (Interstitial%fm10_ocean      (IM))
    allocate (Interstitial%frland          (IM))
    allocate (Interstitial%fscav           (Interstitial%nscav))
    allocate (Interstitial%fswtr           (Interstitial%nscav))
    allocate (Interstitial%gabsbdlw        (IM))
    allocate (Interstitial%gabsbdlw_ice    (IM))
    allocate (Interstitial%gabsbdlw_land   (IM))
    allocate (Interstitial%gabsbdlw_ocean  (IM))
    allocate (Interstitial%gamma           (IM))
    allocate (Interstitial%gamq            (IM))
    allocate (Interstitial%gamt            (IM))
    allocate (Interstitial%gasvmr          (IM,Model%levr+LTP,NF_VGAS))
    allocate (Interstitial%gflx            (IM))
    allocate (Interstitial%gflx_ice        (IM))
    allocate (Interstitial%gflx_land       (IM))
    allocate (Interstitial%gflx_ocean      (IM))
    allocate (Interstitial%gwdcu           (IM,Model%levs))
    allocate (Interstitial%gwdcv           (IM,Model%levs))
    allocate (Interstitial%h2o_pres        (levh2o))
    allocate (Interstitial%hefac           (IM))
    allocate (Interstitial%hffac           (IM))
    allocate (Interstitial%hflx            (IM))
    allocate (Interstitial%hflxq           (IM))
    allocate (Interstitial%hflx_ice        (IM))
    allocate (Interstitial%hflx_land       (IM))
    allocate (Interstitial%hflx_ocean      (IM))
    allocate (Interstitial%htlwc           (IM,Model%levr+LTP))
    allocate (Interstitial%htlw0           (IM,Model%levr+LTP))
    allocate (Interstitial%htswc           (IM,Model%levr+LTP))
    allocate (Interstitial%htsw0           (IM,Model%levr+LTP))
    allocate (Interstitial%dry             (IM))
    allocate (Interstitial%idxday          (IM))
    allocate (Interstitial%icy             (IM))
    allocate (Interstitial%lake            (IM))
    allocate (Interstitial%ocean           (IM))
    allocate (Interstitial%islmsk          (IM))
    allocate (Interstitial%islmsk_cice     (IM))
    allocate (Interstitial%wet             (IM))
    allocate (Interstitial%kbot            (IM))
    allocate (Interstitial%kcnv            (IM))
    allocate (Interstitial%kinver          (IM))
    allocate (Interstitial%kpbl            (IM))
    allocate (Interstitial%ktop            (IM))
    allocate (Interstitial%mbota           (IM,3))
    allocate (Interstitial%mtopa           (IM,3))
    allocate (Interstitial%oa4             (IM,4))
    allocate (Interstitial%oc              (IM))
    allocate (Interstitial%olyr            (IM,Model%levr+LTP))
    allocate (Interstitial%oz_pres         (levozp))
    allocate (Interstitial%plvl            (IM,Model%levr+1+LTP))
    allocate (Interstitial%plyr            (IM,Model%levr+LTP))
    allocate (Interstitial%prnum           (IM,Model%levs))
    allocate (Interstitial%qlyr            (IM,Model%levr+LTP))
    allocate (Interstitial%prcpmp          (IM))
    allocate (Interstitial%qss             (IM))
    allocate (Interstitial%qss_ice         (IM))
    allocate (Interstitial%qss_land        (IM))
    allocate (Interstitial%qss_ocean       (IM))
    allocate (Interstitial%raincd          (IM))
    allocate (Interstitial%raincs          (IM))
    allocate (Interstitial%rainmcadj       (IM))
    allocate (Interstitial%rainp           (IM,Model%levs))
    allocate (Interstitial%rb              (IM))
    allocate (Interstitial%rb_ice          (IM))
    allocate (Interstitial%rb_land         (IM))
    allocate (Interstitial%rb_ocean        (IM))
    allocate (Interstitial%rhc             (IM,Model%levs))
    allocate (Interstitial%runoff          (IM))
    allocate (Interstitial%save_q          (IM,Model%levs,Model%ntrac))
    allocate (Interstitial%save_t          (IM,Model%levs))
    allocate (Interstitial%save_u          (IM,Model%levs))
    allocate (Interstitial%save_v          (IM,Model%levs))
    allocate (Interstitial%sbsno           (IM))
    allocate (Interstitial%scmpsw          (IM))
    allocate (Interstitial%semis_ice       (IM))
    allocate (Interstitial%semis_land      (IM))
    allocate (Interstitial%semis_ocean     (IM))
    allocate (Interstitial%sfcalb          (IM,NF_ALBD))
    allocate (Interstitial%sigma           (IM))
    allocate (Interstitial%sigmaf          (IM))
    allocate (Interstitial%sigmafrac       (IM,Model%levs))
    allocate (Interstitial%sigmatot        (IM,Model%levs))
    allocate (Interstitial%slopetype       (IM))
    allocate (Interstitial%snowc           (IM))
    allocate (Interstitial%snowd_ice       (IM))
    allocate (Interstitial%snowd_land      (IM))
    allocate (Interstitial%snowd_ocean     (IM))
    allocate (Interstitial%snohf           (IM))
    allocate (Interstitial%snowmt          (IM))
    allocate (Interstitial%soiltype        (IM))
    allocate (Interstitial%stress          (IM))
    allocate (Interstitial%stress_ice      (IM))
    allocate (Interstitial%stress_land     (IM))
    allocate (Interstitial%stress_ocean    (IM))
    allocate (Interstitial%theta           (IM))
    allocate (Interstitial%tice            (IM))
    allocate (Interstitial%tlvl            (IM,Model%levr+1+LTP))
    allocate (Interstitial%tlyr            (IM,Model%levr+LTP))
    allocate (Interstitial%tprcp_ice       (IM))
    allocate (Interstitial%tprcp_land      (IM))
    allocate (Interstitial%tprcp_ocean     (IM))
    allocate (Interstitial%trans           (IM))
    allocate (Interstitial%tseal           (IM))
    allocate (Interstitial%tsfa            (IM))
    allocate (Interstitial%tsfc_ice        (IM))
    allocate (Interstitial%tsfc_land       (IM))
    allocate (Interstitial%tsfc_ocean      (IM))
    allocate (Interstitial%tsfg            (IM))
    allocate (Interstitial%tsurf           (IM))
    allocate (Interstitial%tsurf_ice       (IM))
    allocate (Interstitial%tsurf_land      (IM))
    allocate (Interstitial%tsurf_ocean     (IM))
    allocate (Interstitial%ud_mf           (IM,Model%levs))
    allocate (Interstitial%uustar_ice      (IM))
    allocate (Interstitial%uustar_land     (IM))
    allocate (Interstitial%uustar_ocean    (IM))
    allocate (Interstitial%vdftra          (IM,Model%levs,Interstitial%nvdiff))  !GJF first dimension was set as 'IX' in GFS_physics_driver
    allocate (Interstitial%vegf1d          (IM))
    allocate (Interstitial%vegtype         (IM))
    allocate (Interstitial%wcbmax          (IM))
    allocate (Interstitial%weasd_ice       (IM))
    allocate (Interstitial%weasd_land      (IM))
    allocate (Interstitial%weasd_ocean     (IM))
    allocate (Interstitial%wind            (IM))
    allocate (Interstitial%work1           (IM))
    allocate (Interstitial%work2           (IM))
    allocate (Interstitial%work3           (IM))
    allocate (Interstitial%xcosz           (IM))
    allocate (Interstitial%xlai1d          (IM))
    allocate (Interstitial%xmu             (IM))
    allocate (Interstitial%z01d            (IM))
    allocate (Interstitial%zorl_ice        (IM))
    allocate (Interstitial%zorl_land       (IM))
    allocate (Interstitial%zorl_ocean      (IM))
    allocate (Interstitial%zt1d            (IM))
   ! RRTMGP
    if (Model%do_RRTMGP) then
      allocate (Interstitial%tracer            (IM, Model%levs,Model%ntrac))
      allocate (Interstitial%tv_lay            (IM, Model%levs))
      allocate (Interstitial%relhum            (IM, Model%levs))
      allocate (Interstitial%p_lev             (IM, Model%levs+1))
      allocate (Interstitial%p_lay             (IM, Model%levs))
      allocate (Interstitial%t_lev             (IM, Model%levs+1))
      allocate (Interstitial%t_lay             (IM, Model%levs))
      allocate (Interstitial%fluxlwUP_allsky   (IM, Model%levs+1))
      allocate (Interstitial%fluxlwDOWN_allsky (IM, Model%levs+1))
      allocate (Interstitial%fluxlwUP_clrsky   (IM, Model%levs+1))
      allocate (Interstitial%fluxlwDOWN_clrsky (IM, Model%levs+1))
      allocate (Interstitial%fluxswUP_allsky   (IM, Model%levs+1))
      allocate (Interstitial%fluxswDOWN_allsky (IM, Model%levs+1))
      allocate (Interstitial%fluxswUP_clrsky   (IM, Model%levs+1))
      allocate (Interstitial%fluxswDOWN_clrsky (IM, Model%levs+1))
      allocate (Interstitial%aerosolslw        (IM, Model%levs, Model%rrtmgp_nBandsLW, NF_AELW))
      allocate (Interstitial%aerosolssw        (IM, Model%levs, Model%rrtmgp_nBandsSW, NF_AESW))
      allocate (Interstitial%cld_frac          (IM, Model%levs))
      allocate (Interstitial%cld_lwp           (IM, Model%levs))
      allocate (Interstitial%cld_reliq         (IM, Model%levs))
      allocate (Interstitial%cld_iwp           (IM, Model%levs))
      allocate (Interstitial%cld_reice         (IM, Model%levs))
      allocate (Interstitial%cld_swp           (IM, Model%levs))
      allocate (Interstitial%cld_resnow        (IM, Model%levs))
      allocate (Interstitial%cld_rwp           (IM, Model%levs))
      allocate (Interstitial%cld_rerain        (IM, Model%levs))
      allocate (Interstitial%hsw0              (IM, Model%levs))
      allocate (Interstitial%hswc              (IM, Model%levs))
      allocate (Interstitial%hswb              (IM, Model%levs, Model%rrtmgp_nGptsSW))
      allocate (Interstitial%hlw0              (IM, Model%levs))
      allocate (Interstitial%hlwc              (IM, Model%levs))
      allocate (Interstitial%hlwb              (IM, Model%levs, Model%rrtmgp_nGptsLW))
      allocate (Interstitial%icseed_lw         (IM))
      allocate (Interstitial%icseed_sw         (IM))
      allocate (Interstitial%flxprf_lw         (IM, Model%levs+1))
      allocate (Interstitial%flxprf_sw         (IM, Model%levs+1))
      allocate (Interstitial%sfc_emiss_byband  (Model%rrtmgp_nBandsLW,IM))
      allocate (Interstitial%sec_diff_byband   (Model%rrtmgp_nBandsLW,IM))
      allocate (Interstitial%sfc_alb_nir_dir   (Model%rrtmgp_nBandsSW,IM))
      allocate (Interstitial%sfc_alb_nir_dif   (Model%rrtmgp_nBandsSW,IM))
      allocate (Interstitial%sfc_alb_uvvis_dir (Model%rrtmgp_nBandsSW,IM))
      allocate (Interstitial%sfc_alb_uvvis_dif (Model%rrtmgp_nBandsSW,IM))
      allocate (Interstitial%toa_src_sw        (IM,Model%rrtmgp_nGptsSW))
      allocate (Interstitial%toa_src_lw        (IM,Model%rrtmgp_nGptsLW))
      allocate (Interstitial%active_gases_array(Model%nGases))
    end if
! CIRES UGWP v0
    allocate (Interstitial%gw_dudt         (IM,Model%levs))
    allocate (Interstitial%gw_dvdt         (IM,Model%levs))
    allocate (Interstitial%gw_dtdt         (IM,Model%levs))
    allocate (Interstitial%gw_kdis         (IM,Model%levs))
    allocate (Interstitial%tau_mtb         (IM))
    allocate (Interstitial%tau_ogw         (IM))
    allocate (Interstitial%tau_tofd        (IM))
    allocate (Interstitial%tau_ngw         (IM))
    allocate (Interstitial%zmtb            (IM))
    allocate (Interstitial%zlwb            (IM))
    allocate (Interstitial%zogw            (IM))
    allocate (Interstitial%dudt_mtb        (IM,Model%levs))
    allocate (Interstitial%dudt_ogw        (IM,Model%levs))
    allocate (Interstitial%dudt_tms        (IM,Model%levs))
!
    ! Allocate arrays that are conditional on physics choices
    if (Model%imp_physics == Model%imp_physics_gfdl .or. Model%imp_physics == Model%imp_physics_thompson) then
       allocate (Interstitial%graupelmp  (IM))
       allocate (Interstitial%icemp      (IM))
       allocate (Interstitial%rainmp     (IM))
       allocate (Interstitial%snowmp     (IM))
    else if (Model%imp_physics == Model%imp_physics_mg) then
       allocate (Interstitial%ncgl       (IM,Model%levs))
       allocate (Interstitial%ncpr       (IM,Model%levs))
       allocate (Interstitial%ncps       (IM,Model%levs))
       allocate (Interstitial%qgl        (IM,Model%levs))
       allocate (Interstitial%qrn        (IM,Model%levs))
       allocate (Interstitial%qsnw       (IM,Model%levs))
       allocate (Interstitial%qlcn       (IM,Model%levs))
       allocate (Interstitial%qicn       (IM,Model%levs))
       allocate (Interstitial%w_upi      (IM,Model%levs))
       allocate (Interstitial%cf_upi     (IM,Model%levs))
       allocate (Interstitial%cnv_mfd    (IM,Model%levs))
       allocate (Interstitial%cnv_dqldt  (IM,Model%levs))
       allocate (Interstitial%clcn       (IM,Model%levs))
       allocate (Interstitial%cnv_fice   (IM,Model%levs))
       allocate (Interstitial%cnv_ndrop  (IM,Model%levs))
       allocate (Interstitial%cnv_nice   (IM,Model%levs))
    end if
    if (Model%imp_physics == Model%imp_physics_fer_hires) then
    !--- if HWRF physics?
       allocate (Interstitial%qv_r        (IM,Model%levs))
       allocate (Interstitial%qc_r        (IM,Model%levs))
       allocate (Interstitial%qi_r        (IM,Model%levs))
       allocate (Interstitial%qr_r        (IM,Model%levs))
       allocate (Interstitial%qs_r        (IM,Model%levs))
       allocate (Interstitial%qg_r        (IM,Model%levs))

    !--- Ferrier-Aligo MP scheme
       allocate (Interstitial%f_ice       (IM,Model%levs))
       allocate (Interstitial%f_rain      (IM,Model%levs))
       allocate (Interstitial%f_rimef     (IM,Model%levs))
       allocate (Interstitial%cwm         (IM,Model%levs))
    end if
    if (Model%do_shoc) then
       if (.not. associated(Interstitial%qrn))  allocate (Interstitial%qrn  (IM,Model%levs))
       if (.not. associated(Interstitial%qsnw)) allocate (Interstitial%qsnw (IM,Model%levs))
       ! DH* updated version of shoc from May 22 2019 (not yet in CCPP) doesn't use qgl? remove?
       if (.not. associated(Interstitial%qgl))  allocate (Interstitial%qgl  (IM,Model%levs))
       ! *DH
       allocate (Interstitial%ncpi (IM,Model%levs))
       allocate (Interstitial%ncpl (IM,Model%levs))
    end if
    if (Model%lsm == Model%lsm_noahmp) then
       allocate (Interstitial%t2mmp (IM))
       allocate (Interstitial%q2mp  (IM))
    end if
    if (Model%lsm == Model%lsm_noah_wrfv4) then
       write(*,*) 'ALLOCATING WRF4 HERE'
       allocate (Interstitial%canopy_save     (IM))
       allocate (Interstitial%chk_land        (IM))
       allocate (Interstitial%cmc             (IM))
       allocate (Interstitial%dqsdt2          (IM))
       allocate (Interstitial%drain_in_m_sm1  (IM))
       allocate (Interstitial%flag_lsm        (IM))
       allocate (Interstitial%flag_lsm_glacier(IM))
       allocate (Interstitial%qs1             (IM))
       allocate (Interstitial%qv1             (IM))
       allocate (Interstitial%rho1            (IM))
       allocate (Interstitial%runoff_in_m_sm1 (IM))
       allocate (Interstitial%slc_save        (IM,Model%lsoil))
       allocate (Interstitial%smcmax          (IM))
       allocate (Interstitial%smc_save        (IM,Model%lsoil))
       allocate (Interstitial%snowd_land_save (IM))
       allocate (Interstitial%snow_depth      (IM))
       allocate (Interstitial%snohf_snow      (IM))
       allocate (Interstitial%snohf_frzgra    (IM))
       allocate (Interstitial%snohf_snowmelt  (IM))
       allocate (Interstitial%soilm_in_m      (IM))
       allocate (Interstitial%stc_save        (IM,Model%lsoil))
       allocate (Interstitial%sthick          (Model%lsoil))
       allocate (Interstitial%th1             (IM))
       allocate (Interstitial%tprcp_rate_land (IM))
       allocate (Interstitial%tsfc_land_save  (IM))
       allocate (Interstitial%weasd_land_save (IM))
    end if
    !
    ! Set components that do not change
    Interstitial%frain            = Model%dtf/Model%dtp
    Interstitial%ipr              = min(IM,10)
    Interstitial%latidxprnt       = 1
    Interstitial%levi             = Model%levs+1
    Interstitial%levh2o           = levh2o
    Interstitial%levozp           = levozp
    Interstitial%lmk              = Model%levr+LTP
    Interstitial%lmp              = Model%levr+1+LTP
    Interstitial%h2o_coeff        = h2o_coeff
    Interstitial%nbdlw            = NBDLW
    Interstitial%nbdsw            = NBDSW
    Interstitial%nf_aelw          = NF_AELW
    Interstitial%nf_aesw          = NF_AESW
    Interstitial%nspc1            = NSPC1
    Interstitial%oz_coeff         = oz_coeff
    Interstitial%oz_coeffp5       = oz_coeff+5
    ! h2o_pres and oz_pres do not change during the run, but
    ! need to be set later in GFS_phys_time_vary_init (after
    ! h2o_pres/oz_pres are read in read_h2odata/read_o3data)
    Interstitial%h2o_pres         = clear_val
    Interstitial%oz_pres          = clear_val
    !
    Interstitial%skip_macro       = .false.
    ! The value phys_hydrostatic from dynamics does not match the
    ! hardcoded value for calling GFDL MP in GFS_physics_driver.F90,
    ! which is set to .true.
    Interstitial%phys_hydrostatic = .true.
    !
    ! Reset all other variables
    call Interstitial%rad_reset (Model)
    call Interstitial%phys_reset (Model)
    !
  end subroutine interstitial_create

  subroutine interstitial_setup_tracers(Interstitial, Model)
    !
    implicit none
    !
    class(GFS_interstitial_type)       :: Interstitial
    type(GFS_control_type), intent(in) :: Model
    integer :: n, tracers

    !first, initialize the values (in case the values don't get initialized within if statements below)
    Interstitial%nncl             = Model%ncld
    Interstitial%nvdiff           = Model%ntrac
    Interstitial%mg3_as_mg2       = .false.
    Interstitial%nn               = Model%ntrac + 1
    Interstitial%itc              = 0
    Interstitial%ntk              = 0
    Interstitial%ntkev            = 0
    Interstitial%tracers_total    = 0
    Interstitial%otspt(:,:)       = .true.
    Interstitial%nsamftrac        = 0
    Interstitial%ncstrac          = 0
    Interstitial%nscav            = Model%ntrac-Model%ncld+2

    ! perform aerosol convective transport and PBL diffusion
    Interstitial%trans_aero = Model%cplchm .and. Model%trans_trac

    if (Model%imp_physics == Model%imp_physics_thompson) then
      if (Model%ltaerosol) then
        Interstitial%nvdiff = 10
      else
        Interstitial%nvdiff = 7
      endif
      if (Model%satmedmf) Interstitial%nvdiff = Interstitial%nvdiff + 1
      Interstitial%nncl = 5
    elseif (Model%imp_physics == Model%imp_physics_wsm6) then
      Interstitial%nvdiff = Model%ntrac -3
      if (Model%satmedmf) Interstitial%nvdiff = Interstitial%nvdiff + 1
      Interstitial%nncl = 5
    elseif (Model%ntclamt > 0) then             ! for GFDL MP don't diffuse cloud amount
      Interstitial%nvdiff = Model%ntrac - 1
    endif

    if (Model%imp_physics == Model%imp_physics_gfdl) then
      Interstitial%nncl = 5
    endif

    if (Model%imp_physics == Model%imp_physics_mg) then
      if (abs(Model%fprcp) == 1) then
        Interstitial%nncl = 4                          ! MG2 with rain and snow
        Interstitial%mg3_as_mg2 = .false.
      elseif (Model%fprcp >= 2) then
        if(Model%ntgl > 0 .and. (Model%mg_do_graupel .or. Model%mg_do_hail)) then
          Interstitial%nncl = 5                        ! MG3 with rain and snow and grapuel/hail
          Interstitial%mg3_as_mg2 = .false.
        else                              ! MG3 code run without graupel/hail i.e. as MG2
          Interstitial%nncl = 4
          Interstitial%mg3_as_mg2 = .true.
        endif
      endif
    endif

    ! DH* STILL VALID GIVEN THE CHANGES BELOW FOR CPLCHM?
    if (Interstitial%nvdiff == Model%ntrac) then
      Interstitial%ntiwx = Model%ntiw
    else
      if (Model%imp_physics == Model%imp_physics_wsm6) then
        Interstitial%ntiwx = 3
      elseif (Model%imp_physics == Model%imp_physics_thompson) then
        if(Model%ltaerosol) then
          Interstitial%ntiwx = 3
        else
          Interstitial%ntiwx = 3
        endif
      elseif (Model%imp_physics == Model%imp_physics_gfdl) then
        Interstitial%ntiwx = 3
      ! F-A MP scheme
      elseif (Model%imp_physics == Model%imp_physics_fer_hires) then
        Interstitial%ntiwx = 3 ! total ice or total condensate
      elseif (Model%imp_physics == Model%imp_physics_mg) then
        Interstitial%ntiwx = 3
      else
        Interstitial%ntiwx = 0
      endif
    endif
    ! *DH

    if (Model%cplchm) then
      ! Only Zhao/Carr/Sundqvist and GFDL microphysics schemes are supported
      ! when coupling with chemistry. PBL diffusion of aerosols is only supported
      ! for GFDL microphysics and MG microphysics.
      if (Model%imp_physics == Model%imp_physics_zhao_carr) then
        Interstitial%nvdiff = 3
      elseif (Model%imp_physics == Model%imp_physics_mg) then
        if (Model%ntgl > 0) then
          Interstitial%nvdiff = 12
        else
          Interstitial%nvdiff = 10
        endif
      elseif (Model%imp_physics == Model%imp_physics_gfdl) then
        Interstitial%nvdiff = 7
      else
        write(0,*) "Only Zhao/Carr/Sundqvist and GFDL microphysics schemes are supported when coupling with chemistry"
        stop
      endif
      if (Interstitial%trans_aero) Interstitial%nvdiff = Interstitial%nvdiff + Model%ntchm
      if (Model%ntke > 0) Interstitial%nvdiff = Interstitial%nvdiff + 1    ! adding tke to the list
    endif

    Interstitial%ntkev = Interstitial%nvdiff

    if (Model%ntiw > 0) then
      if (Model%ntclamt > 0) then
        Interstitial%nn = Model%ntrac - 2
      else
        Interstitial%nn = Model%ntrac - 1
      endif
    elseif (Model%ntcw > 0) then
      Interstitial%nn = Model%ntrac
    else
      Interstitial%nn = Model%ntrac + 1
    endif

    if (Model%cscnv .or. Model%satmedmf .or. Model%trans_trac ) then
      Interstitial%otspt(:,:)   = .true.     ! otspt is used only for cscnv
      Interstitial%otspt(1:3,:) = .false.    ! this is for sp.hum, ice and liquid water
      tracers = 2
      do n=2,Model%ntrac
        if ( n /= Model%ntcw  .and. n /= Model%ntiw  .and. n /= Model%ntclamt .and. &
             n /= Model%ntrw  .and. n /= Model%ntsw  .and. n /= Model%ntrnc   .and. &
!            n /= Model%ntlnc .and. n /= Model%ntinc .and.                          &
             n /= Model%ntsnc .and. n /= Model%ntgl  .and. n /= Model%ntgnc) then
          tracers = tracers + 1
          if (Model%ntke  == n ) then
            Interstitial%otspt(tracers+1,1) = .false.
            Interstitial%ntk = tracers
          endif
          if (Model%ntlnc == n .or. Model%ntinc == n .or. Model%ntrnc == n .or. Model%ntsnc == n .or. Model%ntgnc == n)    &
!           if (ntlnc == n .or. ntinc == n .or. ntrnc == n .or. ntsnc == n .or.&
!               ntrw  == n .or. ntsw  == n .or. ntgl  == n)                    &
                  Interstitial%otspt(tracers+1,1) = .false.
          if (Interstitial%trans_aero .and. Model%ntchs == n) Interstitial%itc = tracers
        endif
      enddo
      Interstitial%tracers_total = tracers - 2
    endif   ! end if_ras or cfscnv or samf
    if (.not. Model%satmedmf .and. .not. Model%trans_trac .and. &
        .not. Model%ras      .and. .not. Model%do_shoc) then
       Interstitial%nsamftrac = 0
    else
       Interstitial%nsamftrac = Interstitial%tracers_total
    endif
    Interstitial%ncstrac = Interstitial%tracers_total + 3

  end subroutine interstitial_setup_tracers

  subroutine interstitial_rad_reset (Interstitial, Model)
    !
    implicit none
    !
    class(GFS_interstitial_type) :: Interstitial
    type(GFS_control_type), intent(in) :: Model
    !
    Interstitial%aerodp       = clear_val
    Interstitial%alb1d        = clear_val
    Interstitial%cldsa        = clear_val
    Interstitial%cldtaulw     = clear_val
    Interstitial%cldtausw     = clear_val
    Interstitial%clouds       = clear_val
    Interstitial%de_lgth      = clear_val
    Interstitial%delr         = clear_val
    Interstitial%dzlyr        = clear_val
    Interstitial%faerlw       = clear_val
    Interstitial%faersw       = clear_val
    Interstitial%gasvmr       = clear_val
    Interstitial%htlwc        = clear_val
    Interstitial%htlw0        = clear_val
    Interstitial%htswc        = clear_val
    Interstitial%htsw0        = clear_val
    Interstitial%idxday       = 0
    Interstitial%kb           = 0
    Interstitial%kd           = 0
    Interstitial%kt           = 0
    Interstitial%mbota        = 0
    Interstitial%mtopa        = 0
    Interstitial%nday         = 0
    Interstitial%olyr         = clear_val
    Interstitial%plvl         = clear_val
    Interstitial%plyr         = clear_val
    Interstitial%qlyr         = clear_val
    Interstitial%raddt        = clear_val
    Interstitial%scmpsw%uvbfc = clear_val
    Interstitial%scmpsw%uvbf0 = clear_val
    Interstitial%scmpsw%nirbm = clear_val
    Interstitial%scmpsw%nirdf = clear_val
    Interstitial%scmpsw%visbm = clear_val
    Interstitial%scmpsw%visdf = clear_val
    Interstitial%sfcalb       = clear_val
    Interstitial%tlvl         = clear_val
    Interstitial%tlyr         = clear_val
    Interstitial%tsfa         = clear_val
    Interstitial%tsfg         = clear_val

! F-A scheme
    if (Model%imp_physics == Model%imp_physics_fer_hires) then
         Interstitial%qv_r       = clear_val
         Interstitial%qc_r       = clear_val
         Interstitial%qi_r       = clear_val
         Interstitial%qr_r       = clear_val
         Interstitial%qs_r       = clear_val
         Interstitial%qg_r       = clear_val
       if(Model%spec_adv) then
         Interstitial%f_ice     = clear_val
         Interstitial%f_rain    = clear_val
         Interstitial%f_rimef   = clear_val
         Interstitial%cwm       = clear_val
       end if
    end if

    if (Model%do_RRTMGP) then
      Interstitial%tracer            = clear_val
      Interstitial%tv_lay            = clear_val
      Interstitial%relhum            = clear_val
      Interstitial%p_lev             = clear_val
      Interstitial%p_lay             = clear_val
      Interstitial%t_lev             = clear_val
      Interstitial%t_lay             = clear_val
      Interstitial%fluxlwUP_allsky   = clear_val
      Interstitial%fluxlwDOWN_allsky = clear_val
      Interstitial%fluxlwUP_clrsky   = clear_val
      Interstitial%fluxlwDOWN_clrsky = clear_val
      Interstitial%fluxswUP_allsky   = clear_val
      Interstitial%fluxswDOWN_allsky = clear_val
      Interstitial%fluxswUP_clrsky   = clear_val
      Interstitial%fluxswDOWN_clrsky = clear_val
      Interstitial%aerosolslw        = clear_val
      Interstitial%aerosolssw        = clear_val
      Interstitial%cld_frac          = clear_val
      Interstitial%cld_lwp           = clear_val
      Interstitial%cld_reliq         = clear_val
      Interstitial%cld_iwp           = clear_val
      Interstitial%cld_reice         = clear_val
      Interstitial%cld_swp           = clear_val
      Interstitial%cld_resnow        = clear_val
      Interstitial%cld_rwp           = clear_val
      Interstitial%cld_rerain        = clear_val
      Interstitial%hsw0              = clear_val
      Interstitial%hswc              = clear_val
      Interstitial%hswb              = clear_val
      Interstitial%hlw0              = clear_val
      Interstitial%hlwc              = clear_val
      Interstitial%hlwb              = clear_val
      Interstitial%icseed_lw         = clear_val
      Interstitial%icseed_sw         = clear_val
      Interstitial%sfc_emiss_byband  = clear_val
      Interstitial%sec_diff_byband   = clear_val
      Interstitial%sfc_alb_nir_dir   = clear_val
      Interstitial%sfc_alb_nir_dif   = clear_val
      Interstitial%sfc_alb_uvvis_dir = clear_val
      Interstitial%sfc_alb_uvvis_dif = clear_val
      Interstitial%toa_src_sw        = clear_val
      Interstitial%toa_src_lw        = clear_val
    end if
    !
  end subroutine interstitial_rad_reset

  subroutine interstitial_phys_reset (Interstitial, Model)
    !
    implicit none
    !
    class(GFS_interstitial_type) :: Interstitial
    type(GFS_control_type), intent(in) :: Model
    !
    Interstitial%adjsfculw_land  = clear_val
    Interstitial%adjsfculw_ice   = clear_val
    Interstitial%adjsfculw_ocean = clear_val
    Interstitial%adjnirbmd       = clear_val
    Interstitial%adjnirbmu       = clear_val
    Interstitial%adjnirdfd       = clear_val
    Interstitial%adjnirdfu       = clear_val
    Interstitial%adjvisbmd       = clear_val
    Interstitial%adjvisbmu       = clear_val
    Interstitial%adjvisdfu       = clear_val
    Interstitial%adjvisdfd       = clear_val
    Interstitial%bexp1d          = clear_val
    Interstitial%cd              = clear_val
    Interstitial%cd_ice          = huge
    Interstitial%cd_land         = huge
    Interstitial%cd_ocean        = huge
    Interstitial%cdq             = clear_val
    Interstitial%cdq_ice         = huge
    Interstitial%cdq_land        = huge
    Interstitial%cdq_ocean       = huge
    Interstitial%chh_ice         = huge
    Interstitial%chh_land        = huge
    Interstitial%chh_ocean       = huge
    Interstitial%cld1d           = clear_val
    Interstitial%cldf            = clear_val
    Interstitial%clw             = clear_val
    Interstitial%clw(:,:,2)      = -999.9
    Interstitial%clx             = clear_val
    Interstitial%cmm_ice         = huge
    Interstitial%cmm_land        = huge
    Interstitial%cmm_ocean       = huge
    Interstitial%cnvc            = clear_val
    Interstitial%cnvw            = clear_val
    Interstitial%ctei_r          = clear_val
    Interstitial%ctei_rml        = clear_val
    Interstitial%cumabs          = clear_val
    Interstitial%dd_mf           = clear_val
    Interstitial%del             = clear_val
    Interstitial%del_gz          = clear_val
    Interstitial%dkt             = clear_val
    Interstitial%dlength         = clear_val
    Interstitial%dqdt            = clear_val
    Interstitial%dqsfc1          = clear_val
    Interstitial%drain           = clear_val
    Interstitial%dt_mf           = clear_val
    Interstitial%dtdt            = clear_val
    Interstitial%dtdtc           = clear_val
    Interstitial%dtsfc1          = clear_val
    Interstitial%dtzm            = clear_val
    Interstitial%dudt            = clear_val
    Interstitial%dusfcg          = clear_val
    Interstitial%dusfc1          = clear_val
    Interstitial%dvdftra         = clear_val
    Interstitial%dvdt            = clear_val
    Interstitial%dvsfcg          = clear_val
    Interstitial%dvsfc1          = clear_val
    Interstitial%elvmax          = clear_val
    Interstitial%ep1d            = clear_val
    Interstitial%ep1d_ice        = huge
    Interstitial%ep1d_land       = huge
    Interstitial%ep1d_ocean      = huge
    Interstitial%evap            = clear_val
    Interstitial%evapq           = clear_val
    Interstitial%evap_ice        = huge
    Interstitial%evap_land       = huge
    Interstitial%evap_ocean      = huge
    Interstitial%evbs            = clear_val
    Interstitial%evcw            = clear_val
    Interstitial%ffhh_ice        = huge
    Interstitial%ffhh_land       = huge
    Interstitial%ffhh_ocean      = huge
    Interstitial%fh2             = clear_val
    Interstitial%fh2_ice         = huge
    Interstitial%fh2_land        = huge
    Interstitial%fh2_ocean       = huge
    Interstitial%flag_cice       = .false.
    Interstitial%flag_guess      = .false.
    Interstitial%flag_iter       = .true.
    Interstitial%ffmm_ice        = huge
    Interstitial%ffmm_land       = huge
    Interstitial%ffmm_ocean      = huge
    Interstitial%fm10            = clear_val
    Interstitial%fm10_ice        = huge
    Interstitial%fm10_land       = huge
    Interstitial%fm10_ocean      = huge
    Interstitial%frland          = clear_val
    Interstitial%fscav           = clear_val
    Interstitial%fswtr           = clear_val
    Interstitial%gabsbdlw        = clear_val
    Interstitial%gabsbdlw_ice    = clear_val
    Interstitial%gabsbdlw_land   = clear_val
    Interstitial%gabsbdlw_ocean  = clear_val
    Interstitial%gamma           = clear_val
    Interstitial%gamq            = clear_val
    Interstitial%gamt            = clear_val
    Interstitial%gflx            = clear_val
    Interstitial%gflx_ice        = clear_val
    Interstitial%gflx_land       = clear_val
    Interstitial%gflx_ocean      = clear_val
    Interstitial%gwdcu           = clear_val
    Interstitial%gwdcv           = clear_val
    Interstitial%hefac           = clear_val
    Interstitial%hffac           = clear_val
    Interstitial%hflx            = clear_val
    Interstitial%hflxq           = clear_val
    Interstitial%hflx_ice        = huge
    Interstitial%hflx_land       = huge
    Interstitial%hflx_ocean      = huge
    Interstitial%dry             = .false.
    Interstitial%icy             = .false.
    Interstitial%lake            = .false.
    Interstitial%ocean           = .false.
    Interstitial%islmsk          = 0
    Interstitial%islmsk_cice     = 0
    Interstitial%wet             = .false.
    Interstitial%kbot            = Model%levs
    Interstitial%kcnv            = 0
    Interstitial%kinver          = Model%levs
    Interstitial%kpbl            = 0
    Interstitial%ktop            = 1
    Interstitial%oa4             = clear_val
    Interstitial%oc              = clear_val
    Interstitial%prcpmp          = clear_val
    Interstitial%prnum           = clear_val
    Interstitial%qss             = clear_val
    Interstitial%qss_ice         = huge
    Interstitial%qss_land        = huge
    Interstitial%qss_ocean       = huge
    Interstitial%raincd          = clear_val
    Interstitial%raincs          = clear_val
    Interstitial%rainmcadj       = clear_val
    Interstitial%rainp           = clear_val
    Interstitial%rb              = clear_val
    Interstitial%rb_ice          = huge
    Interstitial%rb_land         = huge
    Interstitial%rb_ocean        = huge
    Interstitial%rhc             = clear_val
    Interstitial%runoff          = clear_val
    Interstitial%save_q          = clear_val
    Interstitial%save_t          = clear_val
    Interstitial%save_u          = clear_val
    Interstitial%save_v          = clear_val
    Interstitial%sbsno           = clear_val
    Interstitial%semis_ice       = clear_val
    Interstitial%semis_land      = clear_val
    Interstitial%semis_ocean     = clear_val
    Interstitial%sigma           = clear_val
    Interstitial%sigmaf          = clear_val
    Interstitial%sigmafrac       = clear_val
    Interstitial%sigmatot        = clear_val
    Interstitial%slopetype       = 0
    Interstitial%snowc           = clear_val
    Interstitial%snowd_ice       = huge
    Interstitial%snowd_land      = huge
    Interstitial%snowd_ocean     = huge
    Interstitial%snohf           = clear_val
    Interstitial%snowmt          = clear_val
    Interstitial%soiltype        = 0
    Interstitial%stress          = clear_val
    Interstitial%stress_ice      = huge
    Interstitial%stress_land     = huge
    Interstitial%stress_ocean    = huge
    Interstitial%theta           = clear_val
    Interstitial%tice            = clear_val
    Interstitial%tprcp_ice       = huge
    Interstitial%tprcp_land      = huge
    Interstitial%tprcp_ocean     = huge
    Interstitial%trans           = clear_val
    Interstitial%tseal           = clear_val
    Interstitial%tsfc_ice        = huge
    Interstitial%tsfc_land       = huge
    Interstitial%tsfc_ocean      = huge
    Interstitial%tsurf           = clear_val
    Interstitial%tsurf_ice       = huge
    Interstitial%tsurf_land      = huge
    Interstitial%tsurf_ocean     = huge
    Interstitial%ud_mf           = clear_val
    Interstitial%uustar_ice      = huge
    Interstitial%uustar_land     = huge
    Interstitial%uustar_ocean    = huge
    Interstitial%vdftra          = clear_val
    Interstitial%vegf1d          = clear_val
    Interstitial%vegtype         = 0
    Interstitial%wcbmax          = clear_val
    Interstitial%weasd_ice       = huge
    Interstitial%weasd_land      = huge
    Interstitial%weasd_ocean     = huge
    Interstitial%wind            = huge
    Interstitial%work1           = clear_val
    Interstitial%work2           = clear_val
    Interstitial%work3           = clear_val
    Interstitial%xcosz           = clear_val
    Interstitial%xlai1d          = clear_val
    Interstitial%xmu             = clear_val
    Interstitial%z01d            = clear_val
    Interstitial%zorl_ice        = huge
    Interstitial%zorl_land       = huge
    Interstitial%zorl_ocean      = huge
    Interstitial%zt1d            = clear_val
! CIRES UGWP v0
    Interstitial%gw_dudt         = clear_val
    Interstitial%gw_dvdt         = clear_val
    Interstitial%gw_dtdt         = clear_val
    Interstitial%gw_kdis         = clear_val
    Interstitial%tau_mtb         = clear_val
    Interstitial%tau_ogw         = clear_val
    Interstitial%tau_tofd        = clear_val
    Interstitial%tau_ngw         = clear_val
    Interstitial%zmtb            = clear_val
    Interstitial%zlwb            = clear_val
    Interstitial%zogw            = clear_val
    Interstitial%dudt_mtb        = clear_val
    Interstitial%dudt_ogw        = clear_val
    Interstitial%dudt_tms        = clear_val
!
    ! Reset fields that are conditional on physics choices
    if (Model%imp_physics == Model%imp_physics_gfdl .or. Model%imp_physics == Model%imp_physics_thompson) then
       Interstitial%graupelmp = clear_val
       Interstitial%icemp     = clear_val
       Interstitial%rainmp    = clear_val
       Interstitial%snowmp    = clear_val
    else if (Model%imp_physics == Model%imp_physics_mg) then
       Interstitial%ncgl      = clear_val
       Interstitial%ncpr      = clear_val
       Interstitial%ncps      = clear_val
       Interstitial%qgl       = clear_val
       Interstitial%qrn       = clear_val
       Interstitial%qsnw      = clear_val
       Interstitial%qlcn      = clear_val
       Interstitial%qicn      = clear_val
       Interstitial%w_upi     = clear_val
       Interstitial%cf_upi    = clear_val
       Interstitial%cnv_mfd   = clear_val
       Interstitial%cnv_dqldt = clear_val
       Interstitial%clcn      = clear_val
       Interstitial%cnv_fice  = clear_val
       Interstitial%cnv_ndrop = clear_val
       Interstitial%cnv_nice  = clear_val
    end if
    if (Model%imp_physics == Model%imp_physics_fer_hires .and. Model%spec_adv) then
       Interstitial%f_ice     = clear_val
       Interstitial%f_rain    = clear_val
       Interstitial%f_rimef   = clear_val
       Interstitial%cwm       = clear_val
    end if
    if (Model%do_shoc) then
       Interstitial%qrn       = clear_val
       Interstitial%qsnw      = clear_val
       ! DH* updated version of shoc from May 22 2019 doesn't use qgl? remove?
       Interstitial%qgl       = clear_val
       ! *DH
       Interstitial%ncpi      = clear_val
       Interstitial%ncpl      = clear_val
    end if
    if (Model%lsm == Model%lsm_noahmp) then
       Interstitial%t2mmp     = clear_val
       Interstitial%q2mp      = clear_val
    end if
    if (Model%lsm == Model%lsm_noah_wrfv4) then
       Interstitial%canopy_save     = clear_val
       Interstitial%chk_land        = huge
       Interstitial%cmc             = clear_val
       Interstitial%dqsdt2          = clear_val
       Interstitial%drain_in_m_sm1  = clear_val
       Interstitial%flag_lsm        = .false.
       Interstitial%flag_lsm_glacier= .false.
       Interstitial%qs1             = huge
       Interstitial%qv1             = huge
       Interstitial%rho1            = clear_val
       Interstitial%runoff_in_m_sm1 = clear_val
       Interstitial%slc_save        = clear_val
       Interstitial%smcmax          = clear_val
       Interstitial%smc_save        = clear_val
       Interstitial%snowd_land_save = huge
       Interstitial%snow_depth      = clear_val
       Interstitial%snohf_snow      = clear_val
       Interstitial%snohf_frzgra    = clear_val
       Interstitial%snohf_snowmelt  = clear_val
       Interstitial%soilm_in_m      = clear_val
       Interstitial%stc_save        = clear_val
       Interstitial%sthick          = clear_val
       Interstitial%th1             = clear_val
       Interstitial%tprcp_rate_land = huge
       Interstitial%tsfc_land_save  = huge
       Interstitial%weasd_land_save = huge
    end if
    !
    ! Set flag for resetting maximum hourly output fields
    Interstitial%reset = mod(Model%kdt-1, nint(Model%avg_max_length/Model%dtp)) == 0
    ! Set flag for resetting radar reflectivity calculation
    if (Model%nsradar_reset<0) then
      Interstitial%radar_reset = .true.
    else
      Interstitial%radar_reset = mod(Model%kdt-1, nint(Model%nsradar_reset/Model%dtp)) == 0
    end if
    !
  end subroutine interstitial_phys_reset

  subroutine interstitial_print(Interstitial, Model, mpirank, omprank, blkno)
    !
    implicit none
    !
    class(GFS_interstitial_type) :: Interstitial
    type(GFS_control_type), intent(in) :: Model
    integer, intent(in) :: mpirank, omprank, blkno
    !
    ! Print static variables
    write (0,'(a,3i6)') 'Interstitial_print for mpirank, omprank, blkno: ', mpirank, omprank, blkno
    write (0,*) 'Interstitial_print: values that do not change'
    write (0,*) 'Interstitial%h2o_coeff         = ', Interstitial%h2o_coeff
    write (0,*) 'sum(Interstitial%h2o_pres)     = ', sum(Interstitial%h2o_pres)
    write (0,*) 'Interstitial%ipr               = ', Interstitial%ipr
    write (0,*) 'Interstitial%itc               = ', Interstitial%itc
    write (0,*) 'Interstitial%latidxprnt        = ', Interstitial%latidxprnt
    write (0,*) 'Interstitial%levi              = ', Interstitial%levi
    write (0,*) 'Interstitial%levh2o            = ', Interstitial%levh2o
    write (0,*) 'Interstitial%levozp            = ', Interstitial%levozp
    write (0,*) 'Interstitial%lmk               = ', Interstitial%lmk
    write (0,*) 'Interstitial%lmp               = ', Interstitial%lmp
    write (0,*) 'Interstitial%nbdlw             = ', Interstitial%nbdlw
    write (0,*) 'Interstitial%nbdsw             = ', Interstitial%nbdsw
    write (0,*) 'Interstitial%nf_aelw           = ', Interstitial%nf_aelw
    write (0,*) 'Interstitial%nf_aesw           = ', Interstitial%nf_aesw
    write (0,*) 'Interstitial%nsamftrac         = ', Interstitial%nsamftrac
    write (0,*) 'Interstitial%nscav             = ', Interstitial%nscav
    write (0,*) 'Interstitial%nspc1             = ', Interstitial%nspc1
    write (0,*) 'Interstitial%ntiwx             = ', Interstitial%ntiwx
    write (0,*) 'Interstitial%nvdiff            = ', Interstitial%nvdiff
    write (0,*) 'Interstitial%oz_coeff          = ', Interstitial%oz_coeff
    write (0,*) 'sum(Interstitial%oz_pres)      = ', sum(Interstitial%oz_pres)
    write (0,*) 'Interstitial%phys_hydrostatic  = ', Interstitial%phys_hydrostatic
    write (0,*) 'Interstitial%skip_macro        = ', Interstitial%skip_macro
    write (0,*) 'Interstitial%trans_aero        = ', Interstitial%trans_aero
    ! Print all other variables
    write (0,*) 'Interstitial_print: values that change'
    write (0,*) 'sum(Interstitial%adjsfculw_land  ) = ', sum(Interstitial%adjsfculw_land  )
    write (0,*) 'sum(Interstitial%adjsfculw_ice   ) = ', sum(Interstitial%adjsfculw_ice   )
    write (0,*) 'sum(Interstitial%adjsfculw_ocean ) = ', sum(Interstitial%adjsfculw_ocean )
    write (0,*) 'sum(Interstitial%adjnirbmd       ) = ', sum(Interstitial%adjnirbmd       )
    write (0,*) 'sum(Interstitial%adjnirbmu       ) = ', sum(Interstitial%adjnirbmu       )
    write (0,*) 'sum(Interstitial%adjnirdfd       ) = ', sum(Interstitial%adjnirdfd       )
    write (0,*) 'sum(Interstitial%adjnirdfu       ) = ', sum(Interstitial%adjnirdfu       )
    write (0,*) 'sum(Interstitial%adjvisbmd       ) = ', sum(Interstitial%adjvisbmd       )
    write (0,*) 'sum(Interstitial%adjvisbmu       ) = ', sum(Interstitial%adjvisbmu       )
    write (0,*) 'sum(Interstitial%adjvisdfu       ) = ', sum(Interstitial%adjvisdfu       )
    write (0,*) 'sum(Interstitial%adjvisdfd       ) = ', sum(Interstitial%adjvisdfd       )
    write (0,*) 'sum(Interstitial%aerodp          ) = ', sum(Interstitial%aerodp          )
    write (0,*) 'sum(Interstitial%alb1d           ) = ', sum(Interstitial%alb1d           )
    write (0,*) 'sum(Interstitial%bexp1d          ) = ', sum(Interstitial%bexp1d          )
    write (0,*) 'sum(Interstitial%cd              ) = ', sum(Interstitial%cd              )
    write (0,*) 'sum(Interstitial%cd_ice          ) = ', sum(Interstitial%cd_ice          )
    write (0,*) 'sum(Interstitial%cd_land         ) = ', sum(Interstitial%cd_land         )
    write (0,*) 'sum(Interstitial%cd_ocean        ) = ', sum(Interstitial%cd_ocean        )
    write (0,*) 'sum(Interstitial%cdq             ) = ', sum(Interstitial%cdq             )
    write (0,*) 'sum(Interstitial%cdq_ice         ) = ', sum(Interstitial%cdq_ice         )
    write (0,*) 'sum(Interstitial%cdq_land        ) = ', sum(Interstitial%cdq_land        )
    write (0,*) 'sum(Interstitial%cdq_ocean       ) = ', sum(Interstitial%cdq_ocean       )
    write (0,*) 'sum(Interstitial%chh_ice         ) = ', sum(Interstitial%chh_ice         )
    write (0,*) 'sum(Interstitial%chh_land        ) = ', sum(Interstitial%chh_land        )
    write (0,*) 'sum(Interstitial%chh_ocean       ) = ', sum(Interstitial%chh_ocean       )
    write (0,*) 'sum(Interstitial%cldf            ) = ', sum(Interstitial%cldf            )
    write (0,*) 'sum(Interstitial%cldsa           ) = ', sum(Interstitial%cldsa           )
    write (0,*) 'sum(Interstitial%cldtaulw        ) = ', sum(Interstitial%cldtaulw        )
    write (0,*) 'sum(Interstitial%cldtausw        ) = ', sum(Interstitial%cldtausw        )
    write (0,*) 'sum(Interstitial%cld1d           ) = ', sum(Interstitial%cld1d           )
    write (0,*) 'sum(Interstitial%clw             ) = ', sum(Interstitial%clw             )
    write (0,*) 'sum(Interstitial%clx             ) = ', sum(Interstitial%clx             )
    write (0,*) 'sum(Interstitial%clouds          ) = ', sum(Interstitial%clouds          )
    write (0,*) 'sum(Interstitial%cmm_ice         ) = ', sum(Interstitial%cmm_ice         )
    write (0,*) 'sum(Interstitial%cmm_land        ) = ', sum(Interstitial%cmm_land        )
    write (0,*) 'sum(Interstitial%cmm_ocean       ) = ', sum(Interstitial%cmm_ocean       )
    write (0,*) 'sum(Interstitial%cnvc            ) = ', sum(Interstitial%cnvc            )
    write (0,*) 'sum(Interstitial%cnvw            ) = ', sum(Interstitial%cnvw            )
    write (0,*) 'sum(Interstitial%ctei_r          ) = ', sum(Interstitial%ctei_r          )
    write (0,*) 'sum(Interstitial%ctei_rml        ) = ', sum(Interstitial%ctei_rml        )
    write (0,*) 'sum(Interstitial%cumabs          ) = ', sum(Interstitial%cumabs          )
    write (0,*) 'sum(Interstitial%dd_mf           ) = ', sum(Interstitial%dd_mf           )
    write (0,*) 'sum(Interstitial%de_lgth         ) = ', sum(Interstitial%de_lgth         )
    write (0,*) 'sum(Interstitial%del             ) = ', sum(Interstitial%del             )
    write (0,*) 'sum(Interstitial%del_gz          ) = ', sum(Interstitial%del_gz          )
    write (0,*) 'sum(Interstitial%delr            ) = ', sum(Interstitial%delr            )
    write (0,*) 'sum(Interstitial%dkt             ) = ', sum(Interstitial%dkt             )
    write (0,*) 'sum(Interstitial%dlength         ) = ', sum(Interstitial%dlength         )
    write (0,*) 'sum(Interstitial%dqdt            ) = ', sum(Interstitial%dqdt            )
    write (0,*) 'sum(Interstitial%dqsfc1          ) = ', sum(Interstitial%dqsfc1          )
    write (0,*) 'sum(Interstitial%drain           ) = ', sum(Interstitial%drain           )
    write (0,*) 'sum(Interstitial%dtdt            ) = ', sum(Interstitial%dtdt            )
    write (0,*) 'sum(Interstitial%dtdtc           ) = ', sum(Interstitial%dtdtc           )
    write (0,*) 'sum(Interstitial%dtsfc1          ) = ', sum(Interstitial%dtsfc1          )
    write (0,*) 'sum(Interstitial%dtzm            ) = ', sum(Interstitial%dtzm            )
    write (0,*) 'sum(Interstitial%dt_mf           ) = ', sum(Interstitial%dt_mf           )
    write (0,*) 'sum(Interstitial%dudt            ) = ', sum(Interstitial%dudt            )
    write (0,*) 'sum(Interstitial%dusfcg          ) = ', sum(Interstitial%dusfcg          )
    write (0,*) 'sum(Interstitial%dusfc1          ) = ', sum(Interstitial%dusfc1          )
    write (0,*) 'sum(Interstitial%dvdftra         ) = ', sum(Interstitial%dvdftra         )
    write (0,*) 'sum(Interstitial%dvdt            ) = ', sum(Interstitial%dvdt            )
    write (0,*) 'sum(Interstitial%dvsfcg          ) = ', sum(Interstitial%dvsfcg          )
    write (0,*) 'sum(Interstitial%dvsfc1          ) = ', sum(Interstitial%dvsfc1          )
    write (0,*) 'sum(Interstitial%dzlyr           ) = ', sum(Interstitial%dzlyr           )
    write (0,*) 'sum(Interstitial%elvmax          ) = ', sum(Interstitial%elvmax          )
    write (0,*) 'sum(Interstitial%ep1d            ) = ', sum(Interstitial%ep1d            )
    write (0,*) 'sum(Interstitial%ep1d_ice        ) = ', sum(Interstitial%ep1d_ice        )
    write (0,*) 'sum(Interstitial%ep1d_land       ) = ', sum(Interstitial%ep1d_land       )
    write (0,*) 'sum(Interstitial%ep1d_ocean      ) = ', sum(Interstitial%ep1d_ocean      )
    write (0,*) 'sum(Interstitial%evap            ) = ', sum(Interstitial%evap            )
    write (0,*) 'sum(Interstitial%evapq           ) = ', sum(Interstitial%evapq           )
    write (0,*) 'sum(Interstitial%evap_ice        ) = ', sum(Interstitial%evap_ice        )
    write (0,*) 'sum(Interstitial%evap_land       ) = ', sum(Interstitial%evap_land       )
    write (0,*) 'sum(Interstitial%evap_ocean      ) = ', sum(Interstitial%evap_ocean      )
    write (0,*) 'sum(Interstitial%evbs            ) = ', sum(Interstitial%evbs            )
    write (0,*) 'sum(Interstitial%evcw            ) = ', sum(Interstitial%evcw            )
    write (0,*) 'sum(Interstitial%faerlw          ) = ', sum(Interstitial%faerlw          )
    write (0,*) 'sum(Interstitial%faersw          ) = ', sum(Interstitial%faersw          )
    write (0,*) 'sum(Interstitial%ffhh_ice        ) = ', sum(Interstitial%ffhh_ice        )
    write (0,*) 'sum(Interstitial%ffhh_land       ) = ', sum(Interstitial%ffhh_land       )
    write (0,*) 'sum(Interstitial%ffhh_ocean      ) = ', sum(Interstitial%ffhh_ocean      )
    write (0,*) 'sum(Interstitial%fh2             ) = ', sum(Interstitial%fh2             )
    write (0,*) 'sum(Interstitial%fh2_ice         ) = ', sum(Interstitial%fh2_ice         )
    write (0,*) 'sum(Interstitial%fh2_land        ) = ', sum(Interstitial%fh2_land        )
    write (0,*) 'sum(Interstitial%fh2_ocean       ) = ', sum(Interstitial%fh2_ocean       )
    write (0,*) 'Interstitial%flag_cice(1)          = ', Interstitial%flag_cice(1)
    write (0,*) 'Interstitial%flag_guess(1)         = ', Interstitial%flag_guess(1)
    write (0,*) 'Interstitial%flag_iter(1)          = ', Interstitial%flag_iter(1)
    write (0,*) 'sum(Interstitial%ffmm_ice        ) = ', sum(Interstitial%ffmm_ice        )
    write (0,*) 'sum(Interstitial%ffmm_land       ) = ', sum(Interstitial%ffmm_land       )
    write (0,*) 'sum(Interstitial%ffmm_ocean      ) = ', sum(Interstitial%ffmm_ocean      )
    write (0,*) 'sum(Interstitial%fm10            ) = ', sum(Interstitial%fm10            )
    write (0,*) 'sum(Interstitial%fm10_ice        ) = ', sum(Interstitial%fm10_ice        )
    write (0,*) 'sum(Interstitial%fm10_land       ) = ', sum(Interstitial%fm10_land       )
    write (0,*) 'sum(Interstitial%fm10_ocean      ) = ', sum(Interstitial%fm10_ocean      )
    write (0,*) 'Interstitial%frain                 = ', Interstitial%frain
    write (0,*) 'sum(Interstitial%frland          ) = ', sum(Interstitial%frland          )
    write (0,*) 'sum(Interstitial%fscav           ) = ', sum(Interstitial%fscav           )
    write (0,*) 'sum(Interstitial%fswtr           ) = ', sum(Interstitial%fswtr           )
    write (0,*) 'sum(Interstitial%gabsbdlw        ) = ', sum(Interstitial%gabsbdlw        )
    write (0,*) 'sum(Interstitial%gabsbdlw_ice    ) = ', sum(Interstitial%gabsbdlw_ice    )
    write (0,*) 'sum(Interstitial%gabsbdlw_land   ) = ', sum(Interstitial%gabsbdlw_land   )
    write (0,*) 'sum(Interstitial%gabsbdlw_ocean  ) = ', sum(Interstitial%gabsbdlw_ocean  )
    write (0,*) 'sum(Interstitial%gamma           ) = ', sum(Interstitial%gamma           )
    write (0,*) 'sum(Interstitial%gamq            ) = ', sum(Interstitial%gamq            )
    write (0,*) 'sum(Interstitial%gamt            ) = ', sum(Interstitial%gamt            )
    write (0,*) 'sum(Interstitial%gasvmr          ) = ', sum(Interstitial%gasvmr          )
    write (0,*) 'sum(Interstitial%gflx            ) = ', sum(Interstitial%gflx            )
    write (0,*) 'sum(Interstitial%gflx_ice        ) = ', sum(Interstitial%gflx_ice        )
    write (0,*) 'sum(Interstitial%gflx_land       ) = ', sum(Interstitial%gflx_land       )
    write (0,*) 'sum(Interstitial%gflx_ocean      ) = ', sum(Interstitial%gflx_ocean      )
    write (0,*) 'sum(Interstitial%gwdcu           ) = ', sum(Interstitial%gwdcu           )
    write (0,*) 'sum(Interstitial%gwdcv           ) = ', sum(Interstitial%gwdcv           )
    write (0,*) 'sum(Interstitial%hefac           ) = ', sum(Interstitial%hefac           )
    write (0,*) 'sum(Interstitial%hffac           ) = ', sum(Interstitial%hffac           )
    write (0,*) 'sum(Interstitial%hflx            ) = ', sum(Interstitial%hflx            )
    write (0,*) 'sum(Interstitial%hflxq           ) = ', sum(Interstitial%hflxq           )
    write (0,*) 'sum(Interstitial%hflx_ice        ) = ', sum(Interstitial%hflx_ice        )
    write (0,*) 'sum(Interstitial%hflx_land       ) = ', sum(Interstitial%hflx_land       )
    write (0,*) 'sum(Interstitial%hflx_ocean      ) = ', sum(Interstitial%hflx_ocean      )
    write (0,*) 'sum(Interstitial%htlwc           ) = ', sum(Interstitial%htlwc           )
    write (0,*) 'sum(Interstitial%htlw0           ) = ', sum(Interstitial%htlw0           )
    write (0,*) 'sum(Interstitial%htswc           ) = ', sum(Interstitial%htswc           )
    write (0,*) 'sum(Interstitial%htsw0           ) = ', sum(Interstitial%htsw0           )
    write (0,*) 'Interstitial%dry(:)==.true.        = ', count(Interstitial%dry(:)        )
    write (0,*) 'sum(Interstitial%idxday          ) = ', sum(Interstitial%idxday          )
    write (0,*) 'Interstitial%icy(:)==.true.        = ', count(Interstitial%icy(:)        )
    write (0,*) 'Interstitial%lake(:)==.true.       = ', count(Interstitial%lake(:)       )
    write (0,*) 'Interstitial%ocean(:)==.true.      = ', count(Interstitial%ocean(:)      )
    write (0,*) 'sum(Interstitial%islmsk          ) = ', sum(Interstitial%islmsk          )
    write (0,*) 'sum(Interstitial%islmsk_cice     ) = ', sum(Interstitial%islmsk_cice     )
    write (0,*) 'Interstitial%wet(:)==.true.        = ', count(Interstitial%wet(:)        )
    write (0,*) 'Interstitial%kb                    = ', Interstitial%kb
    write (0,*) 'sum(Interstitial%kbot            ) = ', sum(Interstitial%kbot            )
    write (0,*) 'sum(Interstitial%kcnv            ) = ', sum(Interstitial%kcnv            )
    write (0,*) 'Interstitial%kd                    = ', Interstitial%kd
    write (0,*) 'sum(Interstitial%kinver          ) = ', sum(Interstitial%kinver          )
    write (0,*) 'sum(Interstitial%kpbl            ) = ', sum(Interstitial%kpbl            )
    write (0,*) 'Interstitial%kt                    = ', Interstitial%kt
    write (0,*) 'sum(Interstitial%ktop            ) = ', sum(Interstitial%ktop            )
    write (0,*) 'sum(Interstitial%mbota           ) = ', sum(Interstitial%mbota           )
    write (0,*) 'sum(Interstitial%mtopa           ) = ', sum(Interstitial%mtopa           )
    write (0,*) 'Interstitial%nday                  = ', Interstitial%nday
    write (0,*) 'sum(Interstitial%oa4             ) = ', sum(Interstitial%oa4             )
    write (0,*) 'sum(Interstitial%oc              ) = ', sum(Interstitial%oc              )
    write (0,*) 'sum(Interstitial%olyr            ) = ', sum(Interstitial%olyr            )
    write (0,*) 'sum(Interstitial%plvl            ) = ', sum(Interstitial%plvl            )
    write (0,*) 'sum(Interstitial%plyr            ) = ', sum(Interstitial%plyr            )
    write (0,*) 'sum(Interstitial%prcpmp          ) = ', sum(Interstitial%prcpmp          )
    write (0,*) 'sum(Interstitial%prnum           ) = ', sum(Interstitial%prnum           )
    write (0,*) 'sum(Interstitial%qlyr            ) = ', sum(Interstitial%qlyr            )
    write (0,*) 'sum(Interstitial%qss             ) = ', sum(Interstitial%qss             )
    write (0,*) 'sum(Interstitial%qss_ice         ) = ', sum(Interstitial%qss_ice         )
    write (0,*) 'sum(Interstitial%qss_land        ) = ', sum(Interstitial%qss_land        )
    write (0,*) 'sum(Interstitial%qss_ocean       ) = ', sum(Interstitial%qss_ocean       )
    write (0,*) 'Interstitial%radar_reset           = ', Interstitial%radar_reset
    write (0,*) 'Interstitial%raddt                 = ', Interstitial%raddt
    write (0,*) 'sum(Interstitial%raincd          ) = ', sum(Interstitial%raincd          )
    write (0,*) 'sum(Interstitial%raincs          ) = ', sum(Interstitial%raincs          )
    write (0,*) 'sum(Interstitial%rainmcadj       ) = ', sum(Interstitial%rainmcadj       )
    write (0,*) 'sum(Interstitial%rainp           ) = ', sum(Interstitial%rainp           )
    write (0,*) 'sum(Interstitial%rb              ) = ', sum(Interstitial%rb              )
    write (0,*) 'sum(Interstitial%rb_ice          ) = ', sum(Interstitial%rb_ice          )
    write (0,*) 'sum(Interstitial%rb_land         ) = ', sum(Interstitial%rb_land         )
    write (0,*) 'sum(Interstitial%rb_ocean        ) = ', sum(Interstitial%rb_ocean        )
    write (0,*) 'Interstitial%reset                 = ', Interstitial%reset
    write (0,*) 'sum(Interstitial%rhc             ) = ', sum(Interstitial%rhc             )
    write (0,*) 'sum(Interstitial%runoff          ) = ', sum(Interstitial%runoff          )
    write (0,*) 'sum(Interstitial%save_q          ) = ', sum(Interstitial%save_q          )
    write (0,*) 'sum(Interstitial%save_t          ) = ', sum(Interstitial%save_t          )
    write (0,*) 'sum(Interstitial%save_u          ) = ', sum(Interstitial%save_u          )
    write (0,*) 'sum(Interstitial%save_v          ) = ', sum(Interstitial%save_v          )
    write (0,*) 'sum(Interstitial%sbsno           ) = ', sum(Interstitial%sbsno           )
    write (0,*) 'sum(Interstitial%scmpsw%uvbfc    ) = ', sum(Interstitial%scmpsw%uvbfc    )
    write (0,*) 'sum(Interstitial%scmpsw%uvbf0    ) = ', sum(Interstitial%scmpsw%uvbf0    )
    write (0,*) 'sum(Interstitial%scmpsw%nirbm    ) = ', sum(Interstitial%scmpsw%nirbm    )
    write (0,*) 'sum(Interstitial%scmpsw%nirdf    ) = ', sum(Interstitial%scmpsw%nirdf    )
    write (0,*) 'sum(Interstitial%scmpsw%visbm    ) = ', sum(Interstitial%scmpsw%visbm    )
    write (0,*) 'sum(Interstitial%scmpsw%visdf    ) = ', sum(Interstitial%scmpsw%visdf    )
    write (0,*) 'sum(Interstitial%semis_ice       ) = ', sum(Interstitial%semis_ice       )
    write (0,*) 'sum(Interstitial%semis_land      ) = ', sum(Interstitial%semis_land      )
    write (0,*) 'sum(Interstitial%semis_ocean     ) = ', sum(Interstitial%semis_ocean     )
    write (0,*) 'sum(Interstitial%sfcalb          ) = ', sum(Interstitial%sfcalb          )
    write (0,*) 'sum(Interstitial%sigma           ) = ', sum(Interstitial%sigma           )
    write (0,*) 'sum(Interstitial%sigmaf          ) = ', sum(Interstitial%sigmaf          )
    write (0,*) 'sum(Interstitial%sigmafrac       ) = ', sum(Interstitial%sigmafrac       )
    write (0,*) 'sum(Interstitial%sigmatot        ) = ', sum(Interstitial%sigmatot        )
    write (0,*) 'sum(Interstitial%slopetype       ) = ', sum(Interstitial%slopetype       )
    write (0,*) 'sum(Interstitial%snowc           ) = ', sum(Interstitial%snowc           )
    write (0,*) 'sum(Interstitial%snowd_ice       ) = ', sum(Interstitial%snowd_ice       )
    write (0,*) 'sum(Interstitial%snowd_land      ) = ', sum(Interstitial%snowd_land      )
    write (0,*) 'sum(Interstitial%snowd_ocean     ) = ', sum(Interstitial%snowd_ocean     )
    write (0,*) 'sum(Interstitial%snohf           ) = ', sum(Interstitial%snohf           )
    write (0,*) 'sum(Interstitial%snowmt          ) = ', sum(Interstitial%snowmt          )
    write (0,*) 'sum(Interstitial%soiltype        ) = ', sum(Interstitial%soiltype        )
    write (0,*) 'sum(Interstitial%stress          ) = ', sum(Interstitial%stress          )
    write (0,*) 'sum(Interstitial%stress_ice      ) = ', sum(Interstitial%stress_ice      )
    write (0,*) 'sum(Interstitial%stress_land     ) = ', sum(Interstitial%stress_land     )
    write (0,*) 'sum(Interstitial%stress_ocean    ) = ', sum(Interstitial%stress_ocean    )
    write (0,*) 'sum(Interstitial%theta           ) = ', sum(Interstitial%theta           )
    write (0,*) 'sum(Interstitial%tice            ) = ', sum(Interstitial%tice            )
    write (0,*) 'sum(Interstitial%tlvl            ) = ', sum(Interstitial%tlvl            )
    write (0,*) 'sum(Interstitial%tlyr            ) = ', sum(Interstitial%tlyr            )
    write (0,*) 'sum(Interstitial%tprcp_ice       ) = ', sum(Interstitial%tprcp_ice       )
    write (0,*) 'sum(Interstitial%tprcp_land      ) = ', sum(Interstitial%tprcp_land      )
    write (0,*) 'sum(Interstitial%tprcp_ocean     ) = ', sum(Interstitial%tprcp_ocean     )
    write (0,*) 'sum(Interstitial%trans           ) = ', sum(Interstitial%trans           )
    write (0,*) 'sum(Interstitial%tseal           ) = ', sum(Interstitial%tseal           )
    write (0,*) 'sum(Interstitial%tsfa            ) = ', sum(Interstitial%tsfa            )
    write (0,*) 'sum(Interstitial%tsfc_ice        ) = ', sum(Interstitial%tsfc_ice        )
    write (0,*) 'sum(Interstitial%tsfc_land       ) = ', sum(Interstitial%tsfc_land       )
    write (0,*) 'sum(Interstitial%tsfc_ocean      ) = ', sum(Interstitial%tsfc_ocean      )
    write (0,*) 'sum(Interstitial%tsfg            ) = ', sum(Interstitial%tsfg            )
    write (0,*) 'sum(Interstitial%tsurf           ) = ', sum(Interstitial%tsurf           )
    write (0,*) 'sum(Interstitial%tsurf_ice       ) = ', sum(Interstitial%tsurf_ice       )
    write (0,*) 'sum(Interstitial%tsurf_land      ) = ', sum(Interstitial%tsurf_land      )
    write (0,*) 'sum(Interstitial%tsurf_ocean     ) = ', sum(Interstitial%tsurf_ocean     )
    write (0,*) 'sum(Interstitial%ud_mf           ) = ', sum(Interstitial%ud_mf           )
    write (0,*) 'sum(Interstitial%uustar_ice      ) = ', sum(Interstitial%uustar_ice      )
    write (0,*) 'sum(Interstitial%uustar_land     ) = ', sum(Interstitial%uustar_land     )
    write (0,*) 'sum(Interstitial%uustar_ocean    ) = ', sum(Interstitial%uustar_ocean    )
    write (0,*) 'sum(Interstitial%vdftra          ) = ', sum(Interstitial%vdftra          )
    write (0,*) 'sum(Interstitial%vegf1d          ) = ', sum(Interstitial%vegf1d          )
    write (0,*) 'sum(Interstitial%vegtype         ) = ', sum(Interstitial%vegtype         )
    write (0,*) 'sum(Interstitial%wcbmax          ) = ', sum(Interstitial%wcbmax          )
    write (0,*) 'sum(Interstitial%weasd_ice       ) = ', sum(Interstitial%weasd_ice       )
    write (0,*) 'sum(Interstitial%weasd_land      ) = ', sum(Interstitial%weasd_land      )
    write (0,*) 'sum(Interstitial%weasd_ocean     ) = ', sum(Interstitial%weasd_ocean     )
    write (0,*) 'sum(Interstitial%wind            ) = ', sum(Interstitial%wind            )
    write (0,*) 'sum(Interstitial%work1           ) = ', sum(Interstitial%work1           )
    write (0,*) 'sum(Interstitial%work2           ) = ', sum(Interstitial%work2           )
    write (0,*) 'sum(Interstitial%work3           ) = ', sum(Interstitial%work3           )
    write (0,*) 'sum(Interstitial%xcosz           ) = ', sum(Interstitial%xcosz           )
    write (0,*) 'sum(Interstitial%xlai1d          ) = ', sum(Interstitial%xlai1d          )
    write (0,*) 'sum(Interstitial%xmu             ) = ', sum(Interstitial%xmu             )
    write (0,*) 'sum(Interstitial%z01d            ) = ', sum(Interstitial%z01d            )
    write (0,*) 'sum(Interstitial%zorl_ice        ) = ', sum(Interstitial%zorl_ice        )
    write (0,*) 'sum(Interstitial%zorl_land       ) = ', sum(Interstitial%zorl_land       )
    write (0,*) 'sum(Interstitial%zorl_ocean      ) = ', sum(Interstitial%zorl_ocean      )
    write (0,*) 'sum(Interstitial%zt1d            ) = ', sum(Interstitial%zt1d            )
! CIRES UGWP v0
    write (0,*) 'sum(Interstitial%gw_dudt         ) = ', sum(Interstitial%gw_dudt         )
    write (0,*) 'sum(Interstitial%gw_dvdt         ) = ', sum(Interstitial%gw_dvdt         )
    write (0,*) 'sum(Interstitial%gw_dtdt         ) = ', sum(Interstitial%gw_dtdt         )
    write (0,*) 'sum(Interstitial%gw_kdis         ) = ', sum(Interstitial%gw_kdis         )
    write (0,*) 'sum(Interstitial%tau_mtb         ) = ', sum(Interstitial%tau_mtb         )
    write (0,*) 'sum(Interstitial%tau_ogw         ) = ', sum(Interstitial%tau_ogw         )
    write (0,*) 'sum(Interstitial%tau_tofd        ) = ', sum(Interstitial%tau_tofd        )
    write (0,*) 'sum(Interstitial%tau_ngw         ) = ', sum(Interstitial%tau_ngw         )
    write (0,*) 'sum(Interstitial%zmtb            ) = ', sum(Interstitial%zmtb            )
    write (0,*) 'sum(Interstitial%zlwb            ) = ', sum(Interstitial%zlwb            )
    write (0,*) 'sum(Interstitial%zogw            ) = ', sum(Interstitial%zogw            )
    write (0,*) 'sum(Interstitial%dudt_mtb        ) = ', sum(Interstitial%dudt_mtb        )
    write (0,*) 'sum(Interstitial%dudt_ogw        ) = ', sum(Interstitial%dudt_ogw        )
    write (0,*) 'sum(Interstitial%dudt_tms        ) = ', sum(Interstitial%dudt_tms        )
!
    !  RRTMGP fields
    write (0,*) 'sum(Interstitial%aerosolslw       ) = ', sum(Interstitial%aerosolslw  )
    write (0,*) 'sum(Interstitial%aerosolssw       ) = ', sum(Interstitial%aerosolssw  )
    write (0,*) 'sum(Interstitial%cld_frac         ) = ', sum(Interstitial%cld_frac    )
    write (0,*) 'sum(Interstitial%cld_lwp          ) = ', sum(Interstitial%cld_lwp     )
    write (0,*) 'sum(Interstitial%cld_reliq        ) = ', sum(Interstitial%cld_reliq   )
    write (0,*) 'sum(Interstitial%cld_iwp          ) = ', sum(Interstitial%cld_iwp     )
    write (0,*) 'sum(Interstitial%cld_reice        ) = ', sum(Interstitial%cld_reice   )
    write (0,*) 'sum(Interstitial%cld_swp          ) = ', sum(Interstitial%cld_swp     )
    write (0,*) 'sum(Interstitial%cld_resnow       ) = ', sum(Interstitial%cld_resnow  )
    write (0,*) 'sum(Interstitial%cld_rwp          ) = ', sum(Interstitial%cld_rwp     )
    write (0,*) 'sum(Interstitial%cld_rerain       ) = ', sum(Interstitial%cld_rerain  )
    write (0,*) 'sum(Interstitial%hsw0             ) = ', sum(Interstitial%hsw0        )
    write (0,*) 'sum(Interstitial%hswc             ) = ', sum(Interstitial%hswc        )
    write (0,*) 'sum(Interstitial%hswb             ) = ', sum(Interstitial%hswb        )
    write (0,*) 'sum(Interstitial%hlw0             ) = ', sum(Interstitial%hlw0        )
    write (0,*) 'sum(Interstitial%hlwc             ) = ', sum(Interstitial%hlwc        )
    write (0,*) 'sum(Interstitial%hlwb             ) = ', sum(Interstitial%hlwb        )
    write (0,*) 'sum(Interstitial%icseed_lw        ) = ', sum(Interstitial%icseed_lw   )
    write (0,*) 'sum(Interstitial%icseed_sw        ) = ', sum(Interstitial%icseed_sw   )
    write (0,*) 'sum(Interstitial%fluxlwUP_allsky  ) = ', sum(Interstitial%fluxlwUP_allsky  )
    write (0,*) 'sum(Interstitial%fluxlwDOWN_allsky) = ', sum(Interstitial%fluxlwDOWN_allsky)
    write (0,*) 'sum(Interstitial%fluxlwUP_clrsky  ) = ', sum(Interstitial%fluxlwUP_clrsky  )
    write (0,*) 'sum(Interstitial%fluxlwDOWN_clrsky) = ', sum(Interstitial%fluxlwDOWN_clrsky)
    write (0,*) 'sum(Interstitial%fluxswUP_allsky  ) = ', sum(Interstitial%fluxswUP_allsky  )
    write (0,*) 'sum(Interstitial%fluxswDOWN_allsky) = ', sum(Interstitial%fluxswDOWN_allsky)
    write (0,*) 'sum(Interstitial%fluxswUP_clrsky  ) = ', sum(Interstitial%fluxswUP_clrsky  )
    write (0,*) 'sum(Interstitial%fluxswDOWN_clrsky) = ', sum(Interstitial%fluxswDOWN_clrsky)
    write (0,*) 'sum(Interstitial%relhum           ) = ', sum(Interstitial%relhum      )
    write (0,*) 'sum(Interstitial%p_lay            ) = ', sum(Interstitial%p_lay       )
    write (0,*) 'sum(Interstitial%p_lev            ) = ', sum(Interstitial%p_lev       )
    write (0,*) 'sum(Interstitial%t_lay            ) = ', sum(Interstitial%t_lay       )
    write (0,*) 'sum(Interstitial%t_lev            ) = ', sum(Interstitial%t_lev       )
    write (0,*) 'sum(Interstitial%tv_lay           ) = ', sum(Interstitial%tv_lay      )

    ! Print arrays that are conditional on physics choices
    if (Model%imp_physics == Model%imp_physics_gfdl .or. Model%imp_physics == Model%imp_physics_thompson) then
       write (0,*) 'Interstitial_print: values specific to GFDL/Thompson microphysics'
       write (0,*) 'sum(Interstitial%graupelmp    ) = ', sum(Interstitial%graupelmp       )
       write (0,*) 'sum(Interstitial%icemp        ) = ', sum(Interstitial%icemp           )
       write (0,*) 'sum(Interstitial%rainmp       ) = ', sum(Interstitial%rainmp          )
       write (0,*) 'sum(Interstitial%snowmp       ) = ', sum(Interstitial%snowmp          )
    !F-A scheme
    else if (Model%imp_physics == Model%imp_physics_fer_hires) then
       write (0,*) 'Interstitial_print: values specific to F-A microphysics'
       write (0,*) 'sum(Interstitial%f_ice        ) = ', sum(Interstitial%f_ice           )
       write (0,*) 'sum(Interstitial%f_rain       ) = ', sum(Interstitial%f_rain          )
       write (0,*) 'sum(Interstitial%f_rimef      ) = ', sum(Interstitial%f_rimef         )
       write (0,*) 'sum(Interstitial%cwm          ) = ', sum(Interstitial%cwm             )
    else if (Model%imp_physics == Model%imp_physics_mg) then
       write (0,*) 'Interstitial_print: values specific to MG microphysics'
       write (0,*) 'sum(Interstitial%ncgl         ) = ', sum(Interstitial%ncgl            )
       write (0,*) 'sum(Interstitial%ncpr         ) = ', sum(Interstitial%ncpr            )
       write (0,*) 'sum(Interstitial%ncps         ) = ', sum(Interstitial%ncps            )
       write (0,*) 'sum(Interstitial%qgl          ) = ', sum(Interstitial%qgl             )
       write (0,*) 'sum(Interstitial%qrn          ) = ', sum(Interstitial%qrn             )
       write (0,*) 'sum(Interstitial%qsnw         ) = ', sum(Interstitial%qsnw            )
       write (0,*) 'sum(Interstitial%qlcn         ) = ', sum(Interstitial%qlcn            )
       write (0,*) 'sum(Interstitial%qicn         ) = ', sum(Interstitial%qicn            )
       write (0,*) 'sum(Interstitial%w_upi        ) = ', sum(Interstitial%w_upi           )
       write (0,*) 'sum(Interstitial%cf_upi       ) = ', sum(Interstitial%cf_upi          )
       write (0,*) 'sum(Interstitial%cnv_mfd      ) = ', sum(Interstitial%cnv_mfd         )
       write (0,*) 'sum(Interstitial%cnv_dqldt    ) = ', sum(Interstitial%cnv_dqldt       )
       write (0,*) 'sum(Interstitial%clcn         ) = ', sum(Interstitial%clcn            )
       write (0,*) 'sum(Interstitial%cnv_fice     ) = ', sum(Interstitial%cnv_fice        )
       write (0,*) 'sum(Interstitial%cnv_ndrop    ) = ', sum(Interstitial%cnv_ndrop       )
       write (0,*) 'sum(Interstitial%cnv_nice     ) = ', sum(Interstitial%cnv_nice        )
    end if
    if (Model%do_shoc) then
       write (0,*) 'Interstitial_print: values specific to SHOC'
       write (0,*) 'sum(Interstitial%ncgl         ) = ', sum(Interstitial%ncgl            )
       write (0,*) 'sum(Interstitial%qrn          ) = ', sum(Interstitial%qrn             )
       write (0,*) 'sum(Interstitial%qsnw         ) = ', sum(Interstitial%qsnw            )
       write (0,*) 'sum(Interstitial%qgl          ) = ', sum(Interstitial%qgl             )
       write (0,*) 'sum(Interstitial%ncpi         ) = ', sum(Interstitial%ncpi            )
       write (0,*) 'sum(Interstitial%ncpl         ) = ', sum(Interstitial%ncpl            )
    end if
    if (Model%lsm == Model%lsm_noahmp) then
       write (0,*) 'sum(Interstitial%t2mmp        ) = ', sum(Interstitial%t2mmp           )
       write (0,*) 'sum(Interstitial%q2mp         ) = ', sum(Interstitial%q2mp            )
    end if
    if (Model%lsm == Model%lsm_noah_wrfv4) then
       write (0,*) 'sum(Interstitial%canopy_save     ) = ', sum(Interstitial%canopy_save     )
       write (0,*) 'sum(Interstitial%chk_land        ) = ', sum(Interstitial%chk_land        )
       write (0,*) 'sum(Interstitial%cmc             ) = ', sum(Interstitial%cmc             )
       write (0,*) 'sum(Interstitial%dqsdt2          ) = ', sum(Interstitial%dqsdt2          )
       write (0,*) 'sum(Interstitial%drain_in_m_sm1  ) = ', sum(Interstitial%drain_in_m_sm1  )
       write (0,*) 'Interstitial%flag_lsm(1)           = ', Interstitial%flag_lsm(1)
       write (0,*) 'Interstitial%flag_lsm_glacier(1)   = ', Interstitial%flag_lsm_glacier(1)
       write (0,*) 'sum(Interstitial%qs1             ) = ', sum(Interstitial%qs1             )
       write (0,*) 'sum(Interstitial%qv1             ) = ', sum(Interstitial%qv1             )
       write (0,*) 'sum(Interstitial%rho1            ) = ', sum(Interstitial%rho1            )
       write (0,*) 'sum(Interstitial%runoff_in_m_sm1 ) = ', sum(Interstitial%runoff_in_m_sm1 )
       write (0,*) 'sum(Interstitial%smcmax          ) = ', sum(Interstitial%smcmax          )
       write (0,*) 'sum(Interstitial%snowd_land_save ) = ', sum(Interstitial%snowd_land_save )
       write (0,*) 'sum(Interstitial%snow_depth      ) = ', sum(Interstitial%snow_depth      )
       write (0,*) 'sum(Interstitial%snohf_snow      ) = ', sum(Interstitial%snohf_snow      )
       write (0,*) 'sum(Interstitial%snohf_frzgra    ) = ', sum(Interstitial%snohf_frzgra    )
       write (0,*) 'sum(Interstitial%snohf_snowmelt  ) = ', sum(Interstitial%snohf_snowmelt  )
       write (0,*) 'sum(Interstitial%soilm_in_m      ) = ', sum(Interstitial%soilm_in_m      )
       write (0,*) 'sum(Interstitial%sthick          ) = ', sum(Interstitial%sthick          )
       write (0,*) 'sum(Interstitial%th1             ) = ', sum(Interstitial%th1             )
       write (0,*) 'sum(Interstitial%tprcp_rate_land ) = ', sum(Interstitial%tprcp_rate_land )
       write (0,*) 'sum(Interstitial%tsfc_land_save  ) = ', sum(Interstitial%tsfc_land_save  )
       write (0,*) 'sum(Interstitial%weasd_land_save ) = ', sum(Interstitial%weasd_land_save )
    end if
    write (0,*) 'Interstitial_print: end'
    !
  end subroutine interstitial_print

end module GFS_typedefs<|MERGE_RESOLUTION|>--- conflicted
+++ resolved
@@ -265,11 +265,7 @@
     real (kind=kind_phys), pointer :: th2m   (:)   => null()  !< 2 meter potential temperature
     real (kind=kind_phys), pointer :: q2m    (:)   => null()  !< 2 meter humidity
 
-<<<<<<< HEAD
 ! -- In/Out for Noah MP
-=======
-! -- In/Out for Noah MP 
->>>>>>> c6429c7b
     real (kind=kind_phys), pointer :: snowxy  (:)  => null()  !<
     real (kind=kind_phys), pointer :: tvxy    (:)  => null()  !< veg temp
     real (kind=kind_phys), pointer :: tgxy    (:)  => null()  !< ground temp
@@ -2643,17 +2639,12 @@
       Coupling%ca_turb   = clear_val
       Coupling%ca_shal   = clear_val
       Coupling%ca_rad    = clear_val
-<<<<<<< HEAD
       Coupling%ca_micro  = clear_val
       Coupling%cape      = clear_val
       Coupling%tconvtend = clear_val
       Coupling%qconvtend = clear_val
       Coupling%uconvtend = clear_val
       Coupling%vconvtend = clear_val
-=======
-      Coupling%ca_micro  = clear_val   
-      Coupling%condition = clear_val
->>>>>>> c6429c7b
     endif
 
     ! -- GSDCHEM coupling options
@@ -3674,11 +3665,8 @@
     Model%wminras           = wminras
     Model%rbcr              = rbcr
     Model%do_gwd            = maxval(Model%cdmbgwd) > 0.0
-<<<<<<< HEAD
       
     Model%do_cnvgwd         = Model%cnvgwd .and. maxval(Model%cdmbgwd(3:4)) == 0.0
-=======
->>>>>>> c6429c7b
 
     Model%do_cnvgwd         = Model%cnvgwd .and. maxval(Model%cdmbgwd(3:4)) == 0.0
     Model%do_mynnedmf       = do_mynnedmf
@@ -3694,13 +3682,10 @@
     Model%bl_mynn_tkeadvect = bl_mynn_tkeadvect
     Model%grav_settling     = grav_settling
     Model%icloud_bl         = icloud_bl
-<<<<<<< HEAD
     Model%var_ric           = var_ric
     Model%coef_ric_l        = coef_ric_l
     Model%coef_ric_s        = coef_ric_s
 
-=======
->>>>>>> c6429c7b
     Model%gwd_opt           = gwd_opt
     Model%do_myjsfc         = do_myjsfc
     Model%do_myjpbl         = do_myjpbl
