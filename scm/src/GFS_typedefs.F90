--- conflicted
+++ resolved
@@ -6109,10 +6109,7 @@
          Interstitial%cwm       = clear_val
        end if
     end if
-<<<<<<< HEAD
-=======
-
->>>>>>> 0317dfee
+
   end subroutine interstitial_rad_reset
 
   subroutine interstitial_phys_reset (Interstitial, Model)
