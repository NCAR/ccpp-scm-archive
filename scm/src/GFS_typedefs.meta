--- conflicted
+++ resolved
@@ -4821,16 +4821,11 @@
   kind = kind_phys
 [xlon_d]
   standard_name = longitude_in_degree
-<<<<<<< HEAD
-  long_name = longitude in degrees
-=======
   long_name = longitude in degree east
->>>>>>> 21c9101e
   units = degree_east
   dimensions = (horizontal_dimension)
   type = real
   kind = kind_phys
-<<<<<<< HEAD
 [jindx1_o3]
   standard_name = lower_ozone_interpolation_index
   long_name = interpolation low index for ozone
@@ -4945,8 +4940,6 @@
   dimensions = (horizontal_dimension)
   type = real
   kind = kind_phys
-=======
->>>>>>> 21c9101e
 
 ########################################################################
 [ccpp-table-properties]
@@ -5084,16 +5077,10 @@
   dimensions = (horizontal_dimension,number_of_cloud_types_CS)
   type = real
   kind = kind_phys
-<<<<<<< HEAD
+  active = (number_of_cloud_types_CS > 0 .and. flag_for_Chikira_Sugiyama_deep_convection)
 [phy_f2d(:,index_for_surface_air_pressure_two_timesteps_back)]
   standard_name = surface_air_pressure_two_timesteps_back
   long_name = surface air pressure two timesteps back
-=======
-  active = (number_of_cloud_types_CS > 0 .and. flag_for_Chikira_Sugiyama_deep_convection)
-[phy_f2d(:,1)]
-  standard_name = surface_air_pressure_two_time_steps_back
-  long_name = surface air pressure two time steps back
->>>>>>> 21c9101e
   units = Pa
   dimensions = (horizontal_dimension)
   type = real
