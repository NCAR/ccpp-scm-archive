--- conflicted
+++ resolved
@@ -2704,7 +2704,6 @@
 [rdlai]
   standard_name = flag_for_reading_leaf_area_index_from_input
   long_name = flag for reading leaf area index from initial conditions
-<<<<<<< HEAD
   units = flag
   dimensions = ()
   type = logical
@@ -2714,17 +2713,6 @@
   units = flag
   dimensions = ()
   type = logical
-=======
-  units = flag
-  dimensions = ()
-  type = logical
-[ua_phys]
-  standard_name = flag_for_noah_lsm_ua_extension
-  long_name = flag for using University of Arizona(?) extension for NOAH LSM WRFv4 (see module_sf_noahlsm.F)
-  units = flag
-  dimensions = ()
-  type = logical
->>>>>>> e614bc01
 [usemonalb]
   standard_name = flag_for_reading_surface_diffused_shortwave_albedo_from_input
   long_name = flag for reading surface diffused shortwave albedo for NOAH LSM WRFv4 (see module_sf_noahlsm.F)
