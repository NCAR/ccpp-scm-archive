FROM dtcenter/common-community-container:latest
MAINTAINER Michelle Harrold <harrold@ucar.edu> or Grant Firl <grantf@ucar.edu>

#
# Dockerfile for building CCPP SCM container
#

# Note: The common community container image contains the following packages, which are used to build the SCM:
# gfortran, gcc, cmake, netCDF, HDF5, ZLIB, SZIP, Python, and libxml2
# To access the common community container repository: https://github.com/NCAR/Common-Community-Container

# Obtain CCPP SCM source code
RUN cd /comsoftware \
<<<<<<< HEAD
  && git clone --recursive -b dtc/develop https://github.com/NCAR/gmtb-scm
=======
  && git clone --recursive -b v4.1.0 https://github.com/NCAR/gmtb-scm
>>>>>>> e17d3541

# Obtain the pre-computed look-up tables for running with Thompson microphysics
RUN cd /comsoftware/gmtb-scm/ \
  && . contrib/get_thompson_tables.sh

# Run the machine setup script to set environment variables
RUN cd /comsoftware/gmtb-scm/scm/ \
  && . etc/CENTOS_docker_setup.sh

ENV BACIO_LIB4 /comsoftware/gmtb-scm/nceplibs/lib/libbacio_v2.2.0_4.a
ENV SP_LIBd /comsoftware/gmtb-scm/nceplibs/lib/libsp_v2.1.0_d.a
ENV W3NCO_LIBd /comsoftware/gmtb-scm/nceplibs/lib/libw3nco_v2.1.0_d.a

# Create your own link from python -> python3 
# This works without setting the system PATH env var
# since /usr/local/bin is before /usr/bin in the search path.
USER root
RUN ln -s /usr/bin/python3 /usr/local/bin/python
USER comuser

# Invoke cmake on the source code to build
RUN cd /comsoftware/gmtb-scm/scm \
  && mkdir bin \
  && cd bin \
  && cmake ../src \
  && make

# The analysis scripts have options for using LaTeX when making figure labels.
# If you would like to install LaTeK, uncomment the section below. 
# Note: This will increase the image size by 1 GB.
#USER root
#RUN yum -y update \
#  && yum -y install texlive-*
#USER comuser

# Set working directory
WORKDIR /comsoftware/gmtb-scm/scm/bin<|MERGE_RESOLUTION|>--- conflicted
+++ resolved
@@ -11,11 +11,7 @@
 
 # Obtain CCPP SCM source code
 RUN cd /comsoftware \
-<<<<<<< HEAD
-  && git clone --recursive -b dtc/develop https://github.com/NCAR/gmtb-scm
-=======
   && git clone --recursive -b v4.1.0 https://github.com/NCAR/gmtb-scm
->>>>>>> e17d3541
 
 # Obtain the pre-computed look-up tables for running with Thompson microphysics
 RUN cd /comsoftware/gmtb-scm/ \
