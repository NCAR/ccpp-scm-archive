--- conflicted
+++ resolved
@@ -15,11 +15,7 @@
 
 # Obtain the pre-computed look-up tables for running with Thompson microphysics
 RUN cd /comsoftware/gmtb-scm/ \
-<<<<<<< HEAD
-  && . /contrib/get_thompson_tables.sh
-=======
   && . contrib/get_thompson_tables.sh
->>>>>>> 9a656324
 
 # Run the machine setup script to set environment variables
 RUN cd /comsoftware/gmtb-scm/scm/ \
